--- conflicted
+++ resolved
@@ -75,11 +75,8 @@
 ERROR( batch_transaction_throttled, 1051, "Batch GRV request rate limit exceeded")
 ERROR( dd_cancelled, 1052, "Data distribution components cancelled")
 ERROR( dd_not_found, 1053, "Data distributor not found")
-<<<<<<< HEAD
-ERROR( teamid_not_found, 1054, "Team ID not found")
-=======
 ERROR( wrong_connection_file, 1054, "Connection file mismatch")
->>>>>>> 31c12b3d
+ERROR( teamid_not_found, 1055, "Team ID not found")
 
 ERROR( broken_promise, 1100, "Broken promise" )
 ERROR( operation_cancelled, 1101, "Asynchronous operation cancelled" )
