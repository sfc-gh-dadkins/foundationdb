/*
 * Platform.cpp
 *
 * This source file is part of the FoundationDB open source project
 *
 * Copyright 2013-2018 Apple Inc. and the FoundationDB project authors
 *
 * Licensed under the Apache License, Version 2.0 (the "License");
 * you may not use this file except in compliance with the License.
 * You may obtain a copy of the License at
 *
 *     http://www.apache.org/licenses/LICENSE-2.0
 *
 * Unless required by applicable law or agreed to in writing, software
 * distributed under the License is distributed on an "AS IS" BASIS,
 * WITHOUT WARRANTIES OR CONDITIONS OF ANY KIND, either express or implied.
 * See the License for the specific language governing permissions and
 * limitations under the License.
 */

#ifdef _WIN32
// This has to come as the first include on Win32 for rand_s() to be found
#define _CRT_RAND_S
#include <stdlib.h>
#include <math.h> // For _set_FMA3_enable workaround in platformInit
#endif

#include "flow/Platform.h"
#include "flow/Arena.h"

#include "flow/Trace.h"
#include "flow/Error.h"

#include "flow/Knobs.h"

#include <iostream>
#include <fstream>
#include <sstream>
#include <cstring>
#include <algorithm>

#include <sys/types.h>
#include <time.h>
#include <sys/stat.h>
#include <fcntl.h>
#include "flow/UnitTest.h"
#include "flow/FaultInjection.h"

#ifdef _WIN32
#define NOMINMAX
#include <windows.h>
#include <winioctl.h>
#include <io.h>
#include <psapi.h>
#include <stdio.h>
#include <conio.h>
#include <direct.h>
#include <pdh.h>
#include <pdhmsg.h>
#pragma comment(lib, "pdh.lib")

// for SHGetFolderPath
#include <ShlObj.h>
#pragma comment(lib, "Shell32.lib")

#define CANONICAL_PATH_SEPARATOR '\\'
#define PATH_MAX MAX_PATH
#endif

#ifdef __unixish__
#define CANONICAL_PATH_SEPARATOR '/'

#include <dirent.h>
#include <sys/time.h>
#include <sys/mman.h>
#include <unistd.h>
#include <ftw.h>
#include <pwd.h>
#include <sched.h>

/* Needed for disk capacity */
#include <sys/statvfs.h>

/* getifaddrs */
#include <sys/socket.h>
#include <ifaddrs.h>
#include <arpa/inet.h>

#include "flow/stacktrace.h"

#ifdef __linux__
/* Needed for memory allocation */
#include <linux/mman.h>
/* Needed for processor affinity */
#include <sched.h>
/* Needed for getProcessorTime* and setpriority */
#include <sys/syscall.h>
/* Needed for setpriority */
#include <sys/resource.h>
/* Needed for crash handler */
#include <signal.h>
/* Needed for gnu_dev_{major,minor} */
#include <sys/sysmacros.h>
#endif

#ifdef __APPLE__
#include <sys/uio.h>
#include <sys/syslimits.h>
#include <mach/mach.h>
#include <mach-o/dyld.h>
#include <sys/param.h>
#include <sys/mount.h>
#include <sys/sysctl.h>
#include <netinet/in.h>
#include <net/if.h>
#include <net/if_dl.h>
#include <net/route.h>

#include <CoreFoundation/CoreFoundation.h>
#include <IOKit/IOKitLib.h>
#include <IOKit/storage/IOBlockStorageDriver.h>
#include <IOKit/storage/IOMedia.h>
#include <IOKit/IOBSD.h>
#endif

#endif

std::string removeWhitespace(const std::string &t)
{
	static const std::string ws(" \t\r");
	std::string str = t;
	size_t found = str.find_last_not_of(ws);
	if (found != std::string::npos)
		str.erase(found + 1);
	else
		str.clear(); // str is all whitespace
	found = str.find_first_not_of(ws);
	if (found != std::string::npos)
		str.erase(0, found);
	else
		str.clear(); // str is all whitespace

	return str;
}

#ifdef _WIN32
#define ALLOC_FAIL NULL
#elif defined(__unixish__)
#define ALLOC_FAIL MAP_FAILED
#else
#error What platform is this?
#endif

using std::cout;
using std::endl;

#if defined(_WIN32)
__int64 FiletimeAsInt64 (FILETIME &t){
	return *(__int64*)&t;
}
#endif

#ifdef _WIN32
bool handlePdhStatus(const PDH_STATUS& status, std::string message) {
	if (status != ERROR_SUCCESS) {
		TraceEvent(SevWarnAlways, message.c_str()).GetLastError().detail("Status", status);
		return false;
	}
	return true;
}

bool setPdhString(int id, std::string &out) {
	char buf[512];
	DWORD sz = 512;
	if (!handlePdhStatus(PdhLookupPerfNameByIndex(NULL, id, buf, &sz), "PdhLookupPerfByNameIndex"))
		return false;
	out = buf;
	return true;
}
#endif

#ifdef __unixish__
static double getProcessorTimeGeneric(int who) {
	struct rusage r_usage;

	if (getrusage(who, &r_usage)) {
		TraceEvent(SevError, "GetCPUTime").detail("Who", who).GetLastError();
		throw platform_error();
	}

	return (r_usage.ru_utime.tv_sec + (r_usage.ru_utime.tv_usec / double(1e6)) +
			r_usage.ru_stime.tv_sec + (r_usage.ru_stime.tv_usec / double(1e6)));
}
#endif

double getProcessorTimeThread() {
	INJECT_FAULT( platform_error, "getProcessorTimeThread" );
#if defined(_WIN32)
	FILETIME ftCreate, ftExit, ftKernel, ftUser;
	if (!GetThreadTimes(GetCurrentThread(), &ftCreate, &ftExit, &ftKernel, &ftUser)) {
		TraceEvent(SevError, "GetThreadCPUTime").GetLastError();
		throw platform_error();
	}
	return FiletimeAsInt64(ftKernel) / double(1e7) + FiletimeAsInt64(ftUser) / double(1e7);
#elif defined(__linux__)
	return getProcessorTimeGeneric(RUSAGE_THREAD);
#elif defined(__APPLE__)
	/* No RUSAGE_THREAD so we use the lower level interface */
	struct thread_basic_info info;
	mach_msg_type_number_t info_count = THREAD_BASIC_INFO_COUNT;
	if (KERN_SUCCESS != thread_info(mach_thread_self(), THREAD_BASIC_INFO, (thread_info_t)&info, &info_count)) {
		TraceEvent(SevError, "GetThreadCPUTime").GetLastError();
		throw platform_error();
	}
	return (info.user_time.seconds + (info.user_time.microseconds / double(1e6)) +
			info.system_time.seconds + (info.system_time.microseconds / double(1e6)));
#else
	#warning getProcessorTimeThread unimplemented on this platform
	return 0.0;
#endif
}

double getProcessorTimeProcess() {
	INJECT_FAULT( platform_error, "getProcessorTimeProcess" );
#if defined(_WIN32)
	FILETIME ftCreate, ftExit, ftKernel, ftUser;
	if (!GetProcessTimes(GetCurrentProcess(), &ftCreate, &ftExit, &ftKernel, &ftUser)) {
		TraceEvent(SevError, "GetProcessCPUTime").GetLastError();
		throw platform_error();
	}
	return FiletimeAsInt64(ftKernel) / double(1e7) + FiletimeAsInt64(ftUser) / double(1e7);
#elif defined(__unixish__)
	return getProcessorTimeGeneric(RUSAGE_SELF);
#else
	#warning getProcessorTimeProcess unimplemented on this platform
	return 0.0;
#endif
}

uint64_t getResidentMemoryUsage() {
#if defined(__linux__)
	uint64_t rssize = 0;

	std::ifstream stat_stream("/proc/self/statm", std::ifstream::in);
	std::string ignore;

	if(!stat_stream.good()) {
		TraceEvent(SevError, "GetResidentMemoryUsage").GetLastError();
		throw platform_error();
	}

	stat_stream >> ignore;
	stat_stream >> rssize;

	rssize *= sysconf(_SC_PAGESIZE);

	return rssize;
#elif defined(_WIN32)
	PROCESS_MEMORY_COUNTERS_EX pmc;
	if(!GetProcessMemoryInfo(GetCurrentProcess(), (PPROCESS_MEMORY_COUNTERS)&pmc, sizeof(pmc))) {
		TraceEvent(SevError, "GetResidentMemoryUsage").GetLastError();
		throw platform_error();
	}
	return pmc.WorkingSetSize;
#elif defined(__APPLE__)
	struct task_basic_info info;
	mach_msg_type_number_t info_count = TASK_BASIC_INFO_COUNT;
	if (KERN_SUCCESS != task_info(mach_task_self(), TASK_BASIC_INFO, (task_info_t)&info, &info_count)) {
		TraceEvent(SevError, "GetResidentMemoryUsage").GetLastError();
		throw platform_error();
	}
	return info.resident_size;
#else
	#warning getMemoryUsage unimplemented on this platform
	return 0;
#endif
}

uint64_t getMemoryUsage() {
#if defined(__linux__)
	uint64_t vmsize = 0;

	std::ifstream stat_stream("/proc/self/statm", std::ifstream::in);

	if(!stat_stream.good()) {
		TraceEvent(SevError, "GetMemoryUsage").GetLastError();
		throw platform_error();
	}

	stat_stream >> vmsize;

	vmsize *= sysconf(_SC_PAGESIZE);

	return vmsize;
#elif defined(_WIN32)
	PROCESS_MEMORY_COUNTERS_EX pmc;
	if(!GetProcessMemoryInfo(GetCurrentProcess(), (PPROCESS_MEMORY_COUNTERS)&pmc, sizeof(pmc))) {
		TraceEvent(SevError, "GetMemoryUsage").GetLastError();
		throw platform_error();
	}
	return pmc.PagefileUsage;
#elif defined(__APPLE__)
	struct task_basic_info info;
	mach_msg_type_number_t info_count = TASK_BASIC_INFO_COUNT;
	if (KERN_SUCCESS != task_info(mach_task_self(), TASK_BASIC_INFO, (task_info_t)&info, &info_count)) {
		TraceEvent(SevError, "GetMemoryUsage").GetLastError();
		throw platform_error();
	}
	return info.virtual_size;
#else
	#warning getMemoryUsage unimplemented on this platform
	return 0;
#endif
}

#if defined(__linux__)
void getMemoryInfo(std::map<StringRef, int64_t>& request, std::stringstream& memInfoStream) {
	size_t count = request.size();
	if (count == 0)
		return;

	while (count > 0 && !memInfoStream.eof()) {
		std::string key;

		memInfoStream >> key;
		auto item = request.find(StringRef(key));
		if (item != request.end()){
			int64_t value;
			memInfoStream >> value;
			item->second = value;
			count--;
		}
		memInfoStream.ignore(std::numeric_limits<std::streamsize>::max(), '\n');
	}
}

int64_t getLowWatermark(std::stringstream& zoneInfoStream) {
	int64_t lowWatermark = 0;
	while(!zoneInfoStream.eof()) {
		std::string key;
		zoneInfoStream >> key;

		if(key == "low") {
			int64_t value;
			zoneInfoStream >> value;
			lowWatermark += value;
		}

		zoneInfoStream.ignore(std::numeric_limits<std::streamsize>::max(), '\n');
	}

	return lowWatermark;
}
#endif

void getMachineRAMInfo(MachineRAMInfo& memInfo) {
#if defined(__linux__)
	std::ifstream zoneInfoFileStream("/proc/zoneinfo", std::ifstream::in);
	int64_t lowWatermark = 0;
	if(!zoneInfoFileStream.good()) {
		TraceEvent(SevWarnAlways, "GetMachineZoneInfo").GetLastError();
	}
	else {
		std::stringstream zoneInfoStream;
		zoneInfoStream << zoneInfoFileStream.rdbuf();
		lowWatermark = getLowWatermark(zoneInfoStream) * 4; // Convert from 4K pages to KB
	}

	std::ifstream fileStream("/proc/meminfo", std::ifstream::in);
	if (!fileStream.good()) {
		TraceEvent(SevError, "GetMachineMemInfo").GetLastError();
		throw platform_error();
	}

	std::map<StringRef, int64_t> request = {
		{ LiteralStringRef("MemTotal:"), 0 },
		{ LiteralStringRef("MemFree:"), 0 },
		{ LiteralStringRef("MemAvailable:"), -1 },
		{ LiteralStringRef("Active(file):"), 0 },
		{ LiteralStringRef("Inactive(file):"), 0 },
		{ LiteralStringRef("SwapTotal:"), 0 },
		{ LiteralStringRef("SwapFree:"), 0 },
		{ LiteralStringRef("SReclaimable:"), 0 },
	};

	std::stringstream memInfoStream;
	memInfoStream << fileStream.rdbuf();
	getMemoryInfo( request, memInfoStream );

	int64_t memFree = request[LiteralStringRef("MemFree:")];
	int64_t pageCache = request[LiteralStringRef("Active(file):")] + request[LiteralStringRef("Inactive(file):")];
	int64_t slabReclaimable = request[LiteralStringRef("SReclaimable:")];
	int64_t usedSwap = request[LiteralStringRef("SwapTotal:")] - request[LiteralStringRef("SwapFree:")];

	memInfo.total = 1024 * request[LiteralStringRef("MemTotal:")];
	if(request[LiteralStringRef("MemAvailable:")] != -1) {
		memInfo.available = 1024 * (request[LiteralStringRef("MemAvailable:")] - usedSwap);
	}
	else {
		memInfo.available = 1024 * (std::max<int64_t>(0, (memFree-lowWatermark) + std::max(pageCache-lowWatermark, pageCache/2) + std::max(slabReclaimable-lowWatermark, slabReclaimable/2)) - usedSwap);
	}

	memInfo.committed = memInfo.total - memInfo.available;
#elif defined(_WIN32)
	MEMORYSTATUSEX mem_status;
	mem_status.dwLength = sizeof(mem_status);
	if (!GlobalMemoryStatusEx(&mem_status)) {
		TraceEvent(SevError, "WindowsGetMemStatus").GetLastError();
		throw platform_error();
	}

	PERFORMACE_INFORMATION perf;
	if (!GetPerformanceInfo(&perf, sizeof(perf))) {
		TraceEvent(SevError, "WindowsGetMemPerformanceInfo").GetLastError();
		throw platform_error();
	}

	memInfo.total = mem_status.ullTotalPhys;
	memInfo.committed = perf.PageSize*perf.CommitTotal;
	memInfo.available = memInfo.total - memInfo.committed;
#elif defined(__APPLE__)
	vm_statistics_data_t vm_stat;
	vm_size_t pagesize;
	mach_msg_type_number_t host_size = sizeof(vm_statistics_data_t) / sizeof(integer_t);
	if (KERN_SUCCESS != host_statistics(mach_host_self(), HOST_VM_INFO, (host_info_t)&vm_stat, &host_size)) {
		TraceEvent(SevError, "GetMachineMemInfo").GetLastError();
		throw platform_error();
	}
	host_page_size(mach_host_self(), &pagesize);

	memInfo.total = pagesize * (vm_stat.free_count + vm_stat.active_count + vm_stat.inactive_count + vm_stat.wire_count);
	memInfo.available = pagesize * vm_stat.free_count;
	memInfo.committed = memInfo.total - memInfo.available;
#else
	#warning getMachineRAMInfo unimplemented on this platform
#endif
}

Error systemErrorCodeToError() {
#if defined(_WIN32)
	if(GetLastError() == ERROR_IO_DEVICE) {
		return io_error();
	}
#elif defined(__unixish__)
	if(errno == EIO || errno == EROFS) {
		return io_error();
	}
#else
	#error Port me!
#endif

	return platform_error();
}

void getDiskBytes(std::string const& directory, int64_t& free, int64_t& total) {
	INJECT_FAULT( platform_error, "getDiskBytes" );
#if defined(__unixish__)
#ifdef __linux__
	struct statvfs buf;
	if (statvfs(directory.c_str(), &buf)) {
		Error e = systemErrorCodeToError();
		TraceEvent(SevError, "GetDiskBytesStatvfsError").detail("Directory", directory).GetLastError().error(e);
		throw e;
	}

	uint64_t blockSize = buf.f_frsize;
#elif defined(__APPLE__)
	struct statfs buf;
	if (statfs(directory.c_str(), &buf)) {
		Error e = systemErrorCodeToError();
		TraceEvent(SevError, "GetDiskBytesStatfsError").detail("Directory", directory).GetLastError().error(e);
		throw e;
	}

	uint64_t blockSize = buf.f_bsize;
#else
#error Unknown unix
#endif

	free = std::min( (uint64_t) std::numeric_limits<int64_t>::max(), buf.f_bavail * blockSize );
	total = std::min( (uint64_t) std::numeric_limits<int64_t>::max(), buf.f_blocks * blockSize );

#elif defined(_WIN32)
	std::string fullPath = abspath(directory);
	//TraceEvent("FullDiskPath").detail("Path", fullPath).detail("Disk", (char)toupper(fullPath[0]));

	ULARGE_INTEGER freeSpace;
	ULARGE_INTEGER totalSpace;
	ULARGE_INTEGER totalFreeSpace;
	if( !GetDiskFreeSpaceEx( fullPath.c_str(), &freeSpace, &totalSpace, &totalFreeSpace ) ) {
		Error e = systemErrorCodeToError();
		TraceEvent(SevError, "DiskFreeError").detail("Path", fullPath).GetLastError().error(e);
		throw e;
	}
	total = std::min( (uint64_t) std::numeric_limits<int64_t>::max(), totalSpace.QuadPart );
	free = std::min( (uint64_t) std::numeric_limits<int64_t>::max(), freeSpace.QuadPart );
#else
	#warning getDiskBytes unimplemented on this platform
	free = 1LL<<50;
	total = 1LL<<50;
#endif
}

#ifdef __unixish__
const char* getInterfaceName(const IPAddress& _ip) {
	INJECT_FAULT( platform_error, "getInterfaceName" );
	static char iname[20];

	struct ifaddrs* interfaces = NULL;
	const char* ifa_name = NULL;

	if (getifaddrs(&interfaces)) {
		TraceEvent(SevWarnAlways, "GetInterfaceAddrs").GetLastError();
		throw platform_error();
	}

	for (struct ifaddrs* iter = interfaces; iter; iter = iter->ifa_next) {
		if(!iter->ifa_addr)
			continue;
		if (iter->ifa_addr->sa_family == AF_INET && _ip.isV4()) {
			uint32_t ip = ntohl((reinterpret_cast<struct sockaddr_in*>(iter->ifa_addr))->sin_addr.s_addr);
			if (ip == _ip.toV4()) {
				ifa_name = iter->ifa_name;
				break;
			}
		} else if (iter->ifa_addr->sa_family == AF_INET6 && _ip.isV6()) {
			struct sockaddr_in6* ifa_addr = reinterpret_cast<struct sockaddr_in6*>(iter->ifa_addr);
			if (memcmp(_ip.toV6().data(), &ifa_addr->sin6_addr, 16) == 0) {
				ifa_name = iter->ifa_name;
				break;
			}
		}
	}

	if (ifa_name) {
		strncpy(iname, ifa_name, 19);
		iname[19] = 0;
	}

	freeifaddrs(interfaces);

	if (ifa_name)
		return iname;
	else
		return NULL;
}
#endif

#if defined(__linux__)
void getNetworkTraffic(const IPAddress& ip, uint64_t& bytesSent, uint64_t& bytesReceived, uint64_t& outSegs,
                       uint64_t& retransSegs) {
	INJECT_FAULT( platform_error, "getNetworkTraffic" ); // Even though this function doesn't throw errors, the equivalents for other platforms do, and since all of our simulation testing is on Linux...
	const char* ifa_name = nullptr;
	try {
		ifa_name = getInterfaceName(ip);
	}
	catch(Error &e) {
		if(e.code() != error_code_platform_error) {
			throw;
		}
	}

	if (!ifa_name)
		return;

	std::ifstream dev_stream("/proc/net/dev", std::ifstream::in);
	dev_stream.ignore(std::numeric_limits<std::streamsize>::max(), '\n');
	dev_stream.ignore(std::numeric_limits<std::streamsize>::max(), '\n');

	std::string iface;
	std::string ignore;

	uint64_t bytesSentSum = 0;
	uint64_t bytesReceivedSum = 0;

	while (dev_stream.good()) {
		dev_stream >> iface;
		if (dev_stream.eof()) break;
		if (!strncmp(iface.c_str(), ifa_name, strlen(ifa_name))) {
			uint64_t sent = 0, received = 0;

			dev_stream >> received;
			for (int i = 0; i < 7; i++) dev_stream >> ignore;
			dev_stream >> sent;

			bytesSentSum += sent;
			bytesReceivedSum += received;

			dev_stream.ignore(std::numeric_limits<std::streamsize>::max(), '\n');
		}
	}

	if(bytesSentSum > 0) {
		bytesSent = bytesSentSum;
	}
	if(bytesReceivedSum > 0) {
		bytesReceived = bytesReceivedSum;
	}

	std::ifstream snmp_stream("/proc/net/snmp", std::ifstream::in);

	std::string label;

	while (snmp_stream.good()) {
		snmp_stream >> label;
		snmp_stream.ignore(std::numeric_limits<std::streamsize>::max(), '\n');
		if (label == "Tcp:")
			break;
	}

	/* Ignore the first 11 columns of the Tcp line */
	for (int i = 0; i < 11; i++)
		snmp_stream >> ignore;

	snmp_stream >> outSegs;
	snmp_stream >> retransSegs;
}

void getMachineLoad(uint64_t& idleTime, uint64_t& totalTime, bool logDetails) {
	INJECT_FAULT( platform_error, "getMachineLoad" ); // Even though this function doesn't throw errors, the equivalents for other platforms do, and since all of our simulation testing is on Linux...
	std::ifstream stat_stream("/proc/stat", std::ifstream::in);

	std::string ignore;
	stat_stream >> ignore;

	uint64_t t_user, t_nice, t_system, t_idle, t_iowait, t_irq, t_softirq, t_steal, t_guest;
	stat_stream >> t_user >> t_nice >> t_system >> t_idle >> t_iowait >> t_irq >> t_softirq >> t_steal >> t_guest;

	totalTime = t_user+t_nice+t_system+t_idle+t_iowait+t_irq+t_softirq+t_steal+t_guest;
	idleTime = t_idle+t_iowait;

	if( !DEBUG_DETERMINISM && logDetails )
		TraceEvent("MachineLoadDetail").detail("User", t_user).detail("Nice", t_nice).detail("System", t_system).detail("Idle", t_idle).detail("IOWait", t_iowait).detail("IRQ", t_irq).detail("SoftIRQ", t_softirq).detail("Steal", t_steal).detail("Guest", t_guest);
}

void getDiskStatistics(std::string const& directory, uint64_t& currentIOs, uint64_t& busyTicks, uint64_t& reads, uint64_t& writes, uint64_t& writeSectors, uint64_t& readSectors) {
	INJECT_FAULT( platform_error, "getDiskStatistics" );
	currentIOs = 0;

	struct stat buf;
	if (stat(directory.c_str(), &buf)) {
		TraceEvent(SevError, "GetDiskStatisticsStatError").detail("Directory", directory).GetLastError();
		throw platform_error();
	}

	std::ifstream proc_stream("/proc/diskstats", std::ifstream::in);
	while (proc_stream.good()) {
		std::string line;
		getline(proc_stream, line);
		std::istringstream disk_stream(line, std::istringstream::in);

		unsigned int majorId;
		unsigned int minorId;
		disk_stream >> majorId;
		disk_stream >> minorId;
		if(majorId == (unsigned int) gnu_dev_major(buf.st_dev) && minorId == (unsigned int) gnu_dev_minor(buf.st_dev)) {
			std::string ignore;
			uint64_t rd_ios;	/* # of reads completed */
			//	    This is the total number of reads completed successfully.

			uint64_t rd_merges;	/* # of reads merged */
			//	    Reads and writes which are adjacent to each other may be merged for
			//	    efficiency.  Thus two 4K reads may become one 8K read before it is
			//	    ultimately handed to the disk, and so it will be counted (and queued)
			//	    as only one I/O.  This field lets you know how often this was done.

			uint64_t rd_sectors; /*# of sectors read */
			//	    This is the total number of sectors read successfully.

			uint64_t rd_ticks;	/* # of milliseconds spent reading */
			//	    This is the total number of milliseconds spent by all reads (as
			//	    measured from __make_request() to end_that_request_last()).

			uint64_t wr_ios;	/* # of writes completed */
			//	    This is the total number of writes completed successfully.

			uint64_t wr_merges;	/* # of writes merged */
			//	    Reads and writes which are adjacent to each other may be merged for
			//	    efficiency.  Thus two 4K reads may become one 8K read before it is
			//	    ultimately handed to the disk, and so it will be counted (and queued)
			//	    as only one I/O.  This field lets you know how often this was done.

			uint64_t wr_sectors; /* # of sectors written */
			//	    This is the total number of sectors written successfully.

			uint64_t wr_ticks;	/* # of milliseconds spent writing */
			//	    This is the total number of milliseconds spent by all writes (as
			//	    measured from __make_request() to end_that_request_last()).

			uint64_t cur_ios;	/* # of I/Os currently in progress */
			//	    The only field that should go to zero. Incremented as requests are
			//	    given to appropriate struct request_queue and decremented as they finish.

			uint64_t ticks;	/* # of milliseconds spent doing I/Os */
			//	    This field increases so long as field 9 is nonzero.

			uint64_t aveq;	/* weighted # of milliseconds spent doing I/Os */
			//	    This field is incremented at each I/O start, I/O completion, I/O
			//	    merge, or read of these stats by the number of I/Os in progress
			//	    (field 9) times the number of milliseconds spent doing I/O since the
			//	    last update of this field.  This can provide an easy measure of both
			//	    I/O completion time and the backlog that may be accumulating.

			disk_stream >> ignore;
			disk_stream >> rd_ios;
			disk_stream >> rd_merges;
			disk_stream >> rd_sectors;
			disk_stream >> rd_ticks;
			disk_stream >> wr_ios;
			disk_stream >> wr_merges;
			disk_stream >> wr_sectors;
			disk_stream >> wr_ticks;
			disk_stream >> cur_ios;
			disk_stream >> ticks;
			disk_stream >> aveq;

			currentIOs = cur_ios;
			busyTicks = ticks;
			reads = rd_ios;
			writes = wr_ios;
			writeSectors = wr_sectors;
			readSectors = rd_sectors;

			//TraceEvent("DiskMetricsRaw").detail("Input", line).detail("Ignore", ignore).detail("RdIos", rd_ios)
			//	.detail("RdMerges", rd_merges).detail("RdSectors", rd_sectors).detail("RdTicks", rd_ticks).detail("WrIos", wr_ios).detail("WrMerges", wr_merges)
			//	.detail("WrSectors", wr_sectors).detail("WrTicks", wr_ticks).detail("CurIos", cur_ios).detail("Ticks", ticks).detail("Aveq", aveq)
			//	.detail("CurrentIOs", currentIOs).detail("BusyTicks", busyTicks).detail("Reads", reads).detail("Writes", writes).detail("WriteSectors", writeSectors)
			//  .detail("ReadSectors", readSectors);
			return;
		} else
			disk_stream.ignore( std::numeric_limits<std::streamsize>::max(), '\n');
	}

	if(!g_network->isSimulated()) TraceEvent(SevWarn, "GetDiskStatisticsDeviceNotFound").detail("Directory", directory);
}

dev_t getDeviceId(std::string path) {
	struct stat statInfo;

	while (true) {
		int returnValue = stat(path.c_str(), &statInfo);
		if (!returnValue) break;

		if (errno == ENOENT) {
			path = parentDirectory(path);
		} else {
			TraceEvent(SevError, "GetDeviceIdError").detail("Path", path).GetLastError();
			throw platform_error();
		}
	}

	return statInfo.st_dev;
}

#endif

#ifdef __APPLE__
void getNetworkTraffic(const IPAddress& ip, uint64_t& bytesSent, uint64_t& bytesReceived, uint64_t& outSegs,
                       uint64_t& retransSegs) {
	INJECT_FAULT( platform_error, "getNetworkTraffic" );

	const char* ifa_name = nullptr;
	try {
		ifa_name = getInterfaceName(ip);
	}
	catch(Error &e) {
		if(e.code() != error_code_platform_error) {
			throw;
		}
	}

	if (!ifa_name)
		return;

	int mib[] = {
		CTL_NET,
		PF_ROUTE,
		0,
		AF_INET,
		NET_RT_IFLIST2,
		0 /* If we could get an interface index instead of name, we would pass it here */
	};

	size_t len;

	if (sysctl(mib, 6, NULL, &len, NULL, 0) < 0) {
		TraceEvent(SevError, "GetNetworkTrafficError").GetLastError();
		throw platform_error();
	}

	char *buf = (char*)malloc(len);

	if (sysctl(mib, 6, buf, &len, NULL, 0) < 0) {
		free(buf);
		TraceEvent(SevError, "GetNetworkTrafficReadInterfacesError").GetLastError();
		throw platform_error();
	}

	char *lim = buf + len;

	for (char *next = buf; next < lim; ) {
		struct if_msghdr* ifm = (struct if_msghdr*)next;
		next += ifm->ifm_msglen;

		if ((ifm->ifm_type = RTM_IFINFO2)) {
			struct if_msghdr2* if2m = (struct if_msghdr2*)ifm;
			struct sockaddr_dl *sdl = (struct sockaddr_dl*)(if2m + 1);

			if (sdl->sdl_nlen == strlen(ifa_name) && !strncmp(ifa_name, sdl->sdl_data, sdl->sdl_nlen)) {
				bytesSent = if2m->ifm_data.ifi_obytes;
				bytesReceived = if2m->ifm_data.ifi_ibytes;
				outSegs = if2m->ifm_data.ifi_opackets;
				retransSegs = 0;
				break;
			}
		}
	}

	free(buf);
}

void getMachineLoad(uint64_t& idleTime, uint64_t& totalTime, bool logDetails) {
	INJECT_FAULT( platform_error, "getMachineLoad" );
	mach_msg_type_number_t count = HOST_CPU_LOAD_INFO_COUNT;
	host_cpu_load_info_data_t r_load;

	if (host_statistics(mach_host_self(), HOST_CPU_LOAD_INFO, (host_info_t)&r_load, &count) != KERN_SUCCESS) {
		TraceEvent(SevError, "GetMachineLoad").GetLastError();
		throw platform_error();
	}

	idleTime = r_load.cpu_ticks[CPU_STATE_IDLE];
	totalTime = r_load.cpu_ticks[CPU_STATE_IDLE] + r_load.cpu_ticks[CPU_STATE_USER] + r_load.cpu_ticks[CPU_STATE_NICE] + r_load.cpu_ticks[CPU_STATE_SYSTEM];
}

void getDiskStatistics(std::string const& directory, uint64_t& currentIOs, uint64_t& busyTicks, uint64_t& reads, uint64_t& writes, uint64_t& writeSectors, uint64_t& readSectors) {
	INJECT_FAULT( platform_error, "getDiskStatistics" );
	currentIOs = 0;
	busyTicks = 0;
	writeSectors = 0;
	readSectors = 0;

	struct statfs buf;
	if (statfs(directory.c_str(), &buf)) {
		Error e = systemErrorCodeToError();
		TraceEvent(SevError, "GetDiskStatisticsStatfsError").detail("Directory", directory).GetLastError().error(e);
		throw e;
	}

	const char* dev = strrchr(buf.f_mntfromname, '/');
	if (!dev) {
		TraceEvent(SevError, "GetDiskStatisticsStrrchrError").detail("Directory", directory).GetLastError();
		throw platform_error();
	}
	dev++;

	io_iterator_t disk_list;

	// According to Apple docs, if this gets passed to IOServiceGetMatchingServices, we aren't responsible for the memory anymore,
	// the only case where it isn't passed is if it's null, in which case we also aren't responsible. So no need to call CFRelease
	// on this variable.
	CFMutableDictionaryRef match = IOBSDNameMatching(kIOMasterPortDefault, kNilOptions, dev);

	if(!match) {
		TraceEvent(SevError, "IOBSDNameMatching");
		throw platform_error();
	}

	if (IOServiceGetMatchingServices(kIOMasterPortDefault, match, &disk_list) != kIOReturnSuccess) {
		TraceEvent(SevError, "IOServiceGetMatchingServices");
		throw platform_error();
	}

	io_registry_entry_t disk = IOIteratorNext(disk_list);
	if (!disk) {
		IOObjectRelease(disk_list);
		TraceEvent(SevError, "IOIteratorNext");
		throw platform_error();
	}

	io_registry_entry_t tdisk = disk;
	while (!IOObjectConformsTo(disk, "IOBlockStorageDriver")) {
		IORegistryEntryGetParentEntry(disk, kIOServicePlane, &tdisk);
		IOObjectRelease(disk);
		disk = tdisk;
	}

	CFDictionaryRef disk_dict = NULL;
	if (IORegistryEntryCreateCFProperties(disk, (CFMutableDictionaryRef*)&disk_dict, kCFAllocatorDefault, kNilOptions) != kIOReturnSuccess) {
		IOObjectRelease(disk);
		IOObjectRelease(disk_list);
		TraceEvent(SevError, "IORegistryEntryCreateCFProperties");
		throw platform_error();
	}

	// Here and below, note that memory returned by CFDictionaryGetValue() is not owned by us, and should not be CFRelease()'d by us.
	CFDictionaryRef stats_dict = (CFDictionaryRef)CFDictionaryGetValue(disk_dict, CFSTR(kIOBlockStorageDriverStatisticsKey));

	if (stats_dict == NULL) {
		CFRelease(disk_dict);
		IOObjectRelease(disk);
		IOObjectRelease(disk_list);
		TraceEvent(SevError, "CFDictionaryGetValue");
		throw platform_error();
	}

	CFNumberRef number;

	if ((number = (CFNumberRef)CFDictionaryGetValue(stats_dict, CFSTR(kIOBlockStorageDriverStatisticsReadsKey)))) {
		CFNumberGetValue(number, kCFNumberSInt64Type, &reads);
	}

	if ((number = (CFNumberRef)CFDictionaryGetValue(stats_dict, CFSTR(kIOBlockStorageDriverStatisticsWritesKey)))) {
		CFNumberGetValue(number, kCFNumberSInt64Type, &writes);
	}

	CFRelease(disk_dict);
	IOObjectRelease(disk);
	IOObjectRelease(disk_list);
}
#endif

#if defined(_WIN32)
std::vector<std::string> expandWildcardPath(const char *wildcardPath)
{
	PDH_STATUS Status;
	char *EndOfPaths;
	char *Paths = NULL;
	DWORD BufferSize = 0;
	std::vector<std::string> results;

	Status = PdhExpandCounterPath(wildcardPath, Paths, &BufferSize);
	if (Status != PDH_MORE_DATA) {
		TraceEvent(SevWarn, "PdhExpandCounterPathError").detail("Reason", "Expand Path call made no sense").detail("Status", Status);
		goto Cleanup;
	}

	Paths = (char *)malloc(BufferSize);
	Status = PdhExpandCounterPath(wildcardPath, Paths, &BufferSize);

	if (Status != ERROR_SUCCESS) {
		TraceEvent(SevWarn, "PdhExpandCounterPathError").detail("Reason", "Expand Path call failed").detail("Status", Status);
		goto Cleanup;
	}

	if (Paths == NULL) {
		TraceEvent("WindowsPdhExpandCounterPathError").detail("Reason", "Path could not be expanded");
		goto Cleanup;
	}

	EndOfPaths = Paths + BufferSize;

	for (char *p = Paths; ((p != EndOfPaths) && (*p != '\0')); p += strlen(p) + 1) {
		results.push_back( p );
		//printf("Counter: %s\n", p);
	}

Cleanup:
	if (Paths)
	{
		free(Paths);
	}
	return results;
}

std::vector<HCOUNTER> addCounters( HQUERY Query, const char *path ) {
	std::vector<HCOUNTER> counters;

	std::vector<std::string> paths = expandWildcardPath( path );

	for(int i = 0; i < paths.size(); i++) {
		HCOUNTER counter;
		handlePdhStatus( PdhAddCounter(Query, paths[i].c_str(), 0, &counter), "PdhAddCounter" );
		counters.push_back( counter );
	}
	return counters;
}
#endif

struct SystemStatisticsState {
	double lastTime;
	double lastClockThread;
	double lastClockProcess;
	uint64_t processLastSent;
	uint64_t processLastReceived;
#if defined(_WIN32)
	struct {
		std::string diskDevice;
		std::string physicalDisk;
		std::string processor;
		std::string networkDevice;
		std::string tcpv4;
		std::string pctIdle;
		std::string diskQueueLength;
		std::string diskReadsPerSec;
		std::string diskWritesPerSec;
		std::string diskWriteBytesPerSec;
		std::string bytesSentPerSec;
		std::string bytesRecvPerSec;
		std::string segmentsOutPerSec;
		std::string segmentsRetransPerSec;
	} pdhStrings;
	PDH_STATUS Status;
	HQUERY Query;
	HCOUNTER QueueLengthCounter;
	HCOUNTER DiskTimeCounter;
	HCOUNTER ReadsCounter;
	HCOUNTER WritesCounter;
	HCOUNTER WriteBytesCounter;
	std::vector<HCOUNTER> SendCounters;
	std::vector<HCOUNTER> ReceiveCounters;
	HCOUNTER SegmentsOutCounter;
	HCOUNTER SegmentsRetransCounter;
	HCOUNTER ProcessorIdleCounter;
	SystemStatisticsState() : Query(NULL), QueueLengthCounter(NULL), DiskTimeCounter(NULL),
		ReadsCounter(NULL), WritesCounter(NULL), WriteBytesCounter(NULL), ProcessorIdleCounter(NULL),
#elif defined(__unixish__)
	uint64_t machineLastSent, machineLastReceived;
	uint64_t machineLastOutSegs, machineLastRetransSegs;
	uint64_t lastBusyTicks, lastReads, lastWrites, lastWriteSectors, lastReadSectors;
	uint64_t lastClockIdleTime, lastClockTotalTime;
	SystemStatisticsState() : machineLastSent(0), machineLastReceived(0), machineLastOutSegs(0), machineLastRetransSegs(0),
		lastBusyTicks(0), lastReads(0), lastWrites(0), lastWriteSectors(0), lastReadSectors(0), lastClockIdleTime(0), lastClockTotalTime(0),
#else
	#error Port me!
#endif
		lastTime(0), lastClockThread(0), lastClockProcess(0), processLastSent(0), processLastReceived(0) {}
};

#if defined(_WIN32)
void initPdhStrings(SystemStatisticsState *state, std::string dataFolder) {
	if (setPdhString(234, state->pdhStrings.physicalDisk) &&
		setPdhString(238, state->pdhStrings.processor) &&
		setPdhString(510, state->pdhStrings.networkDevice) &&
		setPdhString(638, state->pdhStrings.tcpv4) &&
		setPdhString(1482, state->pdhStrings.pctIdle) &&
		setPdhString(198, state->pdhStrings.diskQueueLength) &&
		setPdhString(214, state->pdhStrings.diskReadsPerSec) &&
		setPdhString(216, state->pdhStrings.diskWritesPerSec) &&
		setPdhString(222, state->pdhStrings.diskWriteBytesPerSec) &&
		setPdhString(506, state->pdhStrings.bytesSentPerSec) &&
		setPdhString(264, state->pdhStrings.bytesRecvPerSec) &&
		setPdhString(654, state->pdhStrings.segmentsOutPerSec) &&
		setPdhString(656, state->pdhStrings.segmentsRetransPerSec)) {

		if (!dataFolder.empty()) {
			dataFolder = abspath(dataFolder);
			char buf[512], buf2[512];
			DWORD sz = 512, sz2 = 512;

			if (!GetVolumePathName(dataFolder.c_str(), buf, 512)) {
				TraceEvent(SevWarn, "GetVolumePathName").GetLastError().detail("Path", dataFolder);
				return;
			}

			if (!GetVolumeNameForVolumeMountPoint(buf, buf2, 512)) {
				TraceEvent(SevWarn, "GetVolumeNameForVolumeMountPoint").GetLastError().detail("Path", dataFolder);
				return;
			}

			if (!strlen(buf2)) {
				TraceEvent(SevWarn, "WinDiskStatsGetPathError").detail("Path", dataFolder);
				return;
			}

			if (buf2[strlen(buf2) - 1] == '\\')
				buf2[strlen(buf2) - 1] = 0;

			HANDLE hDevice = CreateFile(buf2, 0, 0, NULL, OPEN_EXISTING, 0, NULL);
			if (hDevice == INVALID_HANDLE_VALUE) {
				TraceEvent(SevWarn, "CreateFile").GetLastError().detail("Path", dataFolder);
				return;
			}

			STORAGE_DEVICE_NUMBER storage_device;
			if (!DeviceIoControl(hDevice, IOCTL_STORAGE_GET_DEVICE_NUMBER, NULL, 0,
								 &storage_device, sizeof(storage_device), &sz, NULL)) {
				TraceEvent(SevWarn, "DeviceIoControl").GetLastError().detail("Path", dataFolder);
				return;
			}

			// Find the drive letter involved!
			sz = 512;
			if (handlePdhStatus(PdhEnumObjectItems(NULL, NULL, state->pdhStrings.physicalDisk.c_str(),
								buf2, &sz2, buf, &sz, PERF_DETAIL_NOVICE, 0), "PdhEnumObjectItems")) {
				char *ptr = buf;
				while (*ptr) {
					if (isdigit(*ptr) && atoi(ptr) == storage_device.DeviceNumber) {
						state->pdhStrings.diskDevice = ptr;
						break;
					}
					ptr += strlen(ptr) + 1;
				}
			}

			if (state->pdhStrings.diskDevice.empty()) {
				TraceEvent(SevWarn, "WinDiskStatsGetPathError").detail("Path", dataFolder);
				return;
			}
		}
	}
}
#endif

SystemStatistics getSystemStatistics(std::string dataFolder, const IPAddress* ip, SystemStatisticsState** statState, bool logDetails) {
	if( (*statState) == NULL )
		(*statState) = new SystemStatisticsState();
	SystemStatistics returnStats;

	double nowTime = timer();
	double nowClockProcess = getProcessorTimeProcess();
	double nowClockThread = getProcessorTimeThread();
	returnStats.elapsed = nowTime - (*statState)->lastTime;

	returnStats.initialized = (*statState)->lastTime != 0;
	if( returnStats.initialized ) {
		returnStats.processCPUSeconds = (nowClockProcess - (*statState)->lastClockProcess);
		returnStats.mainThreadCPUSeconds = (nowClockThread - (*statState)->lastClockThread);
	}

	returnStats.processMemory = getMemoryUsage();
	returnStats.processResidentMemory = getResidentMemoryUsage();

	MachineRAMInfo memInfo;
	getMachineRAMInfo(memInfo);
	returnStats.machineTotalRAM = memInfo.total;
	returnStats.machineCommittedRAM = memInfo.committed;
	returnStats.machineAvailableRAM = memInfo.available;

	if(dataFolder != "") {
		int64_t diskTotal, diskFree;
		getDiskBytes(dataFolder, diskFree, diskTotal);
		returnStats.processDiskTotalBytes = diskTotal;
		returnStats.processDiskFreeBytes = diskFree;
	}

#if defined(_WIN32)
	if((*statState)->Query == NULL) {
		initPdhStrings(*statState, dataFolder);

		TraceEvent("SetupQuery");
		handlePdhStatus( PdhOpenQuery(NULL, NULL, &(*statState)->Query), "PdhOpenQuery" );

		if( !(*statState)->pdhStrings.diskDevice.empty() ) {
			handlePdhStatus(PdhAddCounter((*statState)->Query, ("\\" + (*statState)->pdhStrings.physicalDisk + "(" + (*statState)->pdhStrings.diskDevice + ")\\" + (*statState)->pdhStrings.pctIdle).c_str(), 0, &(*statState)->DiskTimeCounter), "PdhAddCounter");
			handlePdhStatus(PdhAddCounter((*statState)->Query, ("\\" + (*statState)->pdhStrings.physicalDisk + "(" + (*statState)->pdhStrings.diskDevice + ")\\" + (*statState)->pdhStrings.diskQueueLength).c_str(), 0, &(*statState)->QueueLengthCounter), "PdhAddCounter");
			handlePdhStatus(PdhAddCounter((*statState)->Query, ("\\" + (*statState)->pdhStrings.physicalDisk + "(" + (*statState)->pdhStrings.diskDevice + ")\\" + (*statState)->pdhStrings.diskReadsPerSec).c_str(), 0, &(*statState)->ReadsCounter), "PdhAddCounter");
			handlePdhStatus(PdhAddCounter((*statState)->Query, ("\\" + (*statState)->pdhStrings.physicalDisk + "(" + (*statState)->pdhStrings.diskDevice + ")\\" + (*statState)->pdhStrings.diskWritesPerSec).c_str(), 0, &(*statState)->WritesCounter), "PdhAddCounter");
			handlePdhStatus(PdhAddCounter((*statState)->Query, ("\\" + (*statState)->pdhStrings.physicalDisk + "(" + (*statState)->pdhStrings.diskDevice + ")\\" + (*statState)->pdhStrings.diskWriteBytesPerSec).c_str(), 0, &(*statState)->WriteBytesCounter), "PdhAddCounter");
		}
		(*statState)->SendCounters = addCounters((*statState)->Query, ("\\" + (*statState)->pdhStrings.networkDevice + "(*)\\" + (*statState)->pdhStrings.bytesSentPerSec).c_str());
		(*statState)->ReceiveCounters = addCounters((*statState)->Query, ("\\" + (*statState)->pdhStrings.networkDevice + "(*)\\" + (*statState)->pdhStrings.bytesRecvPerSec).c_str());
		handlePdhStatus(PdhAddCounter((*statState)->Query, ("\\" + (*statState)->pdhStrings.tcpv4 + "\\" + (*statState)->pdhStrings.segmentsOutPerSec).c_str(), 0, &(*statState)->SegmentsOutCounter), "PdhAddCounter");
		handlePdhStatus(PdhAddCounter((*statState)->Query, ("\\" + (*statState)->pdhStrings.tcpv4 + "\\" + (*statState)->pdhStrings.segmentsRetransPerSec).c_str(), 0, &(*statState)->SegmentsRetransCounter), "PdhAddCounter");
		handlePdhStatus(PdhAddCounter((*statState)->Query, ("\\" + (*statState)->pdhStrings.processor + "(*)\\" + (*statState)->pdhStrings.pctIdle).c_str(), 0, &(*statState)->ProcessorIdleCounter), "PdhAddCounter");
	}
	handlePdhStatus( PdhCollectQueryData((*statState)->Query), "PdhCollectQueryData" );

	PDH_FMT_COUNTERVALUE DisplayValue;
	if (returnStats.initialized) {
		if (!(*statState)->pdhStrings.diskDevice.empty()) {
			if( handlePdhStatus( PdhGetFormattedCounterValue((*statState)->DiskTimeCounter, PDH_FMT_DOUBLE, 0, &DisplayValue), "DiskTimeCounter" ) )
				returnStats.processDiskIdleSeconds = DisplayValue.doubleValue * returnStats.elapsed / 100.0;
			if( handlePdhStatus( PdhGetFormattedCounterValue((*statState)->QueueLengthCounter, PDH_FMT_DOUBLE, 0, &DisplayValue), "QueueLengthCounter" ) )
				returnStats.processDiskQueueDepth = DisplayValue.doubleValue;
			if( handlePdhStatus( PdhGetFormattedCounterValue((*statState)->ReadsCounter, PDH_FMT_DOUBLE, 0, &DisplayValue), "ReadsCounter" ) )
				returnStats.processDiskRead = DisplayValue.doubleValue * returnStats.elapsed;
			if( handlePdhStatus( PdhGetFormattedCounterValue((*statState)->WritesCounter, PDH_FMT_DOUBLE, 0, &DisplayValue), "WritesCounter" ) )
				returnStats.processDiskWrite = DisplayValue.doubleValue * returnStats.elapsed;
			if (handlePdhStatus(PdhGetFormattedCounterValue((*statState)->WriteBytesCounter, PDH_FMT_DOUBLE, 0, &DisplayValue), "WriteBytesCounter"))
				returnStats.processDiskWriteSectors = DisplayValue.doubleValue * returnStats.elapsed / 512.0;
		}
		returnStats.machineMegabitsSent = 0.0;
		for( int i = 0; i < (*statState)->SendCounters.size(); i++ )
			if( handlePdhStatus( PdhGetFormattedCounterValue((*statState)->SendCounters[i], PDH_FMT_DOUBLE, 0, &DisplayValue), "SendCounter" ) )
				returnStats.machineMegabitsSent += DisplayValue.doubleValue * 7.62939453e-6;
		returnStats.machineMegabitsSent *= returnStats.elapsed;

		returnStats.machineMegabitsReceived = 0.0;
		for( int i = 0; i < (*statState)->ReceiveCounters.size(); i++ )
			if( handlePdhStatus( PdhGetFormattedCounterValue((*statState)->ReceiveCounters[i], PDH_FMT_DOUBLE, 0, &DisplayValue), "ReceiveCounter" ) )
				returnStats.machineMegabitsReceived += DisplayValue.doubleValue * 7.62939453e-6;
		returnStats.machineMegabitsReceived *= returnStats.elapsed;

		if (handlePdhStatus(PdhGetFormattedCounterValue((*statState)->SegmentsOutCounter, PDH_FMT_DOUBLE, 0, &DisplayValue), "SegmentsOutCounter"))
			returnStats.machineOutSegs = DisplayValue.doubleValue * returnStats.elapsed;
		if (handlePdhStatus(PdhGetFormattedCounterValue((*statState)->SegmentsRetransCounter, PDH_FMT_DOUBLE, 0, &DisplayValue), "SegmentsRetransCounter"))
			returnStats.machineRetransSegs = DisplayValue.doubleValue * returnStats.elapsed;

		if( handlePdhStatus( PdhGetFormattedCounterValue((*statState)->ProcessorIdleCounter, PDH_FMT_DOUBLE, 0, &DisplayValue), "ProcessorIdleCounter" ) )
			returnStats.machineCPUSeconds = (100 - DisplayValue.doubleValue) * returnStats.elapsed / 100.0;
	}
#elif defined(__unixish__)
	uint64_t machineNowSent = (*statState)->machineLastSent;
	uint64_t machineNowReceived = (*statState)->machineLastReceived;
	uint64_t machineOutSegs = (*statState)->machineLastOutSegs;
	uint64_t machineRetransSegs = (*statState)->machineLastRetransSegs;

	getNetworkTraffic(*ip, machineNowSent, machineNowReceived, machineOutSegs, machineRetransSegs);
	if( returnStats.initialized ) {
		returnStats.machineMegabitsSent = ((machineNowSent - (*statState)->machineLastSent) * 8e-6);
		returnStats.machineMegabitsReceived = ((machineNowReceived - (*statState)->machineLastReceived) * 8e-6);
		returnStats.machineOutSegs = machineOutSegs - (*statState)->machineLastOutSegs;
		returnStats.machineRetransSegs = machineRetransSegs - (*statState)->machineLastRetransSegs;
	}
	(*statState)->machineLastSent = machineNowSent;
	(*statState)->machineLastReceived = machineNowReceived;
	(*statState)->machineLastOutSegs = machineOutSegs;
	(*statState)->machineLastRetransSegs = machineRetransSegs;

	uint64_t currentIOs;
	uint64_t nowBusyTicks = (*statState)->lastBusyTicks;
	uint64_t nowReads = (*statState)->lastReads;
	uint64_t nowWrites = (*statState)->lastWrites;
	uint64_t nowWriteSectors = (*statState)->lastWriteSectors;
	uint64_t nowReadSectors = (*statState)->lastReadSectors;

	if(dataFolder != "") {
		getDiskStatistics(dataFolder, currentIOs, nowBusyTicks, nowReads, nowWrites, nowWriteSectors, nowReadSectors);
		returnStats.processDiskQueueDepth = currentIOs;
		returnStats.processDiskReadCount = nowReads;
		returnStats.processDiskWriteCount = nowWrites;
		if( returnStats.initialized ) {
			returnStats.processDiskIdleSeconds = std::max<double>(0, returnStats.elapsed - std::min<double>(returnStats.elapsed, (nowBusyTicks - (*statState)->lastBusyTicks) / 1000.0));
			returnStats.processDiskRead = (nowReads - (*statState)->lastReads);
			returnStats.processDiskWrite = (nowWrites - (*statState)->lastWrites);
			returnStats.processDiskWriteSectors = (nowWriteSectors - (*statState)->lastWriteSectors);
			returnStats.processDiskReadSectors = (nowReadSectors - (*statState)->lastReadSectors);
		}
		(*statState)->lastBusyTicks = nowBusyTicks;
		(*statState)->lastReads = nowReads;
		(*statState)->lastWrites = nowWrites;
		(*statState)->lastWriteSectors = nowWriteSectors;
		(*statState)->lastReadSectors = nowReadSectors;
	}

	uint64_t clockIdleTime = (*statState)->lastClockIdleTime;
	uint64_t clockTotalTime = (*statState)->lastClockTotalTime;

	getMachineLoad(clockIdleTime, clockTotalTime, logDetails);
	returnStats.machineCPUSeconds = clockTotalTime - (*statState)->lastClockTotalTime != 0 ? ( 1 - ((clockIdleTime - (*statState)->lastClockIdleTime) / ((double)(clockTotalTime - (*statState)->lastClockTotalTime)))) * returnStats.elapsed : 0;
	(*statState)->lastClockIdleTime = clockIdleTime;
	(*statState)->lastClockTotalTime = clockTotalTime;
#endif
	(*statState)->lastTime = nowTime;
	(*statState)->lastClockProcess = nowClockProcess;
	(*statState)->lastClockThread = nowClockThread;
	return returnStats;
}

#ifdef _WIN32
struct OffsetTimer {
	double secondsPerCount, offset;

	static const int64_t FILETIME_C_EPOCH = 11644473600LL * 10000000LL;	// Difference between FILETIME epoch (1601) and Unix epoch (1970) in 100ns FILETIME ticks

	OffsetTimer() {
		long long countsPerSecond;
		if (!QueryPerformanceFrequency( (LARGE_INTEGER*)&countsPerSecond))
			throw performance_counter_error();
		secondsPerCount = 1.0 / countsPerSecond;

		FILETIME fileTime;

		offset = 0;
		double timer = now();
		GetSystemTimeAsFileTime(&fileTime);
		static_assert( sizeof(fileTime) == sizeof(uint64_t), "FILETIME size wrong" );
		offset = (*(uint64_t*)&fileTime - FILETIME_C_EPOCH) * 100e-9 - timer;
	}

	double now() {
		long long count;
		if (!QueryPerformanceCounter( (LARGE_INTEGER*)&count ))
			throw performance_counter_error();
		return offset + count * secondsPerCount;
	}
};
#elif defined(__linux__)
#define DOUBLETIME(ts) (double(ts.tv_sec) + (ts.tv_nsec * 1e-9))
#ifndef CLOCK_MONOTONIC_RAW
#define CLOCK_MONOTONIC_RAW 4 // Confirmed safe to do with glibc >= 2.11 and kernel >= 2.6.28. No promises with older glibc. Older kernel definitely breaks it.
#endif
struct OffsetTimer {
	double offset;

	OffsetTimer() {
		struct timespec ts;
		clock_gettime(CLOCK_REALTIME, &ts);
		offset = DOUBLETIME(ts);
		clock_gettime(CLOCK_MONOTONIC, &ts);
		offset -= DOUBLETIME(ts);
	}

	double now() {
		struct timespec ts;
		clock_gettime(CLOCK_MONOTONIC, &ts);
		return (offset + DOUBLETIME(ts));
	}
};

#elif defined(__APPLE__)

#include <mach/mach.h>
#include <mach/mach_time.h>

struct OffsetTimer {
	mach_timebase_info_data_t timebase_info;
	uint64_t offset;
	double offset_seconds;

	OffsetTimer() {
		mach_timebase_info(&timebase_info);
		offset = mach_absolute_time();

		struct timeval tv;
		gettimeofday(&tv, NULL);

		offset_seconds = tv.tv_sec + 1e-6 * tv.tv_usec;
	}

	double now() {
		uint64_t elapsed = mach_absolute_time() - offset;
		return offset_seconds + double((elapsed * timebase_info.numer) / timebase_info.denom) * 1e-9;
	}
};

#else
#error Port me!
#endif

double timer_monotonic() {
	static OffsetTimer theTimer;
	return theTimer.now();
}

double timer() {
#ifdef _WIN32
	static const int64_t FILETIME_C_EPOCH = 11644473600LL * 10000000LL;	// Difference between FILETIME epoch (1601) and Unix epoch (1970) in 100ns FILETIME ticks
	FILETIME fileTime;
	GetSystemTimeAsFileTime(&fileTime);
	static_assert( sizeof(fileTime) == sizeof(uint64_t), "FILETIME size wrong" );
	return (*(uint64_t*)&fileTime - FILETIME_C_EPOCH) * 100e-9;
#elif defined(__linux__)
	struct timespec ts;
	clock_gettime(CLOCK_REALTIME, &ts);
	return double(ts.tv_sec) + (ts.tv_nsec * 1e-9);
#elif defined(__APPLE__)
	struct timeval tv;
	gettimeofday(&tv, NULL);
	return double(tv.tv_sec) + (tv.tv_usec * 1e-6);
#else
#error Port me!
#endif
};

uint64_t timer_int() {
#ifdef _WIN32
	static const int64_t FILETIME_C_EPOCH = 11644473600LL * 10000000LL;	// Difference between FILETIME epoch (1601) and Unix epoch (1970) in 100ns FILETIME ticks
	FILETIME fileTime;
	GetSystemTimeAsFileTime(&fileTime);
	static_assert( sizeof(fileTime) == sizeof(uint64_t), "FILETIME size wrong" );
	return (*(uint64_t*)&fileTime - FILETIME_C_EPOCH);
#elif defined(__linux__)
	struct timespec ts;
	clock_gettime(CLOCK_REALTIME, &ts);
	return uint64_t(ts.tv_sec) * 1e9 + ts.tv_nsec;
#elif defined(__APPLE__)
	struct timeval tv;
	gettimeofday(&tv, NULL);
	return uint64_t(tv.tv_sec) * 1e9 + (tv.tv_usec * 1e3);
#else
#error Port me!
#endif
};

void getLocalTime(const time_t *timep, struct tm *result) {
#ifdef _WIN32
	if(localtime_s(result, timep) != 0) {
		TraceEvent(SevError, "GetLocalTimeError").GetLastError();
		throw platform_error();
	}
#elif defined(__unixish__)
	if(localtime_r(timep, result) == NULL) {
		TraceEvent(SevError, "GetLocalTimeError").GetLastError();
		throw platform_error();
	}
#else
#error Port me!
#endif
}

void setMemoryQuota( size_t limit ) {
#if defined(USE_SANITIZER)
	// ASAN doesn't work with memory quotas: https://github.com/google/sanitizers/wiki/AddressSanitizer#ulimit--v
	return;
#endif
	INJECT_FAULT( platform_error, "setMemoryQuota" );
#if defined(_WIN32)
	HANDLE job = CreateJobObject( NULL, NULL );
	if (!job) {
		TraceEvent(SevError, "WinCreateJobError").GetLastError();
		throw platform_error();
	}
	JOBOBJECT_EXTENDED_LIMIT_INFORMATION limits;
	limits.BasicLimitInformation.LimitFlags = JOB_OBJECT_LIMIT_JOB_MEMORY;
	limits.JobMemoryLimit = limit;
	if (!SetInformationJobObject( job, JobObjectExtendedLimitInformation, &limits, sizeof(limits) )) {
		TraceEvent(SevError, "FailedToSetInfoOnJobObject").detail("Limit", limit).GetLastError();
		throw platform_error();
	}
	if (!AssignProcessToJobObject( job, GetCurrentProcess() ))
		TraceEvent(SevWarn, "FailedToSetMemoryLimit").GetLastError();
#elif defined(__linux__)
	struct rlimit rlim;
	if (getrlimit(RLIMIT_AS, &rlim)) {
		TraceEvent(SevError, "GetMemoryLimit").GetLastError();
		throw platform_error();
	} else if (limit > rlim.rlim_max) {
		TraceEvent(SevError, "MemoryLimitTooHigh").detail("Limit", limit).detail("ResidentMaxLimit", rlim.rlim_max);
		throw platform_error();
	}
	rlim.rlim_cur = limit;
	if (setrlimit(RLIMIT_AS, &rlim)) {
		TraceEvent(SevError, "SetMemoryLimit").detail("Limit", limit).GetLastError();
		throw platform_error();
	}
#endif
}

#ifdef _WIN32
static int ModifyPrivilege( const char* szPrivilege, bool fEnable )
{
	HRESULT hr = S_OK;
	TOKEN_PRIVILEGES NewState;
	LUID luid;
	HANDLE hToken = NULL;

	// Open the process token for this process.
	if (!OpenProcessToken( GetCurrentProcess(),
						   TOKEN_ADJUST_PRIVILEGES | TOKEN_QUERY,
						   &hToken ))
	{
		TraceEvent( SevWarn, "OpenProcessTokenError" ).error(large_alloc_failed()).GetLastError();
		return ERROR_FUNCTION_FAILED;
	}

	// Get the local unique ID for the privilege.
	if ( !LookupPrivilegeValue( NULL,
								szPrivilege,
								&luid ))
	{
		CloseHandle( hToken );
		TraceEvent( SevWarn, "LookupPrivilegeValue" ).error(large_alloc_failed()).GetLastError();
		return ERROR_FUNCTION_FAILED;
	}

	//cout << luid.HighPart << " " << luid.LowPart << endl;

	// Assign values to the TOKEN_PRIVILEGE structure.
	NewState.PrivilegeCount = 1;
	NewState.Privileges[0].Luid = luid;
	NewState.Privileges[0].Attributes =
		(fEnable ? SE_PRIVILEGE_ENABLED : 0);

	// Adjust the token privilege.
	if (!AdjustTokenPrivileges(hToken,
							   FALSE,
							   &NewState,
							   0,
							   NULL,
							   NULL))
	{
		TraceEvent( SevWarn, "AdjustTokenPrivileges" ).error(large_alloc_failed()).GetLastError();
		hr = ERROR_FUNCTION_FAILED;
	}

	// Close the handle.
	CloseHandle(hToken);

	return hr;
}
#endif

static bool largePagesPrivilegeEnabled = false;

static void enableLargePages() {
	if (largePagesPrivilegeEnabled)
		return;
#ifdef _WIN32
	ModifyPrivilege(SE_LOCK_MEMORY_NAME, true);
	largePagesPrivilegeEnabled = true;
#else
	// SOMEDAY: can/should we teach the client how to enable large pages
	// on Linux? Or just rely on the system to have been configured as
	// desired?
#endif
}

static void *allocateInternal(size_t length, bool largePages) {

#ifdef _WIN32
	DWORD allocType = MEM_COMMIT|MEM_RESERVE;

	if (largePages)
		allocType |= MEM_LARGE_PAGES;

	return VirtualAlloc(NULL, length, allocType, PAGE_READWRITE);
#elif defined(__linux__)
	int flags = MAP_PRIVATE|MAP_ANONYMOUS;

	if (largePages)
		flags |= MAP_HUGETLB;

	return mmap(NULL, length, PROT_READ|PROT_WRITE, flags, -1, 0);
#elif defined(__APPLE__)
	int flags = MAP_PRIVATE|MAP_ANON;

	return mmap(NULL, length, PROT_READ|PROT_WRITE, flags, -1, 0);
#else
#error Port me!
#endif
}

static bool largeBlockFail = false;
void *allocate(size_t length, bool allowLargePages) {
	if (allowLargePages)
		enableLargePages();

	void *block = ALLOC_FAIL;

	if (allowLargePages && !largeBlockFail) {
		block = allocateInternal(length, true);
		if (block == ALLOC_FAIL) largeBlockFail = true;
	}

	if (block == ALLOC_FAIL)
		block = allocateInternal(length, false);

	// FIXME: SevWarnAlways trace if "close" to out of memory

	if (block == ALLOC_FAIL)
		platform::outOfMemory();

	return block;
}

#if 0
void* numaAllocate(size_t size) {
	void* thePtr = (void*)0xA00000000LL;
	enableLargePages();

	size_t vaPageSize = 2<<20;//64<<10;
	int nVAPages = size / vaPageSize;

	int nodes;
	if (!GetNumaHighestNodeNumber((PULONG)&nodes)) {
		TraceEvent(SevError, "GetNumaHighestNodeNumber").getLastError();
		throw platform_error();
	}
	++nodes;

	for(int i=0; i<nodes; i++) {
		char* p = (char*)thePtr + i*nVAPages/nodes*vaPageSize;
		char* e = (char*)thePtr + (i+1)*nVAPages/nodes*vaPageSize;
		//printf("  %p + %lld\n", p, e-p);
		// SOMEDAY: removed NUMA extensions for compatibity with Windows Server 2003 -- make execution dynamic
		if (!VirtualAlloc/*ExNuma*/(/*GetCurrentProcess(),*/ p, e-p, MEM_COMMIT|MEM_RESERVE|MEM_LARGE_PAGES, PAGE_READWRITE/*, i*/)) {
			Error e = platform_error();
			TraceEvent(e, "VirtualAlloc").GetLastError();
			throw e;
		}
	}
	return thePtr;
}
#endif

void setAffinity(int proc) {
#if defined(_WIN32)
	/*if (SetProcessAffinityMask(GetCurrentProcess(), 0x5555))//0x5555555555555555UL))
		printf("Set affinity mask\n");
	else
		printf("Failed to set affinity mask: error %d\n", GetLastError());*/
	SetThreadAffinityMask( GetCurrentThread(), 1ULL<<proc );
#elif defined(__linux__)
	cpu_set_t set;
	CPU_ZERO(&set);
	CPU_SET(proc, &set);
	sched_setaffinity(0, sizeof(cpu_set_t), &set);
#endif
}


namespace platform {

int getRandomSeed() {
	INJECT_FAULT( platform_error, "getRandomSeed" );
	int randomSeed;
	int retryCount = 0;

#ifdef _WIN32
	do {
		retryCount++;
		if( rand_s( (unsigned int *)&randomSeed ) != 0 ) {
			TraceEvent(SevError, "WindowsRandomSeedError");
			throw platform_error();
		}
	} while (randomSeed == 0 && retryCount < FLOW_KNOBS->RANDOMSEED_RETRY_LIMIT);	// randomSeed cannot be 0 since we use mersenne twister in DeterministicRandom. Get a new one if randomSeed is 0.
#else
	int devRandom = open("/dev/urandom", O_RDONLY | O_CLOEXEC);
	do {
		retryCount++;
		if (read(devRandom, &randomSeed, sizeof(randomSeed)) != sizeof(randomSeed) ) {
			TraceEvent(SevError, "OpenURandom").GetLastError();
			throw platform_error();
		}
	} while (randomSeed == 0 && retryCount < FLOW_KNOBS->RANDOMSEED_RETRY_LIMIT);
	close(devRandom);
#endif

	if (randomSeed == 0) {
		TraceEvent(SevError, "RandomSeedZeroError");
		throw platform_error();
	}
	return randomSeed;
}
} // namespace platform

std::string joinPath( std::string const& directory, std::string const& filename ) {
	auto d = directory;
	auto f = filename;
	while (f.size() && (f[0] == '/' || f[0] == CANONICAL_PATH_SEPARATOR))
		f = f.substr(1);
	while (d.size() && (d.back() == '/' || d.back() == CANONICAL_PATH_SEPARATOR))
		d.resize(d.size() - 1);
	return d + CANONICAL_PATH_SEPARATOR + f;
}

void renamedFile() {
	INJECT_FAULT( io_error, "renameFile" );
}

void renameFile( std::string const& fromPath, std::string const& toPath ) {
	INJECT_FAULT( io_error, "renameFile" );
#ifdef _WIN32
	if (MoveFile( fromPath.c_str(), toPath.c_str() )) {
		//renamedFile();
		return;
	}
#elif (defined(__linux__) || defined(__APPLE__))
	if (!rename( fromPath.c_str(), toPath.c_str() )) {
		//FIXME: We cannot inject faults after renaming the file, because we could end up with two asyncFileNonDurable open for the same file
		//renamedFile();
		return;
	}
#else
	#error Port me!
#endif
	TraceEvent(SevError, "RenameFile").detail("FromPath", fromPath).detail("ToPath", toPath).GetLastError();
	throw io_error();
}

#if defined(__linux__)
#define FOPEN_CLOEXEC_MODE "e"
#elif defined(_WIN32)
#define FOPEN_CLOEXEC_MODE "N"
#else
#define FOPEN_CLOEXEC_MODE ""
#endif

void atomicReplace( std::string const& path, std::string const& content, bool textmode ) {
	FILE* f = 0;
	try {
		INJECT_FAULT( io_error, "atomicReplace" );

		std::string tempfilename = joinPath(parentDirectory(path), deterministicRandom()->randomUniqueID().toString() + ".tmp");
		f = textmode ? fopen( tempfilename.c_str(), "wt" FOPEN_CLOEXEC_MODE ) : fopen(tempfilename.c_str(), "wb");
		if(!f)
			throw io_error();
	#ifdef _WIN32
		// In Windows case, ReplaceFile API is used which preserves the ownership,
		// ACLs and other attributes of the original file
	#elif defined(__unixish__)
		// get the uid/gid/mode bits of old file and set it on new file, else fail
		struct stat info;
		bool exists = true;
		if (stat(path.c_str(), &info) < 0) {
			if (errno == ENOENT) {
				exists = false;
			} else {
				TraceEvent("StatFailed").detail("Path", path);
				throw io_error();
			}
		}
		if (exists && chown(tempfilename.c_str(), info.st_uid, info.st_gid) < 0) {
			TraceEvent("ChownFailed")
				.detail("TempFilename", tempfilename)
				.detail("OriginalFile", path)
				.detail("Uid", info.st_uid)
				.detail("Gid", info.st_gid);
			deleteFile(tempfilename);
			throw io_error();
		}
		if (exists && chmod(tempfilename.c_str(), info.st_mode) < 0) {
			TraceEvent("ChmodFailed")
				.detail("TempFilename", tempfilename)
				.detail("OriginalFile", path)
				.detail("Mode", info.st_mode);
			deleteFile(tempfilename);
			throw io_error();
		}
	#else
	#error Port me!
	#endif

		if( textmode && fprintf( f, "%s", content.c_str() ) < 0)
			throw io_error();

		if (!textmode && fwrite(content.c_str(), sizeof(uint8_t), content.size(), f) != content.size())
			throw io_error();

		if(fflush(f) != 0)
			throw io_error();

	#ifdef _WIN32
		HANDLE h = (HANDLE)_get_osfhandle(_fileno(f));
		if(!g_network->isSimulated()) {
			if(!FlushFileBuffers(h))
				throw io_error();
		}

		if(fclose(f) != 0) {
			f = 0;
			throw io_error();
		}
		f = 0;

		if(!ReplaceFile( path.c_str(), tempfilename.c_str(), NULL, NULL, NULL, NULL ))
			throw io_error();
	#elif defined(__unixish__)
		if(!g_network->isSimulated()) {
			if(fsync( fileno(f) ) != 0)
				throw io_error();
		}

		if(fclose(f) != 0) {
			f = 0;
			throw io_error();
		}
		f = 0;

		if(rename( tempfilename.c_str(), path.c_str() ) != 0)
			throw io_error();
	#else
	#error Port me!
	#endif

		INJECT_FAULT( io_error, "atomicReplace" );
	}
	catch(Error &e) {
		TraceEvent(SevWarn, "AtomicReplace").error(e).detail("Path", path).GetLastError();
		if (f) fclose(f);
		throw;
	}
}

static bool deletedFile() {
	INJECT_FAULT( platform_error, "deleteFile" );
	return true;
}

bool deleteFile( std::string const& filename ) {
	INJECT_FAULT( platform_error, "deleteFile" );
#ifdef _WIN32
	if (DeleteFile(filename.c_str()))
		return deletedFile();
	if (GetLastError() == ERROR_FILE_NOT_FOUND)
		return false;
#elif defined(__unixish__)
	if (!unlink( filename.c_str() ))
		return deletedFile();
	if (errno == ENOENT)
		return false;
#else
	#error Port me!
#endif
	Error e = systemErrorCodeToError();
	TraceEvent(SevError, "DeleteFile").detail("Filename", filename).GetLastError().error(e);
	throw e;
}

static void createdDirectory() { INJECT_FAULT( platform_error, "createDirectory" ); }

namespace platform {

bool createDirectory( std::string const& directory ) {
	INJECT_FAULT( platform_error, "createDirectory" );

#ifdef _WIN32
	if (CreateDirectory( directory.c_str(), NULL )) {
		createdDirectory();
		return true;
	}
	if (GetLastError() == ERROR_ALREADY_EXISTS)
		return false;
	if (GetLastError() == ERROR_PATH_NOT_FOUND) {
		size_t delim = directory.find_last_of("/\\");
		if (delim != std::string::npos) {
			createDirectory( directory.substr(0, delim) );
			return createDirectory( directory );
		}
	}
	Error e = systemErrorCodeToError();
	TraceEvent(SevError, "CreateDirectory").detail("Directory", directory).GetLastError().error(e);
	throw e;
#elif (defined(__linux__) || defined(__APPLE__))
	size_t sep = 0;
	do {
		sep = directory.find_first_of('/', sep + 1);
		if ( mkdir( directory.substr(0, sep).c_str(), 0755 ) != 0 ) {
			if (errno == EEXIST)
				continue;

			Error e;
			if(errno == EACCES) {
				e = file_not_writable();
			}
			else {
				e = systemErrorCodeToError();
			}

			TraceEvent(SevError, "CreateDirectory").detail("Directory", directory).GetLastError().error(e);
			throw e;
		}
		createdDirectory();
	} while (sep != std::string::npos && sep != directory.length() - 1);
	return true;
#else
	#error Port me!
#endif
}

} // namespace platform

const uint8_t separatorChar = CANONICAL_PATH_SEPARATOR;
StringRef separator(&separatorChar, 1);
StringRef dotdot = LiteralStringRef("..");

std::string cleanPath(std::string const &path) {
	std::vector<StringRef> finalParts;
	bool absolute = !path.empty() && path[0] == CANONICAL_PATH_SEPARATOR;

	StringRef p(path);

	while(p.size() != 0) {
		StringRef part = p.eat(separator);
		if(part.size() == 0 || (part.size() == 1 && part[0] == '.'))
			continue;
		if(part == dotdot) {
			if(!finalParts.empty() && finalParts.back() != dotdot) {
				finalParts.pop_back();
				continue;
			}
			if(absolute) {
				continue;
			}
		}
		finalParts.push_back(part);
	}

	std::string result;
	result.reserve(PATH_MAX);
	if(absolute) {
		result.append(1, CANONICAL_PATH_SEPARATOR);
	}

	for(int i = 0; i < finalParts.size(); ++i) {
		if(i != 0) {
			result.append(1, CANONICAL_PATH_SEPARATOR);
		}
		result.append((const char *)finalParts[i].begin(), finalParts[i].size());
	}

	return result.empty() ? "." : result;
}

std::string popPath(const std::string &path) {
	int i = path.size() - 1;
	// Skip over any trailing separators
	while(i >= 0 && path[i] == CANONICAL_PATH_SEPARATOR) {
		--i;
	}
	// Skip over non separators
	while(i >= 0 && path[i] != CANONICAL_PATH_SEPARATOR) {
		--i;
	}
	// Skip over trailing separators again
	bool foundSeparator = false;
	while(i >= 0 && path[i] == CANONICAL_PATH_SEPARATOR) {
		--i;
		foundSeparator = true;
	}

	if(foundSeparator) {
		++i;
	}
	else {
		// If absolute then we popped off the only path component so return "/"
		if(!path.empty() && path.front() == CANONICAL_PATH_SEPARATOR) {
			return "/";
		}
	}
	return path.substr(0, i + 1);
}

std::string abspath( std::string const& path, bool resolveLinks, bool mustExist ) {
	if(path.empty()) {
		Error e = platform_error();
		Severity sev = e.code() == error_code_io_error ? SevError : SevWarnAlways;
		TraceEvent(sev, "AbsolutePathError").detail("Path", path).error(e);
		throw e;
	}

	// Returns an absolute path canonicalized to use only CANONICAL_PATH_SEPARATOR
	INJECT_FAULT( platform_error, "abspath" );

	if(!resolveLinks) {
		// TODO:  Not resolving symbolic links does not yet behave well on Windows because of drive letters
		// and network names, so it's not currently allowed here (but it is allowed in fdbmonitor which is unix-only)
		ASSERT(false);
		// Treat paths starting with ~ or separator as absolute, meaning they shouldn't be appended to the current working dir
		bool absolute = !path.empty() && (path[0] == CANONICAL_PATH_SEPARATOR || path[0] == '~');
		std::string clean = cleanPath(absolute ? path : joinPath(platform::getWorkingDirectory(), path));
		if(mustExist && !fileExists(clean)) {
			Error e = systemErrorCodeToError();
			Severity sev = e.code() == error_code_io_error ? SevError : SevWarnAlways;
			TraceEvent(sev, "AbsolutePathError").detail("Path", path).GetLastError().error(e);
			throw e;
		}
		return clean;
	}

#ifdef _WIN32
	char nameBuffer[MAX_PATH];
	if(!GetFullPathName(path.c_str(), MAX_PATH, nameBuffer, NULL) || (mustExist && !fileExists(nameBuffer))) {
		Error e = systemErrorCodeToError();
		Severity sev = e.code() == error_code_io_error ? SevError : SevWarnAlways;
		TraceEvent(sev, "AbsolutePathError").detail("Path", path).GetLastError().error(e);
		throw e;
	}
	// Not totally obvious from the help whether GetFullPathName canonicalizes slashes, so let's do it...
	for(char*x = nameBuffer; *x; x++)
		if (*x == '/')
			*x = CANONICAL_PATH_SEPARATOR;
	return nameBuffer;
#elif (defined(__linux__) || defined(__APPLE__))

	char result[PATH_MAX];
	// Must resolve links, so first try realpath on the whole thing
	const char *r = realpath( path.c_str(), result );
	if(r == nullptr) {
		// If the error was ENOENT and the path doesn't have to exist,
		// try to resolve symlinks in progressively shorter prefixes of the path
		if(errno == ENOENT && !mustExist) {
			std::string prefix = popPath(path);
			std::string suffix = path.substr(prefix.size());
			if(prefix.empty() && (suffix.empty() || suffix[0] != '~')) {
				prefix = ".";
			}
			if(!prefix.empty()) {
				return cleanPath(joinPath(abspath(prefix, true, false), suffix));
			}
		}
		Error e = systemErrorCodeToError();
		Severity sev = e.code() == error_code_io_error ? SevError : SevWarnAlways;
		TraceEvent(sev, "AbsolutePathError").detail("Path", path).GetLastError().error(e);
		throw e;
	}
	return std::string(r);
#else
	#error Port me!
#endif
}

std::string parentDirectory( std::string const& path, bool resolveLinks, bool mustExist ) {
	return popPath(abspath(path, resolveLinks, mustExist));
}

std::string basename( std::string const& filename ) {
	auto abs = abspath(filename);
	size_t sep = abs.find_last_of( CANONICAL_PATH_SEPARATOR );
	if (sep == std::string::npos) return filename;
	return abs.substr(sep+1);
}

std::string getUserHomeDirectory() {
#if defined(__unixish__)
	const char* ret = getenv( "HOME" );
	if ( !ret ) {
		if ( struct passwd *pw = getpwuid( getuid() ) ) {
			ret = pw->pw_dir;
		}
	}
	return ret;
#elif defined(_WIN32)
	TCHAR szPath[MAX_PATH];
	if( SHGetFolderPath(NULL, CSIDL_PROFILE, NULL, 0, szPath)  != S_OK ) {
		TraceEvent(SevError, "GetUserHomeDirectory").GetLastError();
		throw platform_error();
	}
	std::string path(szPath);
	return path;
#else
#error Port me!
#endif
}

#ifdef _WIN32
#define FILE_ATTRIBUTE_DATA DWORD
#elif (defined(__linux__) || defined(__APPLE__))
#define FILE_ATTRIBUTE_DATA mode_t
#else
#error Port me!
#endif

bool acceptFile( FILE_ATTRIBUTE_DATA fileAttributes, std::string name, std::string extension ) {
#ifdef _WIN32
	return !(fileAttributes & FILE_ATTRIBUTE_DIRECTORY) && StringRef(name).endsWith(extension);
#elif (defined(__linux__) || defined(__APPLE__))
	return S_ISREG(fileAttributes) && StringRef(name).endsWith(extension);
#else
	#error Port me!
#endif
}

bool acceptDirectory( FILE_ATTRIBUTE_DATA fileAttributes, std::string name, std::string extension ) {
#ifdef _WIN32
	return (fileAttributes & FILE_ATTRIBUTE_DIRECTORY) != 0;
#elif (defined(__linux__) || defined(__APPLE__))
	return S_ISDIR(fileAttributes);
#else
	#error Port me!
#endif
}

std::vector<std::string> findFiles( std::string const& directory, std::string const& extension,
		bool (*accept_file)(FILE_ATTRIBUTE_DATA, std::string, std::string)) {
	INJECT_FAULT( platform_error, "findFiles" );
	std::vector<std::string> result;

#ifdef _WIN32
	WIN32_FIND_DATA fd;
	HANDLE h = FindFirstFile( (directory + "/*" + extension).c_str(), &fd );
	if (h == INVALID_HANDLE_VALUE) {
		if (GetLastError() != ERROR_FILE_NOT_FOUND && GetLastError() != ERROR_PATH_NOT_FOUND) {
			TraceEvent(SevError, "FindFirstFile").detail("Directory", directory).detail("Extension", extension).GetLastError();
			throw platform_error();
		}
	} else {
		while (true) {
			std::string name = fd.cFileName;
			if ((*accept_file)(fd.dwFileAttributes, name, extension)) {
				result.push_back( name );
			}
			if (!FindNextFile( h, &fd ))
				break;
		}
		if (GetLastError() != ERROR_NO_MORE_FILES) {
			TraceEvent(SevError, "FindNextFile").detail("Directory", directory).detail("Extension", extension).GetLastError();
			FindClose(h);
			throw platform_error();
		}
		FindClose(h);
	}
#elif (defined(__linux__) || defined(__APPLE__))
	DIR *dip;

	if ((dip = opendir(directory.c_str())) != NULL) {
		struct dirent *dit;
		while ((dit = readdir(dip)) != NULL) {
			std::string name(dit->d_name);
			struct stat buf;
			if (stat(joinPath(directory, name).c_str(), &buf)) {
				bool isError = errno != ENOENT;
				TraceEvent(isError ? SevError : SevWarn, "StatFailed")
					.detail("Directory", directory)
					.detail("Extension", extension)
					.detail("Name", name)
					.GetLastError();
				if( isError )
					throw platform_error();
				else
					continue;
			}
			if ((*accept_file)(buf.st_mode, name, extension))
				result.push_back( name );
		}

		closedir(dip);
	}
#else
	#error Port me!
#endif
	std::sort(result.begin(), result.end());
	return result;
}


namespace platform {

std::vector<std::string> listFiles( std::string const& directory, std::string const& extension ) {
	return findFiles( directory, extension, &acceptFile );
}

std::vector<std::string> listDirectories( std::string const& directory ) {
	return findFiles( directory, "", &acceptDirectory );
}

void findFilesRecursively(std::string path, std::vector<std::string> &out) {
	// Add files to output, prefixing path
	std::vector<std::string> files = platform::listFiles(path);
	for(auto const &f : files)
		out.push_back(joinPath(path, f));

	// Recurse for directories
	std::vector<std::string> directories = platform::listDirectories(path);
	for(auto const &dir : directories) {
		if(dir != "." && dir != "..")
			findFilesRecursively(joinPath(path, dir), out);
	}
}

} // namespace platform


void threadSleep( double seconds ) {
#ifdef _WIN32
	Sleep( (DWORD)(seconds * 1e3) );
#elif (defined(__linux__) || defined(__APPLE__))
	struct timespec req, rem;

	req.tv_sec = seconds;
	req.tv_nsec = (seconds - req.tv_sec) * 1e9L;

	while (nanosleep(&req, &rem) == -1 && errno == EINTR) {
		req.tv_sec = rem.tv_sec;
		req.tv_nsec = rem.tv_nsec;
	}
#else
	#error Port me!
#endif
}

void threadYield() {
#ifdef _WIN32
	Sleep(0);
#elif defined( __unixish__ )
	sched_yield();
#else
#error Port me!
#endif
}

namespace platform {

void makeTemporary( const char* filename ) {
#ifdef _WIN32
	SetFileAttributes(filename, FILE_ATTRIBUTE_TEMPORARY);
#endif
}

void setCloseOnExec( int fd ) {
#if defined(__unixish__)
	int options = fcntl(fd, F_GETFD);
	if (options != -1) {
		options = fcntl(fd, F_SETFD, options | FD_CLOEXEC);
	}
	if (options == -1) {
		TraceEvent(SevWarnAlways, "PlatformSetCloseOnExecError").suppressFor(60).GetLastError();
	}
#endif
}

} // namespace platform

#ifdef _WIN32
THREAD_HANDLE startThread(void (*func) (void *), void *arg) {
	return (void *)_beginthread(func, 0, arg);
}
#elif (defined(__linux__) || defined(__APPLE__))
THREAD_HANDLE startThread(void *(*func) (void *), void *arg) {
	pthread_t t;
	pthread_create(&t, NULL, func, arg);
	return t;
}
#else
	#error Port me!
#endif

void waitThread(THREAD_HANDLE thread) {
#ifdef _WIN32
	WaitForSingleObject(thread, INFINITE);
#elif (defined(__linux__) || defined(__APPLE__))
	pthread_join(thread, NULL);
#else
	#error Port me!
#endif
}

void deprioritizeThread() {
#ifdef __linux__
	int tid = syscall(SYS_gettid);
	setpriority( PRIO_PROCESS, tid, 10 );
#elif defined(_WIN32)
#endif
}

bool fileExists(std::string const& filename) {
	FILE* f = fopen(filename.c_str(), "rb" FOPEN_CLOEXEC_MODE );
	if (!f) return false;
	fclose(f);
	return true;
}

bool directoryExists(std::string const& path) {
#ifdef _WIN32
	DWORD bits = ::GetFileAttributes(path.c_str());
	return bits != INVALID_FILE_ATTRIBUTES && (bits & FILE_ATTRIBUTE_DIRECTORY);
#else
	DIR *d = opendir(path.c_str());
	if(d == nullptr)
		return false;
	closedir(d);
	return true;
#endif
}

int64_t fileSize(std::string const& filename) {
#ifdef _WIN32
	struct _stati64 file_status;
	if(_stati64(filename.c_str(), &file_status) != 0)
		return 0;
	else
		return file_status.st_size;
#elif (defined(__linux__) || defined(__APPLE__))
	struct stat file_status;
	if(stat(filename.c_str(), &file_status) != 0)
		return 0;
	else
		return file_status.st_size;
#else
	#error Port me!
#endif
}

std::string readFileBytes( std::string const& filename, int maxSize ) {
	std::string s;
	FILE* f = fopen(filename.c_str(), "rb" FOPEN_CLOEXEC_MODE);
	if (!f) throw file_not_readable();
	try {
		fseek(f, 0, SEEK_END);
		size_t size = ftell(f);
		if (size > maxSize)
			throw file_too_large();
		s.resize( size );
		fseek(f, 0, SEEK_SET);
		if (!fread( &s[0], size, 1, f ))
			throw file_not_readable();
	} catch (...) {
		fclose(f);
		throw;
	}
	fclose(f);
	return s;
}

void writeFileBytes(std::string const& filename, const uint8_t* data, size_t count) {
	FILE* f = fopen(filename.c_str(), "wb" FOPEN_CLOEXEC_MODE);
	if (!f)
	{
		TraceEvent(SevError, "WriteFileBytes").detail("Filename", filename).GetLastError();
		throw file_not_writable();
	}

	try {
		size_t length = fwrite(data, sizeof(uint8_t), count, f);
		if (length != count)
		{
			TraceEvent(SevError, "WriteFileBytes").detail("Filename", filename).detail("WrittenLength", length).GetLastError();
			throw file_not_writable();
		}
	}
	catch (...) {
		fclose(f);
		throw;
	}
	fclose(f);
}

void writeFile(std::string const& filename, std::string const& content) {
	writeFileBytes(filename, (const uint8_t*)(content.c_str()), content.size());
}


namespace platform {

bool getEnvironmentVar(const char* name, std::string& value) {
#if defined(__unixish__)
	char* val = getenv(name);
	if (val) {
		value = std::string(val);
		return true;
	}
	return false;
#elif defined(_WIN32)
	int len = GetEnvironmentVariable(name, NULL, 0);
	if (len == 0) {
		if (GetLastError() == ERROR_ENVVAR_NOT_FOUND) {
			return false;
		}
		TraceEvent(SevError, "GetEnvironmentVariable").detail("Name", name).GetLastError();
		throw platform_error();
	}
	value.resize(len);
	int rc = GetEnvironmentVariable(name, &value[0], len);
	if (rc + 1 != len) {
		TraceEvent(SevError, "WrongEnvVarLength")
			.detail("ExpectedLength", len)
			.detail("ReceivedLength", rc + 1);
		throw platform_error();
	}
	value.resize(len-1);
	return true;
#else
#error Port me!
#endif
}

int setEnvironmentVar(const char *name, const char *value, int overwrite)
{
#if defined(_WIN32)
	int errcode = 0;
	if(!overwrite) {
		size_t envsize = 0;
		errcode = getenv_s(&envsize, NULL, 0, name);
		if(errcode || envsize) return errcode;
	}
	return _putenv_s(name, value);
#else
	return setenv(name, value, overwrite);
#endif
}

#if defined(_WIN32)
#define getcwd(buf, maxlen) _getcwd(buf, maxlen)
#endif
std::string getWorkingDirectory() {
	char *buf;
	if( (buf = getcwd(NULL, 0)) == NULL ) {
		TraceEvent(SevWarnAlways, "GetWorkingDirectoryError").GetLastError();
		throw platform_error();
	}
	std::string result(buf);
	free(buf);
	return result;
}

} // namespace platform

extern std::string format( const char *form, ... );


namespace platform {

std::string getDefaultPluginPath( const char* plugin_name ) {
#ifdef _WIN32
	std::string installPath;
	if(!platform::getEnvironmentVar("FOUNDATIONDB_INSTALL_PATH", installPath)) {
		// This is relying of the DLL search order to load the plugin,
		//  starting in the same directory as the executable.
		return plugin_name;
	}
	return format( "%splugins\\%s.dll", installPath.c_str(), plugin_name );
#elif defined(__linux__)
	return format( "/usr/lib/foundationdb/plugins/%s.so", plugin_name );
#elif defined(__APPLE__)
	return format( "/usr/local/foundationdb/plugins/%s.dylib", plugin_name );
#else
	#error Port me!
#endif
}
} // namespace platform

#ifdef ALLOC_INSTRUMENTATION
#define TRACEALLOCATOR( size ) TraceEvent("MemSample").detail("Count", FastAllocator<size>::getApproximateMemoryUnused()/size).detail("TotalSize", FastAllocator<size>::getApproximateMemoryUnused()).detail("SampleCount", 1).detail("Hash", "FastAllocatedUnused" #size ).detail("Bt", "na")
#ifdef __linux__
#include <cxxabi.h>
#endif
uint8_t *g_extra_memory;
#endif

namespace platform {

void outOfMemory() {
#ifdef ALLOC_INSTRUMENTATION
	delete [] g_extra_memory;
	std::vector< std::pair<std::string, const char*> > typeNames;
	for( auto i = allocInstr.begin(); i != allocInstr.end(); ++i ) {
		std::string s;
#ifdef __linux__
		char *demangled = abi::__cxa_demangle(i->first, NULL, NULL, NULL);
		if (demangled) {
			s = demangled;
			if (StringRef(s).startsWith(LiteralStringRef("(anonymous namespace)::")))
				s = s.substr(LiteralStringRef("(anonymous namespace)::").size());
			free(demangled);
		} else
			s = i->first;
#else
		s = i->first;
		if (StringRef(s).startsWith(LiteralStringRef("class `anonymous namespace'::")))
			s = s.substr(LiteralStringRef("class `anonymous namespace'::").size());
		else if (StringRef(s).startsWith(LiteralStringRef("class ")))
			s = s.substr(LiteralStringRef("class ").size());
		else if (StringRef(s).startsWith(LiteralStringRef("struct ")))
			s = s.substr(LiteralStringRef("struct ").size());
#endif
		typeNames.push_back( std::make_pair(s, i->first) );
	}
	std::sort(typeNames.begin(), typeNames.end());
	for(int i=0; i<typeNames.size(); i++) {
		const char* n = typeNames[i].second;
		auto& f = allocInstr[n];
		if(f.maxAllocated > 10000)
			TraceEvent("AllocInstrument").detail("CurrentAlloc", f.allocCount-f.deallocCount)
				.detail("Name", typeNames[i].first.c_str());
	}

	std::unordered_map<uint32_t, BackTraceAccount> traceCounts;
	size_t memSampleSize;
	memSample_entered = true;
	{
		ThreadSpinLockHolder holder( memLock );
		traceCounts = backTraceLookup;
		memSampleSize = memSample.size();
	}
	memSample_entered = false;

	TraceEvent("MemSampleSummary")
		.detail("InverseByteSampleRatio", SAMPLE_BYTES)
		.detail("MemorySamples", memSampleSize)
		.detail("BackTraces", traceCounts.size());

	for( auto i = traceCounts.begin(); i != traceCounts.end(); ++i ) {
		char buf[1024];
		std::vector<void *> *frames = i->second.backTrace;
		std::string backTraceStr;
#if defined(_WIN32)
		for (int j = 1; j < frames->size(); j++) {
			_snprintf(buf, 1024, "%p ", frames->at(j));
			backTraceStr += buf;
		}
#else
		backTraceStr = format_backtrace(&(*frames)[0], frames->size());
#endif
		TraceEvent("MemSample")
			.detail("Count", (int64_t)i->second.count)
			.detail("TotalSize", i->second.totalSize)
			.detail("SampleCount", i->second.sampleCount)
			.detail("Hash", format("%lld", i->first))
			.detail("Bt", backTraceStr);
	}

	TraceEvent("MemSample")
		.detail("Count", traceCounts.size())
		.detail("TotalSize", traceCounts.size() * ((int)(sizeof(uint32_t) + sizeof(size_t) + sizeof(size_t))))
		.detail("SampleCount", traceCounts.size())
		.detail("Hash", "backTraces")
		.detail("Bt", "na");

	TraceEvent("MemSample")
		.detail("Count", memSampleSize)
		.detail("TotalSize", memSampleSize * ((int)(sizeof(void*) + sizeof(uint32_t) + sizeof(size_t))))
		.detail("SapmleCount", memSampleSize)
		.detail("Hash", "memSamples")
		.detail("Bt", "na");
	TRACEALLOCATOR(16);
	TRACEALLOCATOR(32);
	TRACEALLOCATOR(64);
	TRACEALLOCATOR(96);
	TRACEALLOCATOR(128);
	TRACEALLOCATOR(256);
	TRACEALLOCATOR(512);
	TRACEALLOCATOR(1024);
	TRACEALLOCATOR(2048);
	TRACEALLOCATOR(4096);
	TRACEALLOCATOR(8192);
	g_traceBatch.dump();
#endif

	criticalError(FDB_EXIT_NO_MEM, "OutOfMemory", "Out of memory");
}
} // namespace platform

extern "C" void criticalError(int exitCode, const char *type, const char *message) {
	// Be careful!  This function may be called asynchronously from a thread or in other weird conditions

	fprintf(stderr, "ERROR: %s\n", message);

	if (g_network && !g_network->isSimulated())
	{
		TraceEvent ev(SevError, type);
		ev.detail("Message", message);
	}

	flushAndExit(exitCode);
}

extern void flushTraceFileVoid();

extern "C" void flushAndExit(int exitCode) {
	flushTraceFileVoid();
	fflush(stdout);
	closeTraceFile();
#ifdef _WIN32
	// This function is documented as being asynchronous, but we suspect it might actually be synchronous in the
	// case that it is passed a handle to the current process. If not, then there may be cases where we escalate
	// to the crashAndDie call below.
	TerminateProcess(GetCurrentProcess(), exitCode);
#else
	_exit(exitCode);
#endif
	// should never reach here, but you never know
	crashAndDie();
}

#ifdef __unixish__
#include <dlfcn.h>

#ifdef __linux__
#include <link.h>
#endif

struct ImageInfo {
	void *offset;
	std::string symbolFileName;

	ImageInfo() : offset(NULL), symbolFileName("") {}
};

ImageInfo getImageInfo(const void *symbol) {
	Dl_info info;
	ImageInfo imageInfo;

#ifdef __linux__
	link_map *linkMap;
	int res = dladdr1(symbol, &info, (void**)&linkMap, RTLD_DL_LINKMAP);
#else
	int res = dladdr(symbol, &info);
#endif

	if(res != 0) {
		std::string imageFile = basename(info.dli_fname);
		// If we have a client library that doesn't end in the appropriate extension, we will get the wrong debug suffix. This should only be a cosmetic problem, though.
#ifdef __linux__
		imageInfo.offset = (void*)linkMap->l_addr;
		if(imageFile.length() >= 3 && imageFile.rfind(".so") == imageFile.length()-3) {
#else
		imageInfo.offset = info.dli_fbase;
		if(imageFile.length() >= 6 && imageFile.rfind(".dylib") == imageFile.length()-6) {
#endif
			imageInfo.symbolFileName = imageFile + "-debug";
		}
		else {
			imageInfo.symbolFileName = imageFile + ".debug";
		}
	}
	else {
		imageInfo.symbolFileName = "unknown";
	}

	return imageInfo;
}

ImageInfo getCachedImageInfo() {
	// The use of "getCachedImageInfo" is arbitrary and was a best guess at a good way to get the image of the
	//  most likely candidate for the "real" flow library or binary
	static ImageInfo info = getImageInfo((const void *)&getCachedImageInfo);
	return info;
}

#include <execinfo.h>

namespace platform {
void* getImageOffset() {
	return getCachedImageInfo().offset;
}

size_t raw_backtrace(void** addresses, int maxStackDepth) {
#if !defined(__APPLE__)
	// absl::GetStackTrace doesn't have an implementation for MacOS.
	return absl::GetStackTrace(addresses, maxStackDepth, 0);
#else
	return backtrace(addresses, maxStackDepth);
#endif
}

std::string format_backtrace(void **addresses, int numAddresses) {
	ImageInfo const& imageInfo = getCachedImageInfo();
#ifdef __APPLE__
	std::string s = format("atos -o %s -arch x86_64 -l %p", imageInfo.symbolFileName.c_str(), imageInfo.offset);
	for(int i = 1; i < numAddresses; i++) {
		s += format(" %p", addresses[i]);
	}
#else
	std::string s = format("addr2line -e %s -p -C -f -i", imageInfo.symbolFileName.c_str());
	for(int i = 1; i < numAddresses; i++) {
		s += format(" %p", (char*)addresses[i]-(char*)imageInfo.offset);
	}
#endif
	return s;
}

std::string get_backtrace() {
	void *addresses[50];
	size_t size = raw_backtrace(addresses, 50);
	return format_backtrace(addresses, size);
}
} // namespace platform
#else

namespace platform {
std::string get_backtrace() { return std::string(); }
std::string format_backtrace(void **addresses, int numAddresses) { return std::string(); }
void* getImageOffset() { return NULL; }
} // namespace platform
#endif

bool isLibraryLoaded(const char* lib_path) {
#if !defined(__linux__) && !defined(__APPLE__) && !defined(_WIN32)
#error Port me!
#endif

	void* dlobj = NULL;

#if defined(__unixish__)
	dlobj = dlopen( lib_path, RTLD_NOLOAD | RTLD_LAZY );
#else
	dlobj = GetModuleHandle( lib_path );
#endif

	return dlobj != NULL;
}

void* loadLibrary(const char* lib_path) {
#if !defined(__linux__) && !defined(__APPLE__) && !defined(_WIN32)
#error Port me!
#endif

	void* dlobj = NULL;

#if defined(__unixish__)
	dlobj = dlopen( lib_path, RTLD_LAZY | RTLD_LOCAL );
	if(dlobj == NULL) {
		TraceEvent(SevWarn, "LoadLibraryFailed").detail("Library", lib_path).detail("Error", dlerror());
	}
#else
	dlobj = LoadLibrary( lib_path );
	if(dlobj == NULL) {
		TraceEvent(SevWarn, "LoadLibraryFailed").detail("Library", lib_path).GetLastError();
	}
#endif

	return dlobj;
}

void* loadFunction(void* lib, const char* func_name) {
	void* dlfcn = NULL;

#if defined(__unixish__)
	dlfcn = dlsym( lib, func_name );
	if(dlfcn == NULL) {
		TraceEvent(SevWarn, "LoadFunctionFailed").detail("Function", func_name).detail("Error", dlerror());
	}
#else
	dlfcn = GetProcAddress( (HINSTANCE)lib, func_name );
	if(dlfcn == NULL) {
		TraceEvent(SevWarn, "LoadFunctionFailed").detail("Function", func_name).GetLastError();
	}
#endif

	return dlfcn;
}

void closeLibrary(void* handle) {
#ifdef __unixish__
	dlclose(handle);
#else
	FreeLibrary(reinterpret_cast<HMODULE>(handle));
#endif
}

std::string exePath() {
#if defined(__linux__)
	std::unique_ptr<char[]> buf(new char[PATH_MAX]);
	auto len = readlink("/proc/self/exe", buf.get(), PATH_MAX);
	if (len > 0 && len < PATH_MAX) {
		buf[len] = '\0';
		return std::string(buf.get());
	} else {
		throw platform_error();
	}
#elif defined(__APPLE__)
	uint32_t bufSize = 1024;
	std::unique_ptr<char[]> buf(new char[bufSize]);
	while (true) {
		auto res = _NSGetExecutablePath(buf.get(), &bufSize);
		if (res == -1) {
			buf.reset(new char[bufSize]);
		} else {
			return std::string(buf.get());
		}
	}
#elif defined(_WIN32)
	DWORD bufSize = 1024;
	std::unique_ptr<char[]> buf(new char[bufSize]);
	while (true) {
		auto s = GetModuleFileName(nullptr, buf.get(), bufSize);
		if (s >= 0) {
			if (GetLastError() == ERROR_INSUFFICIENT_BUFFER) {
				bufSize *= 2;
				buf.reset(new char[bufSize]);
				continue;
			}
			return std::string(buf.get());
		} else {
			throw platform_error();
		}
	}
#else
#  error Port me!
#endif
}

void platformInit() {
#ifdef WIN32
	_set_FMA3_enable(0); // Workaround for VS 2013 code generation bug. See https://connect.microsoft.com/VisualStudio/feedback/details/811093/visual-studio-2013-rtm-c-x64-code-generation-bug-for-avx2-instructions
#endif
#ifdef __linux__
	struct timespec ts;
	if (clock_gettime(CLOCK_MONOTONIC, &ts) != 0) {
		criticalError(FDB_EXIT_ERROR, "MonotonicTimeUnavailable", "clock_gettime(CLOCK_MONOTONIC, ...) returned an error. Check your kernel and glibc versions.");
	}
#endif
}

void crashHandler(int sig) {
#ifdef __linux__
	// Pretty much all of this handler is risking undefined behavior and hangs,
	//  but the idea is that we're about to crash anyway...
	std::string backtrace = platform::get_backtrace();

	bool error = (sig != SIGUSR2);

	fflush(stdout);
	TraceEvent(error ? SevError : SevInfo, error ? "Crash" : "ProcessTerminated")
		.detail("Signal", sig)
		.detail("Name", strsignal(sig))
		.detail("Trace", backtrace);
	flushTraceFileVoid();

	fprintf(stderr, "SIGNAL: %s (%d)\n", strsignal(sig), sig);
	fprintf(stderr, "Trace: %s\n", backtrace.c_str());

	_exit(128 + sig);
#else
	// No crash handler for other platforms!
#endif
}

void registerCrashHandler() {
#ifdef __linux__
	// For these otherwise fatal errors, attempt to log a trace of
	// what was happening and then exit
	struct sigaction action;
	action.sa_handler = crashHandler;
	sigfillset( &action.sa_mask );
	action.sa_flags = 0;

	sigaction(SIGILL, &action, NULL);
	sigaction(SIGFPE, &action, NULL);
	sigaction(SIGSEGV, &action, NULL);
	sigaction(SIGBUS, &action, NULL);
	sigaction(SIGUSR2, &action, NULL);
#else
	// No crash handler for other platforms!
#endif
}

#ifdef __linux__
extern volatile void** net2backtraces;
extern volatile size_t net2backtraces_offset;
extern volatile size_t net2backtraces_max;
extern volatile bool net2backtraces_overflow;
extern volatile int64_t net2backtraces_count;
extern std::atomic<int64_t> net2liveness;
extern void initProfiling();
<<<<<<< HEAD
=======

std::atomic<double> checkThreadTime;
volatile thread_local bool profileThread = false;
>>>>>>> c7f604a0
#endif

volatile thread_local bool profileThread = false;
volatile thread_local int profilingEnabled = 1;

volatile thread_local int64_t numProfilesDeferred = 0;
volatile thread_local int64_t numProfilesOverflowed = 0;
volatile thread_local int64_t numProfilesCaptured = 0;
volatile thread_local bool profileRequested = false;

int64_t getNumProfilesDeferred() {
	return numProfilesDeferred;
}

int64_t getNumProfilesOverflowed() {
	return numProfilesOverflowed;
}

int64_t getNumProfilesCaptured() {
	return numProfilesCaptured;
}

void profileHandler(int sig) {
#ifdef __linux__
	if(!profileThread) { 
		return;
	}

	if(!profilingEnabled) {
		profileRequested = true;
		++numProfilesDeferred;
		return;
	}

	++net2backtraces_count;

	if (!net2backtraces || net2backtraces_max - net2backtraces_offset < 50) {
		++numProfilesOverflowed;
		net2backtraces_overflow = true;
		return;
	}

	++numProfilesCaptured;

	// We are casting away the volatile-ness of the backtrace array, but we believe that should be reasonably safe in the signal handler
	ProfilingSample* ps = const_cast<ProfilingSample*>((volatile ProfilingSample*)(net2backtraces + net2backtraces_offset));

	// We can only read the check thread time in a signal handler if the atomic is lock free.
	// We can't get the time from a timer() call because it's not signal safe.
	ps->timestamp = checkThreadTime.is_lock_free() ? checkThreadTime.load() : 0;

	// SOMEDAY: should we limit the maximum number of frames from backtrace beyond just available space?
	size_t size = backtrace(ps->frames, net2backtraces_max - net2backtraces_offset - 2);

	ps->length = size;

	net2backtraces_offset += size + 2;
#else
	// No slow task profiling for other platforms!
#endif
}

void setProfilingEnabled(int enabled) { 
#ifdef __linux__
	if(profileThread && enabled && !profilingEnabled && profileRequested) {
		profilingEnabled = true;
		profileRequested = false;
		pthread_kill(pthread_self(), SIGPROF);
	}
	else {
		profilingEnabled = enabled;
	}
#else
	// No profiling for other platforms!
#endif	
}

void* checkThread(void *arg) {
#ifdef __linux__
	pthread_t mainThread = *(pthread_t*)arg;
	free(arg);

	int64_t lastValue = net2liveness.load();
	double lastSignal = 0;
	double logInterval = FLOW_KNOBS->SLOWTASK_PROFILING_INTERVAL;
	while(true) {
		threadSleep(FLOW_KNOBS->SLOWTASK_PROFILING_INTERVAL);
		int64_t currentLiveness = net2liveness.load();
		if(lastValue == currentLiveness) {
			double t = timer();
			if(lastSignal == 0 || t - lastSignal >= logInterval) {
				if(lastSignal > 0) {
					logInterval = std::min(FLOW_KNOBS->SLOWTASK_PROFILING_MAX_LOG_INTERVAL, FLOW_KNOBS->SLOWTASK_PROFILING_LOG_BACKOFF * logInterval);
				}

				lastSignal = t;
				checkThreadTime.store(lastSignal);
				pthread_kill(mainThread, SIGPROF);
			}
		}
		else {
			lastValue = currentLiveness;
			lastSignal = 0;
			logInterval = FLOW_KNOBS->SLOWTASK_PROFILING_INTERVAL;
		}
	}
	return NULL;
#else
	// No slow task profiling for other platforms!
	return NULL;
#endif
}

#if defined(DTRACE_PROBES)
void fdb_probe_actor_create(const char* name, unsigned long id) {
	FDB_TRACE_PROBE(actor_create, name, id);
}
void fdb_probe_actor_destroy(const char* name, unsigned long id) {
	FDB_TRACE_PROBE(actor_destroy, name, id);
}
void fdb_probe_actor_enter(const char* name, unsigned long id, int index) {
	FDB_TRACE_PROBE(actor_enter, name, id, index);
}
void fdb_probe_actor_exit(const char* name, unsigned long id, int index) {
	FDB_TRACE_PROBE(actor_exit, name, id, index);
}
#endif


void setupSlowTaskProfiler() {
#ifdef __linux__
	if (!profileThread && FLOW_KNOBS->SLOWTASK_PROFILING_INTERVAL > 0) {
		TraceEvent("StartingSlowTaskProfilingThread").detail("Interval", FLOW_KNOBS->SLOWTASK_PROFILING_INTERVAL);
		initProfiling();
		profileThread = true;

		struct sigaction action;
		action.sa_handler = profileHandler;
		sigfillset(&action.sa_mask);
		action.sa_flags = 0;
		sigaction(SIGPROF, &action, NULL);

		// Start a thread which will use signals to log stacks on long events
		pthread_t *mainThread = (pthread_t*)malloc(sizeof(pthread_t));
		*mainThread = pthread_self();
		startThread(&checkThread, (void*)mainThread);
	}
#else
	// No slow task profiling for other platforms!
#endif
}

// UnitTest for getMemoryInfo
#ifdef __linux__
TEST_CASE("/flow/Platform/getMemoryInfo") {

	printf("UnitTest flow/Platform/getMemoryInfo 1\n");
	std::string memString =
		"MemTotal:       24733228 kB\n"
		"MemFree:         2077580 kB\n"
		"Buffers:          266940 kB\n"
		"Cached:         16798292 kB\n"
		"SwapCached:       210240 kB\n"
		"Active:         12447724 kB\n"
		"Inactive:        9175508 kB\n"
		"Active(anon):    3458596 kB\n"
		"Inactive(anon):  1102948 kB\n"
		"Active(file):    8989128 kB\n"
		"Inactive(file):  8072560 kB\n"
		"Unevictable:           0 kB\n"
		"Mlocked:               0 kB\n"
		"SwapTotal:      25165820 kB\n"
		"SwapFree:       23680228 kB\n"
		"Dirty:               200 kB\n"
		"Writeback:             0 kB\n"
		"AnonPages:       4415148 kB\n"
		"Mapped:            62804 kB\n"
		"Shmem:              3544 kB\n"
		"Slab:             620144 kB\n"
		"SReclaimable:     556640 kB\n"
		"SUnreclaim:        63504 kB\n"
		"KernelStack:        5240 kB\n"
		"PageTables:        47292 kB\n"
		"NFS_Unstable:          0 kB\n"
		"Bounce:                0 kB\n"
		"WritebackTmp:          0 kB\n"
		"CommitLimit:    37532432 kB\n"
		"Committed_AS:    8603484 kB\n"
		"VmallocTotal:   34359738367 kB\n"
		"VmallocUsed:      410576 kB\n";

	std::map<StringRef, int64_t> request = {
		{ LiteralStringRef("MemTotal:"), 0 },
		{ LiteralStringRef("MemFree:"), 0 },
		{ LiteralStringRef("MemAvailable:"), 0 },
		{ LiteralStringRef("Buffers:"), 0 },
		{ LiteralStringRef("Cached:"), 0 },
		{ LiteralStringRef("SwapTotal:"), 0 },
		{ LiteralStringRef("SwapFree:"), 0 },
	};

	std::stringstream memInfoStream(memString);
	getMemoryInfo(request, memInfoStream);
	ASSERT(request[LiteralStringRef("MemTotal:")] == 24733228);
	ASSERT(request[LiteralStringRef("MemFree:")] == 2077580);
	ASSERT(request[LiteralStringRef("MemAvailable:")] == 0);
	ASSERT(request[LiteralStringRef("Buffers:")] == 266940);
	ASSERT(request[LiteralStringRef("Cached:")] == 16798292);
	ASSERT(request[LiteralStringRef("SwapTotal:")] == 25165820);
	ASSERT(request[LiteralStringRef("SwapFree:")] == 23680228);
	for (auto & item : request) {
		printf("%s:%ld\n", item.first.toString().c_str(), item.second );
	}

	printf("UnitTest flow/Platform/getMemoryInfo 2\n");
	std::string memString1 =
		"Slab:             192816 kB\n"
		"SReclaimable:     158404 kB\n"
		"SUnreclaim:        34412 kB\n"
		"KernelStack:        7152 kB\n"
		"PageTables:        45284 kB\n"
		"NFS_Unstable:          0 kB\n"
		"Bounce:                0 kB\n"
		"WritebackTmp:          0 kB\n"
		"MemTotal:       31856496 kB\n"
		"MemFree:        25492716 kB\n"
		"MemAvailable:   28470756 kB\n"
		"Buffers:          313644 kB\n"
		"Cached:          2956444 kB\n"
		"SwapCached:            0 kB\n"
		"Active:          3708432 kB\n"
		"Inactive:        2163752 kB\n"
		"Active(anon):    2604524 kB\n"
		"Inactive(anon):   199896 kB\n"
		"Active(file):    1103908 kB\n"
		"Inactive(file):  1963856 kB\n"
		"Unevictable:           0 kB\n"
		"Mlocked:               0 kB\n"
		"SwapTotal:             0 kB\n"
		"SwapFree:              0 kB\n"
		"Dirty:                 0 kB\n"
		"Writeback:             0 kB\n"
		"AnonPages:       2602108 kB\n"
		"Mapped:           361088 kB\n"
		"Shmem:            202332 kB\n"
		"CommitLimit:    15928248 kB\n"
		"Committed_AS:    5556756 kB\n"
		"VmallocTotal:   34359738367 kB\n"
		"VmallocUsed:      427528 kB\n"
		"VmallocChunk:   34359283752 kB\n"
		"HardwareCorrupted:     0 kB\n"
		"AnonHugePages:   1275904 kB\n";

	std::stringstream memInfoStream1(memString1);
	getMemoryInfo(request, memInfoStream1);
	ASSERT(request[LiteralStringRef("MemTotal:")] == 31856496);
	ASSERT(request[LiteralStringRef("MemFree:")] == 25492716);
	ASSERT(request[LiteralStringRef("MemAvailable:")] == 28470756);
	ASSERT(request[LiteralStringRef("Buffers:")] == 313644);
	ASSERT(request[LiteralStringRef("Cached:")] == 2956444);
	ASSERT(request[LiteralStringRef("SwapTotal:")] == 0);
	ASSERT(request[LiteralStringRef("SwapFree:")] == 0);
	for (auto & item : request) {
		printf("%s:%ld\n", item.first.toString().c_str(), item.second);
	}

	return Void();
}
#endif

int testPathFunction(const char *name, std::function<std::string(std::string)> fun, std::string a, ErrorOr<std::string> b) {
	ErrorOr<std::string> result;
	try { result  = fun(a); } catch(Error &e) { result = e; }
	bool r = result.isError() == b.isError() && (b.isError() || b.get() == result.get()) && (!b.isError() || b.getError().code() == result.getError().code());

	printf("%s: %s('%s') -> %s", r ? "PASS" : "FAIL", name, a.c_str(), result.isError() ? result.getError().what() : format("'%s'", result.get().c_str()).c_str());
	if(!r) {
		printf("  *ERROR* expected %s", b.isError() ? b.getError().what() : format("'%s'", b.get().c_str()).c_str());
	}
	printf("\n");
	return r ? 0 : 1;
}

int testPathFunction2(const char *name, std::function<std::string(std::string, bool, bool)> fun, std::string a, bool resolveLinks, bool mustExist, ErrorOr<std::string> b) {
	// Skip tests with resolveLinks set to false as the implementation is not complete
	if(resolveLinks == false) {
		printf("SKIPPED: %s('%s', %d, %d)\n", name, a.c_str(), resolveLinks, mustExist);
		return 0;
	}

	ErrorOr<std::string> result;
	try { result  = fun(a, resolveLinks, mustExist); } catch(Error &e) { result = e; }
	bool r = result.isError() == b.isError() && (b.isError() || b.get() == result.get()) && (!b.isError() || b.getError().code() == result.getError().code());

	printf("%s: %s('%s', %d, %d) -> %s", r ? "PASS" : "FAIL", name, a.c_str(), resolveLinks, mustExist, result.isError() ? result.getError().what() : format("'%s'", result.get().c_str()).c_str());
	if(!r) {
		printf("  *ERROR* expected %s", b.isError() ? b.getError().what() : format("'%s'", b.get().c_str()).c_str());
	}
	printf("\n");
	return r ? 0 : 1;
}

TEST_CASE("/flow/Platform/directoryOps") {
	int errors = 0;

	errors += testPathFunction("popPath", popPath, "a", "");
	errors += testPathFunction("popPath", popPath, "a/", "");
	errors += testPathFunction("popPath", popPath, "a///", "");
	errors += testPathFunction("popPath", popPath, "a///..", "a/");
	errors += testPathFunction("popPath", popPath, "a///../", "a/");
	errors += testPathFunction("popPath", popPath, "a///..//", "a/");
	errors += testPathFunction("popPath", popPath, "/", "/");
	errors += testPathFunction("popPath", popPath, "/a", "/");
	errors += testPathFunction("popPath", popPath, "/a/b", "/a/");
	errors += testPathFunction("popPath", popPath, "/a/b/", "/a/");
	errors += testPathFunction("popPath", popPath, "/a/b/..", "/a/b/");
	errors += testPathFunction("popPath", popPath, "/a/b///..//", "/a/b/");

	errors += testPathFunction("cleanPath", cleanPath, "/", "/");
	errors += testPathFunction("cleanPath", cleanPath, "///.///", "/");
	errors += testPathFunction("cleanPath", cleanPath, "/a/b/.././../c/./././////./d/..//", "/c");
	errors += testPathFunction("cleanPath", cleanPath, "a/b/.././../c/./././////./d/..//", "c");
	errors += testPathFunction("cleanPath", cleanPath, "..", "..");
	errors += testPathFunction("cleanPath", cleanPath, "../.././", "../..");
	errors += testPathFunction("cleanPath", cleanPath, "../a/b/..//", "../a");
	errors += testPathFunction("cleanPath", cleanPath, "a/b/.././../c/./././////./d/..//..", ".");
	errors += testPathFunction("cleanPath", cleanPath, "/..", "/");
	errors += testPathFunction("cleanPath", cleanPath, "/../foo/bar///", "/foo/bar");
	errors += testPathFunction("cleanPath", cleanPath, "/a/b/../.././../", "/");
	errors += testPathFunction("cleanPath", cleanPath, ".", ".");

	// Creating this directory in backups avoids some sanity checks
	platform::createDirectory("simfdb/backups/one/two/three");
	std::string cwd = platform::getWorkingDirectory();

#ifndef _WIN32
	// Create some symlinks and test resolution (or non-resolution) of them
	ASSERT(symlink("one/two", "simfdb/backups/four") == 0);
	ASSERT(symlink("../backups/four", "simfdb/backups/five") == 0);

	errors += testPathFunction2("abspath", abspath, "simfdb/backups/four/../two", true, true, joinPath(cwd, "simfdb/backups/one/two"));
	errors += testPathFunction2("abspath", abspath, "simfdb/backups/five/../two", true, true, joinPath(cwd, "simfdb/backups/one/two"));
	errors += testPathFunction2("abspath", abspath, "simfdb/backups/five/../two", true, false, joinPath(cwd, "simfdb/backups/one/two"));
	errors += testPathFunction2("abspath", abspath, "simfdb/backups/five/../three", true, true, platform_error());
	errors += testPathFunction2("abspath", abspath, "simfdb/backups/five/../three", true, false, joinPath(cwd, "simfdb/backups/one/three"));
	errors += testPathFunction2("abspath", abspath, "simfdb/backups/five/../three/../four", true, false, joinPath(cwd, "simfdb/backups/one/four"));

	errors += testPathFunction2("parentDirectory", parentDirectory, "simfdb/backups/four/../two", true, true, joinPath(cwd, "simfdb/backups/one/"));
	errors += testPathFunction2("parentDirectory", parentDirectory, "simfdb/backups/five/../two", true, true, joinPath(cwd, "simfdb/backups/one/"));
	errors += testPathFunction2("parentDirectory", parentDirectory, "simfdb/backups/five/../two", true, false, joinPath(cwd, "simfdb/backups/one/"));
	errors += testPathFunction2("parentDirectory", parentDirectory, "simfdb/backups/five/../three", true, true, platform_error());
	errors += testPathFunction2("parentDirectory", parentDirectory, "simfdb/backups/five/../three", true, false, joinPath(cwd, "simfdb/backups/one/"));
	errors += testPathFunction2("parentDirectory", parentDirectory, "simfdb/backups/five/../three/../four", true, false, joinPath(cwd, "simfdb/backups/one/"));
#endif

	errors += testPathFunction2("abspath", abspath, "/", false, false, "/");
	errors += testPathFunction2("abspath", abspath, "/foo//bar//baz/.././", false, false, "/foo/bar");
	errors += testPathFunction2("abspath", abspath, "/", true, false, "/");
	errors += testPathFunction2("abspath", abspath, "", true, false, platform_error());
	errors += testPathFunction2("abspath", abspath, ".", true, false, cwd);
	errors += testPathFunction2("abspath", abspath, "/a", true, false, "/a");
	errors += testPathFunction2("abspath", abspath, "one/two/three/four", false, true, platform_error());
	errors += testPathFunction2("abspath", abspath, "one/two/three/four", false, false, joinPath(cwd, "one/two/three/four"));
	errors += testPathFunction2("abspath", abspath, "one/two/three/./four", false, false, joinPath(cwd, "one/two/three/four"));
	errors += testPathFunction2("abspath", abspath, "one/two/three/./four", false, false, joinPath(cwd, "one/two/three/four"));
	errors += testPathFunction2("abspath", abspath, "one/two/three/./four/..", false, false, joinPath(cwd, "one/two/three"));
	errors += testPathFunction2("abspath", abspath, "one/./two/../three/./four", false, false, joinPath(cwd, "one/three/four"));
	errors += testPathFunction2("abspath", abspath, "one/./two/../three/./four", false, true, platform_error());
	errors += testPathFunction2("abspath", abspath, "one/two/three/./four", false, true, platform_error());
	errors += testPathFunction2("abspath", abspath, "simfdb/backups/one/two/three", false, true, joinPath(cwd, "simfdb/backups/one/two/three"));
	errors += testPathFunction2("abspath", abspath, "simfdb/backups/one/two/threefoo", false, true, platform_error());
	errors += testPathFunction2("abspath", abspath, "simfdb/backups/four/../two", false, false, joinPath(cwd, "simfdb/backups/two"));
	errors += testPathFunction2("abspath", abspath, "simfdb/backups/four/../two", false, true, platform_error());
	errors += testPathFunction2("abspath", abspath, "simfdb/backups/five/../two", false, true, platform_error());
	errors += testPathFunction2("abspath", abspath, "simfdb/backups/five/../two", false, false, joinPath(cwd, "simfdb/backups/two"));
	errors += testPathFunction2("abspath", abspath, "foo/./../foo2/./bar//", false, false, joinPath(cwd, "foo2/bar"));
	errors += testPathFunction2("abspath", abspath, "foo/./../foo2/./bar//", false, true, platform_error());
	errors += testPathFunction2("abspath", abspath, "foo/./../foo2/./bar//", true, false, joinPath(cwd, "foo2/bar"));
	errors += testPathFunction2("abspath", abspath, "foo/./../foo2/./bar//", true, true, platform_error());

	errors += testPathFunction2("parentDirectory", parentDirectory, "", true, false, platform_error());
	errors += testPathFunction2("parentDirectory", parentDirectory, "/", true, false, "/");
	errors += testPathFunction2("parentDirectory", parentDirectory, "/a", true, false, "/");
	errors += testPathFunction2("parentDirectory", parentDirectory, ".", false, false, cleanPath(joinPath(cwd, "..")) + "/");
	errors += testPathFunction2("parentDirectory", parentDirectory, "./foo", false, false, cleanPath(cwd) + "/");
	errors += testPathFunction2("parentDirectory", parentDirectory, "one/two/three/four", false, true, platform_error());
	errors += testPathFunction2("parentDirectory", parentDirectory, "one/two/three/four", false, false, joinPath(cwd, "one/two/three/"));
	errors += testPathFunction2("parentDirectory", parentDirectory, "one/two/three/./four", false, false, joinPath(cwd, "one/two/three/"));
	errors += testPathFunction2("parentDirectory", parentDirectory, "one/two/three/./four/..", false, false, joinPath(cwd, "one/two/"));
	errors += testPathFunction2("parentDirectory", parentDirectory, "one/./two/../three/./four", false, false, joinPath(cwd, "one/three/"));
	errors += testPathFunction2("parentDirectory", parentDirectory, "one/./two/../three/./four", false, true, platform_error());
	errors += testPathFunction2("parentDirectory", parentDirectory, "one/two/three/./four", false, true, platform_error());
	errors += testPathFunction2("parentDirectory", parentDirectory, "simfdb/backups/one/two/three", false, true, joinPath(cwd, "simfdb/backups/one/two/"));
	errors += testPathFunction2("parentDirectory", parentDirectory, "simfdb/backups/one/two/threefoo", false, true, platform_error());
	errors += testPathFunction2("parentDirectory", parentDirectory, "simfdb/backups/four/../two", false, false, joinPath(cwd, "simfdb/backups/"));
	errors += testPathFunction2("parentDirectory", parentDirectory, "simfdb/backups/four/../two", false, true, platform_error());
	errors += testPathFunction2("parentDirectory", parentDirectory, "simfdb/backups/five/../two", false, true, platform_error());
	errors += testPathFunction2("parentDirectory", parentDirectory, "simfdb/backups/five/../two", false, false, joinPath(cwd, "simfdb/backups/"));
	errors += testPathFunction2("parentDirectory", parentDirectory, "foo/./../foo2/./bar//", false, false, joinPath(cwd, "foo2/"));
	errors += testPathFunction2("parentDirectory", parentDirectory, "foo/./../foo2/./bar//", false, true, platform_error());
	errors += testPathFunction2("parentDirectory", parentDirectory, "foo/./../foo2/./bar//", true, false, joinPath(cwd, "foo2/"));
	errors += testPathFunction2("parentDirectory", parentDirectory, "foo/./../foo2/./bar//", true, true, platform_error());

	printf("%d errors.\n", errors);

	ASSERT(errors == 0);
	return Void();
}<|MERGE_RESOLUTION|>--- conflicted
+++ resolved
@@ -2805,12 +2805,8 @@
 extern volatile int64_t net2backtraces_count;
 extern std::atomic<int64_t> net2liveness;
 extern void initProfiling();
-<<<<<<< HEAD
-=======
 
 std::atomic<double> checkThreadTime;
-volatile thread_local bool profileThread = false;
->>>>>>> c7f604a0
 #endif
 
 volatile thread_local bool profileThread = false;
