--- conflicted
+++ resolved
@@ -129,12 +129,10 @@
 ERROR( restart_cluster_controller, 1218, "Restart cluster controller process" )
 ERROR( please_reboot_kv_store, 1219, "Need to reboot the storage engine")
 ERROR( incompatible_software_version, 1220, "Current software does not support database format" )
-<<<<<<< HEAD
-ERROR( version_indexer_failed, 1221, "Master terminating because version indexer failed");
-=======
 ERROR( audit_storage_failed, 1221, "Validate storage consistency operation failed" )
 ERROR( audit_storage_exceeded_request_limit, 1222, "Exceeded the max number of allowed concurrent audit storage requests" )
->>>>>>> e4752309
+ERROR( version_indexer_failed, 1223, "Master terminating because version indexer failed");
+
 
 // 15xx Platform errors
 ERROR( platform_error, 1500, "Platform error" )
