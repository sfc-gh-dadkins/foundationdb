--- conflicted
+++ resolved
@@ -207,19 +207,16 @@
 	init( FUTURE_VERSION_BACKOFF_GROWTH,                       2.0 );
 	init( LOAD_BALANCE_MAX_BAD_OPTIONS,                          1 ); //should be the same as MAX_MACHINES_FALLING_BEHIND
 	init( LOAD_BALANCE_PENALTY_IS_BAD,                        true );
-<<<<<<< HEAD
 	init( BASIC_LOAD_BALANCE_UPDATE_RATE,                      2.0 );
 	init( BASIC_LOAD_BALANCE_MAX_CHANGE,                      0.05 );
 	init( BASIC_LOAD_BALANCE_MAX_PROB,                         2.0 );
 	init( BASIC_LOAD_BALANCE_BUCKETS,                           40 );
-=======
 
 	// Health Monitor
 	init( FAILURE_DETECTION_DELAY,                             4.0 ); if( randomize && BUGGIFY ) FAILURE_DETECTION_DELAY = 1.0;
 	init( HEALTH_MONITOR_MARK_FAILED_UNSTABLE_CONNECTIONS,    true );
 	init( HEALTH_MONITOR_CLIENT_REQUEST_INTERVAL_SECS,          30 );
 	init( HEALTH_MONITOR_CONNECTION_MAX_CLOSED,                  5 );
->>>>>>> b3698ac9
 }
 // clang-format on
 
