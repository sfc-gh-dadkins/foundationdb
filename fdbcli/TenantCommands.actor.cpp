/*
 * TenantCommands.actor.cpp
 *
 * This source file is part of the FoundationDB open source project
 *
 * Copyright 2013-2022 Apple Inc. and the FoundationDB project authors
 *
 * Licensed under the Apache License, Version 2.0 (the "License");
 * you may not use this file except in compliance with the License.
 * You may obtain a copy of the License at
 *
 *     http://www.apache.org/licenses/LICENSE-2.0
 *
 * Unless required by applicable law or agreed to in writing, software
 * distributed under the License is distributed on an "AS IS" BASIS,
 * WITHOUT WARRANTIES OR CONDITIONS OF ANY KIND, either express or implied.
 * See the License for the specific language governing permissions and
 * limitations under the License.
 */

#include "fdbcli/fdbcli.actor.h"

#include "fdbclient/FDBOptions.g.h"
#include "fdbclient/GenericManagementAPI.actor.h"
#include "fdbclient/IClientApi.h"
#include "fdbclient/Knobs.h"
#include "fdbclient/ManagementAPI.actor.h"
#include "fdbclient/MetaclusterManagement.actor.h"
#include "fdbclient/TenantManagement.actor.h"
#include "fdbclient/Schemas.h"

#include "flow/Arena.h"
#include "flow/FastRef.h"
#include "flow/ThreadHelper.actor.h"
#include "flow/actorcompiler.h" // This must be the last #include.

namespace fdb_cli {

<<<<<<< HEAD
// TODO: API version
=======
>>>>>>> 23708190
const KeyRangeRef tenantMapSpecialKeyRange(LiteralStringRef("\xff\xff/management/tenant/map/"),
                                           LiteralStringRef("\xff\xff/management/tenant/map0"));
const KeyRangeRef tenantConfigSpecialKeyRange(LiteralStringRef("\xff\xff/management/tenant/configure/"),
                                              LiteralStringRef("\xff\xff/management/tenant/configure0"));

Optional<std::map<Standalone<StringRef>, Optional<Value>>>
parseTenantConfiguration(std::vector<StringRef> const& tokens, int startIndex, bool allowUnset) {
	std::map<Standalone<StringRef>, Optional<Value>> configParams;
	for (int tokenNum = startIndex; tokenNum < tokens.size(); ++tokenNum) {
		Optional<Value> value;

		StringRef token = tokens[tokenNum];
		StringRef param;
		if (allowUnset && token == "unset"_sr) {
			if (++tokenNum == tokens.size()) {
				fmt::print(stderr, "ERROR: `unset' specified without a configuration parameter.\n");
				return {};
			}
			param = tokens[tokenNum];
		} else {
			bool foundEquals;
			param = token.eat("=", &foundEquals);
			if (!foundEquals) {
				fmt::print(stderr,
				           "ERROR: invalid configuration string `{}'. String must specify a value using `='.\n",
				           param.toString().c_str());
				return {};
			}
			value = token;
		}

		if (tokencmp(param, "tenant_group")) {
			configParams[param] = value;
		} else {
			fmt::print(stderr, "ERROR: unrecognized configuration parameter `{}'\n", param.toString().c_str());
			return {};
		}
	}

	return configParams;
}

Key makeConfigKey(TenantNameRef tenantName, StringRef configName) {
	return tenantConfigSpecialKeyRange.begin.withSuffix(Tuple().append(tenantName).append(configName).pack());
}

<<<<<<< HEAD
void applyConfigurationToSpecialKeys(Reference<ITransaction> tr,
                                     TenantNameRef tenantName,
                                     std::map<Standalone<StringRef>, Optional<Value>> configuration) {
=======
void applyConfiguration(Reference<ITransaction> tr,
                        TenantNameRef tenantName,
                        std::map<Standalone<StringRef>, Optional<Value>> configuration) {
>>>>>>> 23708190
	for (auto [configName, value] : configuration) {
		if (value.present()) {
			tr->set(makeConfigKey(tenantName, configName), value.get());
		} else {
			tr->clear(makeConfigKey(tenantName, configName));
		}
	}
}

// createtenant command
ACTOR Future<bool> createTenantCommandActor(Reference<IDatabase> db, std::vector<StringRef> tokens) {
	if (tokens.size() < 2 || tokens.size() > 3) {
		printUsage(tokens[0]);
		return false;
	}

	state Key tenantNameKey = tenantMapSpecialKeyRange.begin.withSuffix(tokens[1]);
	state Reference<ITransaction> tr = db->createTransaction();
	state bool doneExistenceCheck = false;

	state Optional<std::map<Standalone<StringRef>, Optional<Value>>> configuration =
	    parseTenantConfiguration(tokens, 2, false);

	if (!configuration.present()) {
		return false;
	}

	loop {
		try {
			tr->setOption(FDBTransactionOptions::SPECIAL_KEY_SPACE_ENABLE_WRITES);
			tr->setOption(FDBTransactionOptions::READ_SYSTEM_KEYS);
			state ClusterType clusterType = wait(TenantAPI::getClusterType(tr));
			if (clusterType == ClusterType::METACLUSTER_MANAGEMENT) {
				TenantMapEntry tenantEntry;
				for (auto const& [name, value] : configuration.get()) {
					tenantEntry.configure(name, value);
				}
				wait(MetaclusterAPI::createTenant(db, tokens[1], tenantEntry));
			} else {
				if (!doneExistenceCheck) {
					// Hold the reference to the standalone's memory
					state ThreadFuture<Optional<Value>> existingTenantFuture = tr->get(tenantNameKey);
					Optional<Value> existingTenant = wait(safeThreadFutureToFuture(existingTenantFuture));
					if (existingTenant.present()) {
						throw tenant_already_exists();
					}
					doneExistenceCheck = true;
				}

				tr->set(tenantNameKey, ValueRef());
				applyConfigurationToSpecialKeys(tr, tokens[1], configuration.get());
				wait(safeThreadFutureToFuture(tr->commit()));
			}

<<<<<<< HEAD
=======
			tr->set(tenantNameKey, ValueRef());
			applyConfiguration(tr, tokens[1], configuration.get());
			wait(safeThreadFutureToFuture(tr->commit()));
>>>>>>> 23708190
			break;
		} catch (Error& e) {
			state Error err(e);
			if (e.code() == error_code_special_keys_api_failure) {
				std::string errorMsgStr = wait(getSpecialKeysFailureErrorMessage(tr));
				fmt::print(stderr, "ERROR: {}\n", errorMsgStr.c_str());
				return false;
			}
			wait(safeThreadFutureToFuture(tr->onError(err)));
		}
	}

	fmt::print("The tenant `{}' has been created\n", printable(tokens[1]).c_str());
	return true;
}

<<<<<<< HEAD
CommandFactory createTenantFactory(
    "createtenant",
    CommandHelp("createtenant <TENANT_NAME> [tenant_group=<TENANT_GROUP>]",
                "creates a new tenant in the cluster",
                "Creates a new tenant in the cluster with the specified name. An optional group can be specified"
                "that will require this tenant to be placed on the same cluster as other tenants in the same group."));
=======
CommandFactory createTenantFactory("createtenant",
                                   CommandHelp("createtenant <TENANT_NAME> [tenant_group=<TENANT_GROUP>]",
                                               "creates a new tenant in the cluster",
                                               "Creates a new tenant in the cluster with the specified name."));
>>>>>>> 23708190

// deletetenant command
ACTOR Future<bool> deleteTenantCommandActor(Reference<IDatabase> db, std::vector<StringRef> tokens) {
	if (tokens.size() != 2) {
		printUsage(tokens[0]);
		return false;
	}

	state Key tenantNameKey = tenantMapSpecialKeyRange.begin.withSuffix(tokens[1]);
	state Reference<ITransaction> tr = db->createTransaction();
	state bool doneExistenceCheck = false;

	loop {
		try {
			tr->setOption(FDBTransactionOptions::SPECIAL_KEY_SPACE_ENABLE_WRITES);
			tr->setOption(FDBTransactionOptions::READ_SYSTEM_KEYS);
			state ClusterType clusterType = wait(TenantAPI::getClusterType(tr));
			if (clusterType == ClusterType::METACLUSTER_MANAGEMENT) {
				wait(MetaclusterAPI::deleteTenant(db, tokens[1]));
			} else {
				if (!doneExistenceCheck) {
					// Hold the reference to the standalone's memory
					state ThreadFuture<Optional<Value>> existingTenantFuture = tr->get(tenantNameKey);
					Optional<Value> existingTenant = wait(safeThreadFutureToFuture(existingTenantFuture));
					if (!existingTenant.present()) {
						throw tenant_not_found();
					}
					doneExistenceCheck = true;
				}

				tr->clear(tenantNameKey);
				wait(safeThreadFutureToFuture(tr->commit()));
			}

			break;
		} catch (Error& e) {
			state Error err(e);
			if (e.code() == error_code_special_keys_api_failure) {
				std::string errorMsgStr = wait(getSpecialKeysFailureErrorMessage(tr));
				fmt::print(stderr, "ERROR: {}\n", errorMsgStr.c_str());
				return false;
			}
			wait(safeThreadFutureToFuture(tr->onError(err)));
		}
	}

	fmt::print("The tenant `{}' has been deleted\n", printable(tokens[1]).c_str());
	return true;
}

CommandFactory deleteTenantFactory(
    "deletetenant",
    CommandHelp(
        "deletetenant <TENANT_NAME>",
        "deletes a tenant from the cluster",
        "Deletes a tenant from the cluster. Deletion will be allowed only if the specified tenant contains no data."));

// listtenants command
ACTOR Future<bool> listTenantsCommandActor(Reference<IDatabase> db, std::vector<StringRef> tokens) {
	if (tokens.size() > 4) {
		printUsage(tokens[0]);
		return false;
	}

	state StringRef beginTenant = ""_sr;
	state StringRef endTenant = "\xff\xff"_sr;
	state int limit = 100;

	if (tokens.size() >= 2) {
		beginTenant = tokens[1];
	}
	if (tokens.size() >= 3) {
		endTenant = tokens[2];
		if (endTenant <= beginTenant) {
			fmt::print(stderr, "ERROR: end must be larger than begin");
			return false;
		}
	}
	if (tokens.size() == 4) {
		int n = 0;
		if (sscanf(tokens[3].toString().c_str(), "%d%n", &limit, &n) != 1 || n != tokens[3].size() || limit <= 0) {
			fmt::print(stderr, "ERROR: invalid limit `{}'\n", tokens[3].toString().c_str());
			return false;
		}
	}

	state Key beginTenantKey = tenantMapSpecialKeyRange.begin.withSuffix(beginTenant);
	state Key endTenantKey = tenantMapSpecialKeyRange.begin.withSuffix(endTenant);
	state Reference<ITransaction> tr = db->createTransaction();

	loop {
		try {
			tr->setOption(FDBTransactionOptions::READ_SYSTEM_KEYS);
			state ClusterType clusterType = wait(TenantAPI::getClusterType(tr));
			state std::vector<TenantNameRef> tenantNames;
			if (clusterType == ClusterType::METACLUSTER_MANAGEMENT) {
				std::vector<std::pair<TenantName, TenantMapEntry>> tenants =
				    wait(MetaclusterAPI::listTenantsTransaction(tr, beginTenant, endTenant, limit));
				for (auto tenant : tenants) {
					tenantNames.push_back(tenant.first);
				}
			} else {
				// Hold the reference to the standalone's memory
				state ThreadFuture<RangeResult> kvsFuture =
				    tr->getRange(firstGreaterOrEqual(beginTenantKey), firstGreaterOrEqual(endTenantKey), limit);
				RangeResult tenants = wait(safeThreadFutureToFuture(kvsFuture));
				for (auto tenant : tenants) {
					tenantNames.push_back(tenant.key.removePrefix(tenantMapSpecialKeyRange.begin));
				}
			}

			if (tenantNames.empty()) {
				if (tokens.size() == 1) {
					fmt::print("The cluster has no tenants\n");
				} else {
					fmt::print("The cluster has no tenants in the specified range\n");
				}
			}

			int index = 0;
<<<<<<< HEAD
			for (auto tenantName : tenantNames) {
				fmt::print("  {}. {}\n", ++index, printable(tenantName).c_str());
=======
			for (auto tenant : tenants) {
				fmt::print(
				    "  {}. {}\n", ++index, printable(tenant.key.removePrefix(tenantMapSpecialKeyRange.begin)).c_str());
>>>>>>> 23708190
			}

			return true;
		} catch (Error& e) {
			state Error err(e);
			if (e.code() == error_code_special_keys_api_failure) {
				std::string errorMsgStr = wait(getSpecialKeysFailureErrorMessage(tr));
				fmt::print(stderr, "ERROR: {}\n", errorMsgStr.c_str());
				return false;
			}
			wait(safeThreadFutureToFuture(tr->onError(err)));
		}
	}
}

CommandFactory listTenantsFactory(
    "listtenants",
    CommandHelp("listtenants [BEGIN] [END] [LIMIT]",
                "print a list of tenants in the cluster",
                "Print a list of tenants in the cluster. Only tenants in the range [BEGIN] - [END] will be printed. "
                "The number of tenants to print can be specified using the [LIMIT] parameter, which defaults to 100."));

// gettenant command
ACTOR Future<bool> getTenantCommandActor(Reference<IDatabase> db, std::vector<StringRef> tokens, int apiVersion) {
	if (tokens.size() < 2 || tokens.size() > 3 || (tokens.size() == 3 && tokens[2] != "JSON"_sr)) {
		printUsage(tokens[0]);
		return false;
	}

	state bool useJson = tokens.size() == 3;
	state Key tenantNameKey = tenantMapSpecialKeyRange.begin.withSuffix(tokens[1]);
	state Reference<ITransaction> tr = db->createTransaction();

	loop {
		try {
			tr->setOption(FDBTransactionOptions::READ_SYSTEM_KEYS);
			state ClusterType clusterType = wait(TenantAPI::getClusterType(tr));
			state std::string tenantJson;
			if (clusterType == ClusterType::METACLUSTER_MANAGEMENT) {
				TenantMapEntry entry = wait(MetaclusterAPI::getTenantTransaction(tr, tokens[1]));
				tenantJson = entry.toJson(apiVersion);
			} else {
				// Hold the reference to the standalone's memory
				state ThreadFuture<Optional<Value>> tenantFuture = tr->get(tenantNameKey);
				Optional<Value> tenant = wait(safeThreadFutureToFuture(tenantFuture));
				if (!tenant.present()) {
					throw tenant_not_found();
				}
				tenantJson = tenant.get().toString();
			}

			json_spirit::mValue jsonObject;
			json_spirit::read_string(tenantJson, jsonObject);

			if (useJson) {
				json_spirit::mObject resultObj;
				resultObj["tenant"] = jsonObject;
				resultObj["type"] = "success";
				fmt::print(
				    "{}\n",
				    json_spirit::write_string(json_spirit::mValue(resultObj), json_spirit::pretty_print).c_str());
			} else {
				JSONDoc doc(jsonObject);

				int64_t id;
				std::string prefix;
				std::string tenantGroup;
				std::string tenantState;
<<<<<<< HEAD
				std::string assignedCluster;
=======
				std::string tenantGroup;
>>>>>>> 23708190

				doc.get("id", id);

				if (apiVersion >= 720) {
					doc.get("prefix.printable", prefix);
				} else {
					doc.get("prefix", prefix);
				}

				doc.get("tenant_state", tenantState);
<<<<<<< HEAD
				bool hasAssignedCluster = doc.tryGet("assigned_cluster", assignedCluster);
=======
>>>>>>> 23708190
				bool hasTenantGroup = doc.tryGet("tenant_group.printable", tenantGroup);

				fmt::print("  id: {}\n", id);
				fmt::print("  prefix: {}\n", printable(prefix).c_str());
				fmt::print("  tenant state: {}\n", printable(tenantState).c_str());
<<<<<<< HEAD
				if (hasAssignedCluster) {
					fmt::print("  assigned cluster: {}\n", printable(assignedCluster).c_str());
				}
=======
>>>>>>> 23708190
				if (hasTenantGroup) {
					fmt::print("  tenant group: {}\n", tenantGroup.c_str());
				}
			}
			return true;
		} catch (Error& e) {
			try {
				wait(safeThreadFutureToFuture(tr->onError(e)));
			} catch (Error& finalErr) {
				state std::string errorStr;
				if (finalErr.code() == error_code_special_keys_api_failure) {
					std::string str = wait(getSpecialKeysFailureErrorMessage(tr));
					errorStr = str;
				} else if (useJson) {
					errorStr = finalErr.what();
				} else {
					throw finalErr;
				}

				if (useJson) {
					json_spirit::mObject resultObj;
					resultObj["type"] = "error";
					resultObj["error"] = errorStr;
					fmt::print(
					    "{}\n",
					    json_spirit::write_string(json_spirit::mValue(resultObj), json_spirit::pretty_print).c_str());
				} else {
					fmt::print(stderr, "ERROR: {}\n", errorStr.c_str());
				}

				return false;
			}
		}
	}
}

CommandFactory getTenantFactory(
    "gettenant",
    CommandHelp("gettenant <TENANT_NAME> [JSON]",
                "prints the metadata for a tenant",
                "Prints the metadata for a tenant. If JSON is specified, then the output will be in JSON format."));

// configuretenant command
ACTOR Future<bool> configureTenantCommandActor(Reference<IDatabase> db, std::vector<StringRef> tokens) {
	if (tokens.size() < 3) {
		printUsage(tokens[0]);
		return false;
	}

	state Optional<std::map<Standalone<StringRef>, Optional<Value>>> configuration =
	    parseTenantConfiguration(tokens, 2, true);

	if (!configuration.present()) {
		return false;
	}

	state Reference<ITransaction> tr = db->createTransaction();

	loop {
<<<<<<< HEAD
		try {
			tr->setOption(FDBTransactionOptions::SPECIAL_KEY_SPACE_ENABLE_WRITES);
			tr->setOption(FDBTransactionOptions::READ_SYSTEM_KEYS);
			ClusterType clusterType = wait(TenantAPI::getClusterType(tr));
			if (clusterType == ClusterType::METACLUSTER_MANAGEMENT) {
				TenantMapEntry tenantEntry;
				wait(MetaclusterAPI::configureTenant(db, tokens[1], configuration.get()));
			} else {
				applyConfigurationToSpecialKeys(tr, tokens[1], configuration.get());
				wait(safeThreadFutureToFuture(tr->commit()));
			}
=======
		tr->setOption(FDBTransactionOptions::SPECIAL_KEY_SPACE_ENABLE_WRITES);
		try {
			applyConfiguration(tr, tokens[1], configuration.get());
			wait(safeThreadFutureToFuture(tr->commit()));
>>>>>>> 23708190
			break;
		} catch (Error& e) {
			state Error err(e);
			if (e.code() == error_code_special_keys_api_failure) {
				std::string errorMsgStr = wait(getSpecialKeysFailureErrorMessage(tr));
				fmt::print(stderr, "ERROR: {}\n", errorMsgStr.c_str());
				return false;
			}
			wait(safeThreadFutureToFuture(tr->onError(err)));
		}
	}

	fmt::print("The configuration for tenant `{}' has been updated\n", printable(tokens[1]).c_str());
	return true;
}

CommandFactory configureTenantFactory(
    "configuretenant",
    CommandHelp("configuretenant <TENANT_NAME> <[unset] tenant_group[=<GROUP_NAME>]> ...",
                "updates the configuration for a tenant",
                "Updates the configuration for a tenant. Use `tenant_group=<GROUP_NAME>' to change the tenant group "
                "that a tenant is assigned to or `unset tenant_group' to remove a tenant from its tenant group."));

// renametenant command
ACTOR Future<bool> renameTenantCommandActor(Reference<IDatabase> db, std::vector<StringRef> tokens) {
	if (tokens.size() != 3) {
		printUsage(tokens[0]);
		return false;
	}
	wait(safeThreadFutureToFuture(TenantAPI::renameTenant(db, tokens[1], tokens[2])));

	fmt::print(
	    "The tenant `{}' has been renamed to `{}'\n", printable(tokens[1]).c_str(), printable(tokens[2]).c_str());
	return true;
}

CommandFactory renameTenantFactory(
    "renametenant",
    CommandHelp(
        "renametenant <OLD_NAME> <NEW_NAME>",
        "renames a tenant in the cluster",
        "Renames a tenant in the cluster. The old name must exist and the new name must not exist in the cluster."));
} // namespace fdb_cli<|MERGE_RESOLUTION|>--- conflicted
+++ resolved
@@ -36,10 +36,7 @@
 
 namespace fdb_cli {
 
-<<<<<<< HEAD
 // TODO: API version
-=======
->>>>>>> 23708190
 const KeyRangeRef tenantMapSpecialKeyRange(LiteralStringRef("\xff\xff/management/tenant/map/"),
                                            LiteralStringRef("\xff\xff/management/tenant/map0"));
 const KeyRangeRef tenantConfigSpecialKeyRange(LiteralStringRef("\xff\xff/management/tenant/configure/"),
@@ -86,15 +83,9 @@
 	return tenantConfigSpecialKeyRange.begin.withSuffix(Tuple().append(tenantName).append(configName).pack());
 }
 
-<<<<<<< HEAD
 void applyConfigurationToSpecialKeys(Reference<ITransaction> tr,
                                      TenantNameRef tenantName,
                                      std::map<Standalone<StringRef>, Optional<Value>> configuration) {
-=======
-void applyConfiguration(Reference<ITransaction> tr,
-                        TenantNameRef tenantName,
-                        std::map<Standalone<StringRef>, Optional<Value>> configuration) {
->>>>>>> 23708190
 	for (auto [configName, value] : configuration) {
 		if (value.present()) {
 			tr->set(makeConfigKey(tenantName, configName), value.get());
@@ -149,12 +140,6 @@
 				wait(safeThreadFutureToFuture(tr->commit()));
 			}
 
-<<<<<<< HEAD
-=======
-			tr->set(tenantNameKey, ValueRef());
-			applyConfiguration(tr, tokens[1], configuration.get());
-			wait(safeThreadFutureToFuture(tr->commit()));
->>>>>>> 23708190
 			break;
 		} catch (Error& e) {
 			state Error err(e);
@@ -171,19 +156,12 @@
 	return true;
 }
 
-<<<<<<< HEAD
 CommandFactory createTenantFactory(
     "createtenant",
     CommandHelp("createtenant <TENANT_NAME> [tenant_group=<TENANT_GROUP>]",
                 "creates a new tenant in the cluster",
                 "Creates a new tenant in the cluster with the specified name. An optional group can be specified"
                 "that will require this tenant to be placed on the same cluster as other tenants in the same group."));
-=======
-CommandFactory createTenantFactory("createtenant",
-                                   CommandHelp("createtenant <TENANT_NAME> [tenant_group=<TENANT_GROUP>]",
-                                               "creates a new tenant in the cluster",
-                                               "Creates a new tenant in the cluster with the specified name."));
->>>>>>> 23708190
 
 // deletetenant command
 ACTOR Future<bool> deleteTenantCommandActor(Reference<IDatabase> db, std::vector<StringRef> tokens) {
@@ -304,14 +282,8 @@
 			}
 
 			int index = 0;
-<<<<<<< HEAD
 			for (auto tenantName : tenantNames) {
 				fmt::print("  {}. {}\n", ++index, printable(tenantName).c_str());
-=======
-			for (auto tenant : tenants) {
-				fmt::print(
-				    "  {}. {}\n", ++index, printable(tenant.key.removePrefix(tenantMapSpecialKeyRange.begin)).c_str());
->>>>>>> 23708190
 			}
 
 			return true;
@@ -378,13 +350,9 @@
 
 				int64_t id;
 				std::string prefix;
+				std::string tenantState;
 				std::string tenantGroup;
-				std::string tenantState;
-<<<<<<< HEAD
 				std::string assignedCluster;
-=======
-				std::string tenantGroup;
->>>>>>> 23708190
 
 				doc.get("id", id);
 
@@ -395,23 +363,17 @@
 				}
 
 				doc.get("tenant_state", tenantState);
-<<<<<<< HEAD
+				bool hasTenantGroup = doc.tryGet("tenant_group.printable", tenantGroup);
 				bool hasAssignedCluster = doc.tryGet("assigned_cluster", assignedCluster);
-=======
->>>>>>> 23708190
-				bool hasTenantGroup = doc.tryGet("tenant_group.printable", tenantGroup);
 
 				fmt::print("  id: {}\n", id);
 				fmt::print("  prefix: {}\n", printable(prefix).c_str());
 				fmt::print("  tenant state: {}\n", printable(tenantState).c_str());
-<<<<<<< HEAD
+				if (hasTenantGroup) {
+					fmt::print("  tenant group: {}\n", tenantGroup.c_str());
+				}
 				if (hasAssignedCluster) {
 					fmt::print("  assigned cluster: {}\n", printable(assignedCluster).c_str());
-				}
-=======
->>>>>>> 23708190
-				if (hasTenantGroup) {
-					fmt::print("  tenant group: {}\n", tenantGroup.c_str());
 				}
 			}
 			return true;
@@ -469,7 +431,6 @@
 	state Reference<ITransaction> tr = db->createTransaction();
 
 	loop {
-<<<<<<< HEAD
 		try {
 			tr->setOption(FDBTransactionOptions::SPECIAL_KEY_SPACE_ENABLE_WRITES);
 			tr->setOption(FDBTransactionOptions::READ_SYSTEM_KEYS);
@@ -481,12 +442,6 @@
 				applyConfigurationToSpecialKeys(tr, tokens[1], configuration.get());
 				wait(safeThreadFutureToFuture(tr->commit()));
 			}
-=======
-		tr->setOption(FDBTransactionOptions::SPECIAL_KEY_SPACE_ENABLE_WRITES);
-		try {
-			applyConfiguration(tr, tokens[1], configuration.get());
-			wait(safeThreadFutureToFuture(tr->commit()));
->>>>>>> 23708190
 			break;
 		} catch (Error& e) {
 			state Error err(e);
