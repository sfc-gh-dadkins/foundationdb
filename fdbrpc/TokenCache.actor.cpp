--- conflicted
+++ resolved
@@ -221,12 +221,11 @@
 bool TokenCacheImpl::validateAndAdd(double currentTime, StringRef token, NetworkAddress const& peer) {
 	Arena arena;
 	authz::jwt::TokenRef t;
-<<<<<<< HEAD
 	StringRef signInput;
 	Optional<StringRef> err;
 	bool verifyOutcome;
 	if ((err = authz::jwt::parseToken(arena, token, t, signInput)).present()) {
-		CODE_PROBE(true, "Token can't be parsed");
+		CODE_PROBE(true, "Token can't be parsed", probe::decoration::rare);
 		TraceEvent te(SevWarn, "InvalidToken");
 		te.detail("From", peer);
 		te.detail("Reason", "ParseError");
@@ -236,14 +235,6 @@
 		} else { // trace with signature part taken out
 			te.detail("SignInput", signInput.toString());
 		}
-=======
-	if (!authz::jwt::parseToken(arena, t, token)) {
-		CODE_PROBE(true, "Token can't be parsed", probe::decoration::rare);
-		TraceEvent(SevWarn, "InvalidToken")
-		    .detail("From", peer)
-		    .detail("Reason", "ParseError")
-		    .detail("Token", token.toString());
->>>>>>> 37f920a9
 		return false;
 	}
 	auto key = FlowTransport::transport().getPublicKeyByName(t.keyId);
@@ -268,30 +259,21 @@
 		TRACE_INVALID_PARSED_TOKEN("NoNotBefore", t);
 		return false;
 	} else if (double(t.notBeforeUnixTime.get()) > currentTime) {
-<<<<<<< HEAD
-		CODE_PROBE(true, "Token's not-before is in the future");
-=======
-		CODE_PROBE(true, "Tokens not-before is in the future", probe::decoration::rare);
->>>>>>> 37f920a9
+		CODE_PROBE(true, "Token's not-before is in the future", probe::decoration::rare);
 		TRACE_INVALID_PARSED_TOKEN("TokenNotYetValid", t);
 		return false;
 	} else if (!t.tenants.present()) {
 		CODE_PROBE(true, "Token with no tenants", probe::decoration::rare);
 		TRACE_INVALID_PARSED_TOKEN("NoTenants", t);
 		return false;
-<<<<<<< HEAD
 	}
 	std::tie(verifyOutcome, err) = authz::jwt::verifyToken(signInput, t, key.get());
 	if (err.present()) {
-		CODE_PROBE(true, "Error while verifying token");
+		CODE_PROBE(true, "Error while verifying token", probe::decoration::rare);
 		TRACE_INVALID_PARSED_TOKEN("ErrorWhileVerifyingToken", t).detail("ErrorDetail", err.get());
 		return false;
 	} else if (!verifyOutcome) {
-		CODE_PROBE(true, "Token with invalid signature");
-=======
-	} else if (!authz::jwt::verifyToken(token, key.get())) {
 		CODE_PROBE(true, "Token with invalid signature", probe::decoration::rare);
->>>>>>> 37f920a9
 		TRACE_INVALID_PARSED_TOKEN("InvalidSignature", t);
 		return false;
 	} else {
