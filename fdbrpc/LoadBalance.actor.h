--- conflicted
+++ resolved
@@ -310,15 +310,10 @@
 			}
 		}
 
-<<<<<<< HEAD
-		// Find an alternative, if any, that is not failed, starting with nextAlt
-		state RequestStream<Request> const* stream = nullptr;
-=======
 		// Find an alternative, if any, that is not failed, starting with
 		// nextAlt. This logic matters only if model == NULL. Otherwise, the
 		// bestAlt and nextAlt have been decided.
-		state RequestStream<Request> const* stream = NULL;
->>>>>>> c128e59a
+		state RequestStream<Request> const* stream = nullptr;
 		for(int alternativeNum=0; alternativeNum<alternatives->size(); alternativeNum++) {
 			int useAlt = nextAlt;
 			if( nextAlt == startAlt )
