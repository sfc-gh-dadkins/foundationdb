/*
 * ServerKnobs.cpp
 *
 * This source file is part of the FoundationDB open source project
 *
 * Copyright 2013-2022 Apple Inc. and the FoundationDB project authors
 *
 * Licensed under the Apache License, Version 2.0 (the "License");
 * you may not use this file except in compliance with the License.
 * You may obtain a copy of the License at
 *
 *     http://www.apache.org/licenses/LICENSE-2.0
 *
 * Unless required by applicable law or agreed to in writing, software
 * distributed under the License is distributed on an "AS IS" BASIS,
 * WITHOUT WARRANTIES OR CONDITIONS OF ANY KIND, either express or implied.
 * See the License for the specific language governing permissions and
 * limitations under the License.
 */

#include "fdbclient/ServerKnobs.h"
#include "flow/IRandom.h"
#include "flow/flow.h"

#define init(...) KNOB_FN(__VA_ARGS__, INIT_ATOMIC_KNOB, INIT_KNOB)(__VA_ARGS__)

ServerKnobs::ServerKnobs(Randomize randomize, ClientKnobs* clientKnobs, IsSimulated isSimulated) {
	initialize(randomize, clientKnobs, isSimulated);
}

void ServerKnobs::initialize(Randomize randomize, ClientKnobs* clientKnobs, IsSimulated isSimulated) {
	// clang-format off
	init( ALLOW_DANGEROUS_KNOBS,                               isSimulated );
	// Versions
	init( VERSIONS_PER_SECOND,                                   1e6 );
	init( MAX_VERSIONS_IN_FLIGHT,                100 * VERSIONS_PER_SECOND );
	init( MAX_VERSIONS_IN_FLIGHT_FORCED,         6e5 * VERSIONS_PER_SECOND ); //one week of versions
	init( ENABLE_VERSION_VECTOR,                               false );
	init( ENABLE_VERSION_VECTOR_TLOG_UNICAST,                  false );

        bool buggifyShortReadWindow = randomize && BUGGIFY && !ENABLE_VERSION_VECTOR;
	init( MAX_READ_TRANSACTION_LIFE_VERSIONS,      5 * VERSIONS_PER_SECOND ); if (randomize && BUGGIFY) MAX_READ_TRANSACTION_LIFE_VERSIONS = VERSIONS_PER_SECOND; else if (buggifyShortReadWindow) MAX_READ_TRANSACTION_LIFE_VERSIONS = std::max<int>(1, 0.1 * VERSIONS_PER_SECOND); else if( randomize && BUGGIFY ) MAX_READ_TRANSACTION_LIFE_VERSIONS = 10 * VERSIONS_PER_SECOND;
	init( MAX_WRITE_TRANSACTION_LIFE_VERSIONS,     5 * VERSIONS_PER_SECOND ); if (randomize && BUGGIFY) MAX_WRITE_TRANSACTION_LIFE_VERSIONS=std::max<int>(1, 1 * VERSIONS_PER_SECOND);
	init( MAX_COMMIT_BATCH_INTERVAL,                             2.0 ); if( randomize && BUGGIFY ) MAX_COMMIT_BATCH_INTERVAL = 0.5; // Each commit proxy generates a CommitTransactionBatchRequest at least this often, so that versions always advance smoothly
	MAX_COMMIT_BATCH_INTERVAL = std::min(MAX_COMMIT_BATCH_INTERVAL, MAX_READ_TRANSACTION_LIFE_VERSIONS/double(2*VERSIONS_PER_SECOND)); // Ensure that the proxy commits 2 times every MAX_READ_TRANSACTION_LIFE_VERSIONS, otherwise the master will not give out versions fast enough
	init( MAX_VERSION_RATE_MODIFIER,                             0.1 );
	init( MAX_VERSION_RATE_OFFSET,               VERSIONS_PER_SECOND ); // If the calculated version is more than this amount away from the expected version, it will be clamped to this value. This prevents huge version jumps.
	init( ENABLE_VERSION_VECTOR_HA_OPTIMIZATION,               false );

	// TLogs
	init( TLOG_TIMEOUT,                                          0.4 ); //cannot buggify because of availability
	init( TLOG_SLOW_REJOIN_WARN_TIMEOUT_SECS,                     60 ); if( randomize && BUGGIFY ) TLOG_SLOW_REJOIN_WARN_TIMEOUT_SECS = deterministicRandom()->randomInt(5,10);
	init( TLOG_STORAGE_MIN_UPDATE_INTERVAL,                      0.5 );
	init( BUGGIFY_TLOG_STORAGE_MIN_UPDATE_INTERVAL,               30 );
	init( DESIRED_TOTAL_BYTES,                                150000 ); if( randomize && BUGGIFY ) DESIRED_TOTAL_BYTES = 10000;
	init( DESIRED_UPDATE_BYTES,                2*DESIRED_TOTAL_BYTES );
	init( UPDATE_DELAY,                                        0.001 );
	init( MAXIMUM_PEEK_BYTES,                                   10e6 );
	init( APPLY_MUTATION_BYTES,                                  1e6 );
	init( BUGGIFY_RECOVER_MEMORY_LIMIT,                          1e6 );
	init( BUGGIFY_WORKER_REMOVED_MAX_LAG,                         30 );
	init( UPDATE_STORAGE_BYTE_LIMIT,                             1e6 );
	init( TLOG_PEEK_DELAY,                                    0.0005 );
	init( LEGACY_TLOG_UPGRADE_ENTRIES_PER_VERSION,               100 );
	init( VERSION_MESSAGES_OVERHEAD_FACTOR_1024THS,             1072 ); // Based on a naive interpretation of the gcc version of std::deque, we would expect this to be 16 bytes overhead per 512 bytes data. In practice, it seems to be 24 bytes overhead per 512.
	init( VERSION_MESSAGES_ENTRY_BYTES_WITH_OVERHEAD, std::ceil(16.0 * VERSION_MESSAGES_OVERHEAD_FACTOR_1024THS / 1024) );
	init( LOG_SYSTEM_PUSHED_DATA_BLOCK_SIZE,                     1e5 );
	init( MAX_MESSAGE_SIZE,            std::max<int>(LOG_SYSTEM_PUSHED_DATA_BLOCK_SIZE, 1e5 + 2e4 + 1) + 8 ); // VALUE_SIZE_LIMIT + SYSTEM_KEY_SIZE_LIMIT + 9 bytes (4 bytes for length, 4 bytes for sequence number, and 1 byte for mutation type)
	init( TLOG_MESSAGE_BLOCK_BYTES,                             10e6 );
	init( TLOG_MESSAGE_BLOCK_OVERHEAD_FACTOR,      double(TLOG_MESSAGE_BLOCK_BYTES) / (TLOG_MESSAGE_BLOCK_BYTES - MAX_MESSAGE_SIZE) ); //1.0121466709838096006362758832473
	init( PEEK_TRACKER_EXPIRATION_TIME,                          600 ); if( randomize && BUGGIFY ) PEEK_TRACKER_EXPIRATION_TIME = deterministicRandom()->coinflip() ? 0.1 : 120;
	init( PEEK_USING_STREAMING,                                false ); if( randomize && isSimulated && BUGGIFY ) PEEK_USING_STREAMING = true;
	init( PARALLEL_GET_MORE_REQUESTS,                             32 ); if( randomize && BUGGIFY ) PARALLEL_GET_MORE_REQUESTS = 2;
	init( MULTI_CURSOR_PRE_FETCH_LIMIT,                           10 );
	init( MAX_QUEUE_COMMIT_BYTES,                               15e6 ); if( randomize && BUGGIFY ) MAX_QUEUE_COMMIT_BYTES = 5000;
	init( DESIRED_OUTSTANDING_MESSAGES,                         5000 ); if( randomize && BUGGIFY ) DESIRED_OUTSTANDING_MESSAGES = deterministicRandom()->randomInt(0,100);
	init( DESIRED_GET_MORE_DELAY,                              0.005 );
	init( CONCURRENT_LOG_ROUTER_READS,                             5 ); if( randomize && BUGGIFY ) CONCURRENT_LOG_ROUTER_READS = 1;
	init( LOG_ROUTER_PEEK_FROM_SATELLITES_PREFERRED,               1 ); if( randomize && BUGGIFY ) LOG_ROUTER_PEEK_FROM_SATELLITES_PREFERRED = 0;
	init( DISK_QUEUE_ADAPTER_MIN_SWITCH_TIME,                    1.0 );
	init( DISK_QUEUE_ADAPTER_MAX_SWITCH_TIME,                    5.0 );
	init( TLOG_SPILL_REFERENCE_MAX_PEEK_MEMORY_BYTES,            2e9 ); if ( randomize && BUGGIFY ) TLOG_SPILL_REFERENCE_MAX_PEEK_MEMORY_BYTES = 2e6;
	init( TLOG_SPILL_REFERENCE_MAX_BATCHES_PER_PEEK,           100 ); if ( randomize && BUGGIFY ) TLOG_SPILL_REFERENCE_MAX_BATCHES_PER_PEEK = 1;
	init( TLOG_SPILL_REFERENCE_MAX_BYTES_PER_BATCH,           16<<10 ); if ( randomize && BUGGIFY ) TLOG_SPILL_REFERENCE_MAX_BYTES_PER_BATCH = 500;
	init( DISK_QUEUE_FILE_EXTENSION_BYTES,                    10<<20 ); // BUGGIFYd per file within the DiskQueue
	init( DISK_QUEUE_FILE_SHRINK_BYTES,                      100<<20 ); // BUGGIFYd per file within the DiskQueue
	init( DISK_QUEUE_MAX_TRUNCATE_BYTES,                     2LL<<30 ); if ( randomize && BUGGIFY ) DISK_QUEUE_MAX_TRUNCATE_BYTES = 0;
	init( TLOG_DEGRADED_DURATION,                                5.0 );
	init( MAX_CACHE_VERSIONS,                                   10e6 );
	init( TLOG_IGNORE_POP_AUTO_ENABLE_DELAY,                   300.0 );
	init( TXS_POPPED_MAX_DELAY,                                  1.0 ); if ( randomize && BUGGIFY ) TXS_POPPED_MAX_DELAY = deterministicRandom()->random01();
	init( TLOG_MAX_CREATE_DURATION,                             10.0 );
	init( PEEK_LOGGING_AMOUNT,                                     5 );
	init( PEEK_LOGGING_DELAY,                                    5.0 );
	init( PEEK_RESET_INTERVAL,                                 300.0 ); if ( randomize && BUGGIFY ) PEEK_RESET_INTERVAL = 20.0;
	init( PEEK_MAX_LATENCY,                                      0.5 ); if ( randomize && BUGGIFY ) PEEK_MAX_LATENCY = 0.0;
	init( PEEK_COUNT_SMALL_MESSAGES,                           false ); if ( randomize && BUGGIFY ) PEEK_COUNT_SMALL_MESSAGES = true;
	init( PEEK_STATS_INTERVAL,                                  10.0 );
	init( PEEK_STATS_SLOW_AMOUNT,                                  2 );
	init( PEEK_STATS_SLOW_RATIO,                                 0.5 );
	// Buggified value must be larger than the amount of simulated time taken by snapshots, to prevent repeatedly failing
	// snapshots due to closed commit proxy connections
	init( PUSH_RESET_INTERVAL,                                 300.0 ); if ( randomize && BUGGIFY ) PUSH_RESET_INTERVAL = 40.0;
	init( PUSH_MAX_LATENCY,                                      0.5 ); if ( randomize && BUGGIFY ) PUSH_MAX_LATENCY = 0.0;
	init( PUSH_STATS_INTERVAL,                                  10.0 );
	init( PUSH_STATS_SLOW_AMOUNT,                                  2 );
	init( PUSH_STATS_SLOW_RATIO,                                 0.5 );
	init( TLOG_POP_BATCH_SIZE,                                  1000 ); if ( randomize && BUGGIFY ) TLOG_POP_BATCH_SIZE = 10;
	init( TLOG_POPPED_VER_LAG_THRESHOLD_FOR_TLOGPOP_TRACE,     250e6 );
<<<<<<< HEAD
	init( ENABLE_DETAILED_TLOG_POP_TRACE,                       true );
	init( BLOCKING_PEEK_TIMEOUT,                                 1.0 );
=======
	init( BLOCKING_PEEK_TIMEOUT,                                 0.4 );
>>>>>>> f75bd100
	init( ENABLE_DETAILED_TLOG_POP_TRACE,                      false ); if ( randomize && BUGGIFY ) ENABLE_DETAILED_TLOG_POP_TRACE = true;
	init( PEEK_BATCHING_EMPTY_MSG,                             false ); if ( randomize && BUGGIFY ) PEEK_BATCHING_EMPTY_MSG = true;
	init( PEEK_BATCHING_EMPTY_MSG_INTERVAL,                    0.001 ); if ( randomize && BUGGIFY ) PEEK_BATCHING_EMPTY_MSG_INTERVAL = 0.01;

	// disk snapshot max timeout, to be put in TLog, storage and coordinator nodes
	init( MAX_FORKED_PROCESS_OUTPUT,                            1024 );
	init( SNAP_CREATE_MAX_TIMEOUT,        isSimulated ? 70.0 : 300.0 );
	init( SNAP_MINIMUM_TIME_GAP,                                 5.0 );
	init( SNAP_NETWORK_FAILURE_RETRY_LIMIT,                       10 );
	init( MAX_STORAGE_SNAPSHOT_FAULT_TOLERANCE,                    1 );
	init( MAX_COORDINATOR_SNAPSHOT_FAULT_TOLERANCE,                1 );
	init( SNAPSHOT_ALL_STATEFUL_PROCESSES,                     false ); if ( randomize && BUGGIFY ) SNAPSHOT_ALL_STATEFUL_PROCESSES = true;

	// Data distribution queue
	init( HEALTH_POLL_TIME,                                      1.0 );
	init( BEST_TEAM_STUCK_DELAY,                                 1.0 );
	init( DEST_OVERLOADED_DELAY,                                 0.2 );
	init( BG_REBALANCE_POLLING_INTERVAL,                        10.0 );
	init( BG_REBALANCE_SWITCH_CHECK_INTERVAL,                    5.0 ); if (randomize && BUGGIFY) BG_REBALANCE_SWITCH_CHECK_INTERVAL = 1.0;
	init( DD_QUEUE_LOGGING_INTERVAL,                             5.0 );
	init( DD_QUEUE_COUNTER_REFRESH_INTERVAL,                    60.0 );
	// 100 / 60 < 2 trace/sec ~ 2 * 200 = 400b/sec
	init( DD_QUEUE_COUNTER_MAX_LOG,                              100 ); if( randomize && BUGGIFY ) DD_QUEUE_COUNTER_MAX_LOG = 1;
	init( DD_QUEUE_COUNTER_SUMMARIZE,                           true );
	init( RELOCATION_PARALLELISM_PER_SOURCE_SERVER,                2 ); if( randomize && BUGGIFY ) RELOCATION_PARALLELISM_PER_SOURCE_SERVER = 1;
	init( RELOCATION_PARALLELISM_PER_DEST_SERVER,                 10 ); if( randomize && BUGGIFY ) RELOCATION_PARALLELISM_PER_DEST_SERVER = 1; // Note: if this is smaller than FETCH_KEYS_PARALLELISM, this will artificially reduce performance. The current default of 10 is probably too high but is set conservatively for now.
	init( DD_QUEUE_MAX_KEY_SERVERS,                              100 ); if( randomize && BUGGIFY ) DD_QUEUE_MAX_KEY_SERVERS = 1;
	init( DD_REBALANCE_PARALLELISM,                               50 );
	init( DD_REBALANCE_RESET_AMOUNT,                              30 );
	init( INFLIGHT_PENALTY_HEALTHY,                              1.0 );
	init( INFLIGHT_PENALTY_UNHEALTHY,                          500.0 );
	init( INFLIGHT_PENALTY_ONE_LEFT,                          1000.0 );
	init( USE_OLD_NEEDED_SERVERS,                              false );

	init( PRIORITY_RECOVER_MOVE,                                 110 );
	init( PRIORITY_REBALANCE_UNDERUTILIZED_TEAM,                 120 );
	init( PRIORITY_REBALANCE_READ_UNDERUTIL_TEAM,                121 );
	init( PRIORITY_REBALANCE_OVERUTILIZED_TEAM,                  122 );
	init( PRIORITY_REBALANCE_READ_OVERUTIL_TEAM,                 123 );
	init( PRIORITY_PERPETUAL_STORAGE_WIGGLE,                     139 );
	init( PRIORITY_TEAM_HEALTHY,                                 140 );
	init( PRIORITY_TEAM_CONTAINS_UNDESIRED_SERVER,               150 );
	init( PRIORITY_TEAM_REDUNDANT,                               200 );
	init( PRIORITY_MERGE_SHARD,                                  340 );
	init( PRIORITY_POPULATE_REGION,                              600 );
	init( PRIORITY_TEAM_UNHEALTHY,                               700 );
	init( PRIORITY_TEAM_2_LEFT,                                  709 );
	init( PRIORITY_TEAM_1_LEFT,                                  800 );
	init( PRIORITY_TEAM_FAILED,                                  805 );
	init( PRIORITY_TEAM_0_LEFT,                                  809 );
	init( PRIORITY_SPLIT_SHARD,                                  950 ); if( randomize && BUGGIFY ) PRIORITY_SPLIT_SHARD = 350;

	// Data distribution
	init( SHARD_ENCODE_LOCATION_METADATA,                      false ); if( randomize && BUGGIFY )  SHARD_ENCODE_LOCATION_METADATA = true;
	init( READ_REBALANCE_CPU_THRESHOLD,                         15.0 );
	init( READ_REBALANCE_SRC_PARALLELISM,                         20 );
	init( READ_REBALANCE_SHARD_TOPK,  READ_REBALANCE_SRC_PARALLELISM * 2 );
	init( READ_REBALANCE_DIFF_FRAC,                               0.3);
	init( READ_REBALANCE_MAX_SHARD_FRAC,                          0.2); // FIXME: add buggify here when we have DD test, seems DD is pretty sensitive to this parameter
	init( RETRY_RELOCATESHARD_DELAY,                             0.1 );
	init( DATA_DISTRIBUTION_FAILURE_REACTION_TIME,              60.0 ); if( randomize && BUGGIFY ) DATA_DISTRIBUTION_FAILURE_REACTION_TIME = 1.0;
	bool buggifySmallShards = randomize && BUGGIFY;
	bool simulationMediumShards = !buggifySmallShards && isSimulated && randomize && !BUGGIFY; // prefer smaller shards in simulation
	// FIXME: increase this even more eventually
	init( MIN_SHARD_BYTES,                                  10000000 ); if( buggifySmallShards ) MIN_SHARD_BYTES = 40000; if (simulationMediumShards) MIN_SHARD_BYTES = 200000; //FIXME: data distribution tracker (specifically StorageMetrics) relies on this number being larger than the maximum size of a key value pair
	init( SHARD_BYTES_RATIO,                                       4 );
	init( SHARD_BYTES_PER_SQRT_BYTES,                             45 ); if( buggifySmallShards ) SHARD_BYTES_PER_SQRT_BYTES = 0;//Approximately 10000 bytes per shard
	init( MAX_SHARD_BYTES,                                 500000000 );
	init( KEY_SERVER_SHARD_BYTES,                          500000000 );
	init( SHARD_MAX_READ_DENSITY_RATIO,                           8.0); if (randomize && BUGGIFY) SHARD_MAX_READ_DENSITY_RATIO = 2.0;
	/*
		The bytesRead/byteSize radio. Will be declared as read hot when larger than this. 8.0 was chosen to avoid reporting table scan as read hot.
	*/
	init ( SHARD_READ_HOT_BANDWIDTH_MIN_PER_KSECONDS,      1666667 * 1000);
	/*
		The read bandwidth of a given shard needs to be larger than this value in order to be evaluated if it's read hot. The roughly 1.67MB per second is calculated as following:
			- Heuristic data suggests that each storage process can do max 500K read operations per second
			- Each read has a minimum cost of EMPTY_READ_PENALTY, which is 20 bytes
			- Thus that gives a minimum 10MB per second
			- But to be conservative, set that number to be 1/6 of 10MB, which is roughly 1,666,667 bytes per second
		Shard with a read bandwidth smaller than this value will never be too busy to handle the reads.
	*/
	init( SHARD_MAX_BYTES_READ_PER_KSEC_JITTER,     0.1 );
	bool buggifySmallBandwidthSplit = randomize && BUGGIFY;
	init( SHARD_MAX_BYTES_PER_KSEC,                 1LL*1000000*1000 ); if( buggifySmallBandwidthSplit ) SHARD_MAX_BYTES_PER_KSEC = 10LL*1000*1000;
	/* 1*1MB/sec * 1000sec/ksec
		Shards with more than this bandwidth will be split immediately.
		For a large shard (100MB), it will be split into multiple shards with sizes < SHARD_SPLIT_BYTES_PER_KSEC;
		all but one split shard will be moved; so splitting may cost ~100MB of work or about 10MB/sec over a 10 sec sampling window.
		If the sampling window is too much longer, the MVCC window will fill up while we wait.
		If SHARD_MAX_BYTES_PER_KSEC is too much lower, we could do a lot of data movement work in response to a small impulse of bandwidth.
		If SHARD_MAX_BYTES_PER_KSEC is too high relative to the I/O bandwidth of a given server, a workload can remain concentrated on a single
		team indefinitely, limiting performance.
		*/

	init( SHARD_MIN_BYTES_PER_KSEC,                100 * 1000 * 1000 ); if( buggifySmallBandwidthSplit ) SHARD_MIN_BYTES_PER_KSEC = 200*1*1000;
	/* 100*1KB/sec * 1000sec/ksec
		Shards with more than this bandwidth will not be merged.
		Obviously this needs to be significantly less than SHARD_MAX_BYTES_PER_KSEC, else we will repeatedly merge and split.
		It should probably be significantly less than SHARD_SPLIT_BYTES_PER_KSEC, else we will merge right after splitting.

		The number of extra shards in the database because of bandwidth splitting can't be more than about W/SHARD_MIN_BYTES_PER_KSEC, where
		W is the maximum bandwidth of the entire database in bytes/ksec.  For 250MB/sec write bandwidth, (250MB/sec)/(200KB/sec) = 1250 extra
		shards.

		The bandwidth sample maintained by the storage server needs to be accurate enough to reliably measure this minimum bandwidth.  See
		BANDWIDTH_UNITS_PER_SAMPLE.  If this number is too low, the storage server needs to spend more memory and time on sampling.
		*/

	init( SHARD_SPLIT_BYTES_PER_KSEC,              250 * 1000 * 1000 ); if( buggifySmallBandwidthSplit ) SHARD_SPLIT_BYTES_PER_KSEC = 50 * 1000 * 1000;
	/* 250*1KB/sec * 1000sec/ksec
		When splitting a shard, it is split into pieces with less than this bandwidth.
		Obviously this should be less than half of SHARD_MAX_BYTES_PER_KSEC.

		Smaller values mean that high bandwidth shards are split into more pieces, more quickly utilizing large numbers of servers to handle the
		bandwidth.

		Too many pieces (too small a value) may stress data movement mechanisms (see e.g. RELOCATION_PARALLELISM_PER_SOURCE_SERVER).

		If this value is too small relative to SHARD_MIN_BYTES_PER_KSEC immediate merging work will be generated.
		*/

	init( STORAGE_METRIC_TIMEOUT,         isSimulated ? 60.0 : 600.0 ); if( randomize && BUGGIFY ) STORAGE_METRIC_TIMEOUT = deterministicRandom()->coinflip() ? 10.0 : 30.0;
	init( METRIC_DELAY,                                          0.1 ); if( randomize && BUGGIFY ) METRIC_DELAY = 1.0;
	init( ALL_DATA_REMOVED_DELAY,                                1.0 );
	init( INITIAL_FAILURE_REACTION_DELAY,                       30.0 ); if( randomize && BUGGIFY ) INITIAL_FAILURE_REACTION_DELAY = 0.0;
	init( CHECK_TEAM_DELAY,                                     30.0 );
	init( PERPETUAL_WIGGLE_DELAY,                               50.0 );
	init( PERPETUAL_WIGGLE_DISABLE_REMOVER,                     true );
	init( LOG_ON_COMPLETION_DELAY,         DD_QUEUE_LOGGING_INTERVAL );
	init( BEST_TEAM_MAX_TEAM_TRIES,                               10 );
	init( BEST_TEAM_OPTION_COUNT,                                  4 );
	init( BEST_OF_AMT,                                             4 );
	init( SERVER_LIST_DELAY,                                     1.0 );
	init( RECRUITMENT_IDLE_DELAY,                                1.0 );
	init( STORAGE_RECRUITMENT_DELAY,                            10.0 );
	init( TSS_HACK_IDENTITY_MAPPING,                           false ); // THIS SHOULD NEVER BE SET IN PROD. Only for performance testing
	init( TSS_RECRUITMENT_TIMEOUT,       3*STORAGE_RECRUITMENT_DELAY ); if (randomize && BUGGIFY ) TSS_RECRUITMENT_TIMEOUT = 1.0; // Super low timeout should cause tss recruitments to fail
	init( TSS_DD_CHECK_INTERVAL,                                60.0 ); if (randomize && BUGGIFY ) TSS_DD_CHECK_INTERVAL = 1.0;    // May kill all TSS quickly
	init( DATA_DISTRIBUTION_LOGGING_INTERVAL,                    5.0 );
	init( DD_ENABLED_CHECK_DELAY,                                1.0 );
	init( DD_STALL_CHECK_DELAY,                                  0.4 ); //Must be larger than 2*MAX_BUGGIFIED_DELAY
	init( DD_LOW_BANDWIDTH_DELAY,         isSimulated ? 15.0 : 240.0 ); if( randomize && BUGGIFY ) DD_LOW_BANDWIDTH_DELAY = 0; //Because of delayJitter, this should be less than 0.9 * DD_MERGE_COALESCE_DELAY
	init( DD_MERGE_COALESCE_DELAY,       isSimulated ?  30.0 : 300.0 ); if( randomize && BUGGIFY ) DD_MERGE_COALESCE_DELAY = 0.001;
	init( STORAGE_METRICS_POLLING_DELAY,                         2.0 ); if( randomize && BUGGIFY ) STORAGE_METRICS_POLLING_DELAY = 15.0;
	init( STORAGE_METRICS_RANDOM_DELAY,                          0.2 );
	init( AVAILABLE_SPACE_RATIO_CUTOFF,                         0.05 );
	init( DESIRED_TEAMS_PER_SERVER,                                5 ); if( randomize && BUGGIFY ) DESIRED_TEAMS_PER_SERVER = deterministicRandom()->randomInt(1, 10);
	init( MAX_TEAMS_PER_SERVER,           5*DESIRED_TEAMS_PER_SERVER );
	init( DD_SHARD_SIZE_GRANULARITY,                         5000000 );
	init( DD_SHARD_SIZE_GRANULARITY_SIM,                      500000 ); if( randomize && BUGGIFY ) DD_SHARD_SIZE_GRANULARITY_SIM = 0;
	init( DD_MOVE_KEYS_PARALLELISM,                               15 ); if( randomize && BUGGIFY ) DD_MOVE_KEYS_PARALLELISM = 1;
	init( DD_FETCH_SOURCE_PARALLELISM,                          1000 ); if( randomize && BUGGIFY ) DD_FETCH_SOURCE_PARALLELISM = 1;
	init( DD_MERGE_LIMIT,                                       2000 ); if( randomize && BUGGIFY ) DD_MERGE_LIMIT = 2;
	init( DD_SHARD_METRICS_TIMEOUT,                             60.0 ); if( randomize && BUGGIFY ) DD_SHARD_METRICS_TIMEOUT = 0.1;
	init( DD_LOCATION_CACHE_SIZE,                            2000000 ); if( randomize && BUGGIFY ) DD_LOCATION_CACHE_SIZE = 3;
	init( MOVEKEYS_LOCK_POLLING_DELAY,                           5.0 );
	init( DEBOUNCE_RECRUITING_DELAY,                             5.0 );
	init( DD_FAILURE_TIME,                                       1.0 ); if( randomize && BUGGIFY ) DD_FAILURE_TIME = 10.0;
	init( DD_ZERO_HEALTHY_TEAM_DELAY,                            1.0 );
	init( REMOTE_KV_STORE,                                     false );
	init( REMOTE_KV_STORE_INIT_DELAY,                            0.1 );
	init( REMOTE_KV_STORE_MAX_INIT_DURATION,                    10.0 );
	init( REBALANCE_MAX_RETRIES,                                 100 );
	init( DD_OVERLAP_PENALTY,                                  10000 );
	init( DD_EXCLUDE_MIN_REPLICAS,                                 1 );
	init( DD_VALIDATE_LOCALITY,                                 true ); if( randomize && BUGGIFY ) DD_VALIDATE_LOCALITY = false;
	init( DD_CHECK_INVALID_LOCALITY_DELAY,                       60  ); if( randomize && BUGGIFY ) DD_CHECK_INVALID_LOCALITY_DELAY = 1 + deterministicRandom()->random01() * 600;
	init( DD_ENABLE_VERBOSE_TRACING,                           false ); if( randomize && BUGGIFY ) DD_ENABLE_VERBOSE_TRACING = true;
	init( DD_SS_FAILURE_VERSIONLAG,                        250000000 );
	init( DD_SS_ALLOWED_VERSIONLAG,                        200000000 ); if( randomize && BUGGIFY ) { DD_SS_FAILURE_VERSIONLAG = deterministicRandom()->randomInt(15000000, 500000000); DD_SS_ALLOWED_VERSIONLAG = 0.75 * DD_SS_FAILURE_VERSIONLAG; }
	init( DD_SS_STUCK_TIME_LIMIT,                              300.0 ); if( randomize && BUGGIFY ) { DD_SS_STUCK_TIME_LIMIT = 200.0 + deterministicRandom()->random01() * 100.0; }
	init( DD_TEAMS_INFO_PRINT_INTERVAL,                           60 ); if( randomize && BUGGIFY ) DD_TEAMS_INFO_PRINT_INTERVAL = 10;
	init( DD_TEAMS_INFO_PRINT_YIELD_COUNT,                       100 ); if( randomize && BUGGIFY ) DD_TEAMS_INFO_PRINT_YIELD_COUNT = deterministicRandom()->random01() * 1000 + 1;
	init( DD_TEAM_ZERO_SERVER_LEFT_LOG_DELAY,                    120 ); if( randomize && BUGGIFY ) DD_TEAM_ZERO_SERVER_LEFT_LOG_DELAY = 5;
	init( DD_STORAGE_WIGGLE_PAUSE_THRESHOLD,                      10 ); if( randomize && BUGGIFY ) DD_STORAGE_WIGGLE_PAUSE_THRESHOLD = 1000;
	init( DD_STORAGE_WIGGLE_STUCK_THRESHOLD,                      20 );
	init( DD_STORAGE_WIGGLE_MIN_SS_AGE_SEC,   isSimulated ? 2 : 21 * 60 * 60 * 24 ); if(randomize && BUGGIFY) DD_STORAGE_WIGGLE_MIN_SS_AGE_SEC = isSimulated ? 0: 120;
	init( DD_TENANT_AWARENESS_ENABLED,                         false );
	init( TENANT_CACHE_LIST_REFRESH_INTERVAL,                    2.0 );

	// TeamRemover
	init( TR_FLAG_DISABLE_MACHINE_TEAM_REMOVER,                false ); if( randomize && BUGGIFY ) TR_FLAG_DISABLE_MACHINE_TEAM_REMOVER = deterministicRandom()->random01() < 0.1 ? true : false; // false by default. disable the consistency check when it's true
	init( TR_REMOVE_MACHINE_TEAM_DELAY,                         60.0 ); if( randomize && BUGGIFY ) TR_REMOVE_MACHINE_TEAM_DELAY =  deterministicRandom()->random01() * 60.0;
	init( TR_FLAG_REMOVE_MT_WITH_MOST_TEAMS,                    true ); if( randomize && BUGGIFY ) TR_FLAG_REMOVE_MT_WITH_MOST_TEAMS = deterministicRandom()->random01() < 0.1 ? true : false;
	init( TR_FLAG_DISABLE_SERVER_TEAM_REMOVER,                 false ); if( randomize && BUGGIFY ) TR_FLAG_DISABLE_SERVER_TEAM_REMOVER = deterministicRandom()->random01() < 0.1 ? true : false; // false by default. disable the consistency check when it's true
	init( TR_REMOVE_SERVER_TEAM_DELAY,                          60.0 ); if( randomize && BUGGIFY ) TR_REMOVE_SERVER_TEAM_DELAY =  deterministicRandom()->random01() * 60.0;
	init( TR_REMOVE_SERVER_TEAM_EXTRA_DELAY,                     5.0 ); if( randomize && BUGGIFY ) TR_REMOVE_SERVER_TEAM_EXTRA_DELAY =  deterministicRandom()->random01() * 10.0;

	init( DD_REMOVE_STORE_ENGINE_DELAY,                         60.0 ); if( randomize && BUGGIFY ) DD_REMOVE_STORE_ENGINE_DELAY =  deterministicRandom()->random01() * 60.0;

	// KeyValueStore SQLITE
	init( CLEAR_BUFFER_SIZE,                                   20000 );
	init( READ_VALUE_TIME_ESTIMATE,                           .00005 );
	init( READ_RANGE_TIME_ESTIMATE,                           .00005 );
	init( SET_TIME_ESTIMATE,                                  .00005 );
	init( CLEAR_TIME_ESTIMATE,                                .00005 );
	init( COMMIT_TIME_ESTIMATE,                                 .005 );
	init( CHECK_FREE_PAGE_AMOUNT,                                100 ); if( randomize && BUGGIFY ) CHECK_FREE_PAGE_AMOUNT = 5;
	init( SOFT_HEAP_LIMIT,                                     300e6 );

	init( SQLITE_PAGE_SCAN_ERROR_LIMIT,                        10000 );
	init( SQLITE_BTREE_PAGE_USABLE,                          4096 - 8);  // pageSize - reserveSize for page checksum
	init( SQLITE_CHUNK_SIZE_PAGES,                             25600 );  // 100MB
	init( SQLITE_CHUNK_SIZE_PAGES_SIM,                          1024 );  // 4MB
	init( SQLITE_READER_THREADS,                                  64 );  // number of read threads
	init( SQLITE_WRITE_WINDOW_SECONDS,                            -1 );
	init( SQLITE_CURSOR_MAX_LIFETIME_BYTES,                      1e6 ); if (buggifySmallShards || simulationMediumShards) SQLITE_CURSOR_MAX_LIFETIME_BYTES = MIN_SHARD_BYTES; if( randomize && BUGGIFY ) SQLITE_CURSOR_MAX_LIFETIME_BYTES = 0;
	init( SQLITE_WRITE_WINDOW_LIMIT,                              -1 );
	if( randomize && BUGGIFY ) {
		// Choose an window between .01 and 1.01 seconds.
		SQLITE_WRITE_WINDOW_SECONDS = 0.01 + deterministicRandom()->random01();
		// Choose random operations per second
		int opsPerSecond = deterministicRandom()->randomInt(1000, 5000);
		// Set window limit to opsPerSecond scaled down to window size
		SQLITE_WRITE_WINDOW_LIMIT = opsPerSecond * SQLITE_WRITE_WINDOW_SECONDS;
	}

	// Maximum and minimum cell payload bytes allowed on primary page as calculated in SQLite.
	// These formulas are copied from SQLite, using its hardcoded constants, so if you are
	// changing this you should also be changing SQLite.
	init( SQLITE_BTREE_CELL_MAX_LOCAL,  (SQLITE_BTREE_PAGE_USABLE - 12) * 64/255 - 23 );
	init( SQLITE_BTREE_CELL_MIN_LOCAL,  (SQLITE_BTREE_PAGE_USABLE - 12) * 32/255 - 23 );

	// Maximum FDB fragment key and value bytes that can fit in a primary btree page
	init( SQLITE_FRAGMENT_PRIMARY_PAGE_USABLE,
					SQLITE_BTREE_CELL_MAX_LOCAL
					 - 1 // vdbeRecord header length size
					 - 2 // max key length size
					 - 4 // max index length size
					 - 2 // max value fragment length size
	);

	// Maximum FDB fragment value bytes in an overflow page
	init( SQLITE_FRAGMENT_OVERFLOW_PAGE_USABLE,
					SQLITE_BTREE_PAGE_USABLE
					 - 4 // next pageNumber size
	);
	init( SQLITE_FRAGMENT_MIN_SAVINGS,                          0.20 );

	// KeyValueStoreSqlite spring cleaning
	init( SPRING_CLEANING_NO_ACTION_INTERVAL,                    1.0 ); if( randomize && BUGGIFY ) SPRING_CLEANING_NO_ACTION_INTERVAL = deterministicRandom()->coinflip() ? 0.1 : deterministicRandom()->random01() * 5;
	init( SPRING_CLEANING_LAZY_DELETE_INTERVAL,                  0.1 ); if( randomize && BUGGIFY ) SPRING_CLEANING_LAZY_DELETE_INTERVAL = deterministicRandom()->coinflip() ? 1.0 : deterministicRandom()->random01() * 5;
	init( SPRING_CLEANING_VACUUM_INTERVAL,                       1.0 ); if( randomize && BUGGIFY ) SPRING_CLEANING_VACUUM_INTERVAL = deterministicRandom()->coinflip() ? 0.1 : deterministicRandom()->random01() * 5;
	init( SPRING_CLEANING_LAZY_DELETE_TIME_ESTIMATE,            .010 ); if( randomize && BUGGIFY ) SPRING_CLEANING_LAZY_DELETE_TIME_ESTIMATE = deterministicRandom()->random01() * 5;
	init( SPRING_CLEANING_VACUUM_TIME_ESTIMATE,                 .010 ); if( randomize && BUGGIFY ) SPRING_CLEANING_VACUUM_TIME_ESTIMATE = deterministicRandom()->random01() * 5;
	init( SPRING_CLEANING_VACUUMS_PER_LAZY_DELETE_PAGE,          0.0 ); if( randomize && BUGGIFY ) SPRING_CLEANING_VACUUMS_PER_LAZY_DELETE_PAGE = deterministicRandom()->coinflip() ? 1e9 : deterministicRandom()->random01() * 5;
	init( SPRING_CLEANING_MIN_LAZY_DELETE_PAGES,                   0 ); if( randomize && BUGGIFY ) SPRING_CLEANING_MIN_LAZY_DELETE_PAGES = deterministicRandom()->randomInt(1, 100);
	init( SPRING_CLEANING_MAX_LAZY_DELETE_PAGES,                 1e9 ); if( randomize && BUGGIFY ) SPRING_CLEANING_MAX_LAZY_DELETE_PAGES = deterministicRandom()->coinflip() ? 0 : deterministicRandom()->randomInt(1, 1e4);
	init( SPRING_CLEANING_LAZY_DELETE_BATCH_SIZE,                100 ); if( randomize && BUGGIFY ) SPRING_CLEANING_LAZY_DELETE_BATCH_SIZE = deterministicRandom()->randomInt(1, 1000);
	init( SPRING_CLEANING_MIN_VACUUM_PAGES,                        1 ); if( randomize && BUGGIFY ) SPRING_CLEANING_MIN_VACUUM_PAGES = deterministicRandom()->randomInt(0, 100);
	init( SPRING_CLEANING_MAX_VACUUM_PAGES,                      1e9 ); if( randomize && BUGGIFY ) SPRING_CLEANING_MAX_VACUUM_PAGES = deterministicRandom()->coinflip() ? 0 : deterministicRandom()->randomInt(1, 1e4);

	// KeyValueStoreMemory
	init( REPLACE_CONTENTS_BYTES,                                1e5 );

	// KeyValueStoreRocksDB
	init( ROCKSDB_BACKGROUND_PARALLELISM,                          4 );
	init( ROCKSDB_READ_PARALLELISM,                                4 );
	// Use a smaller memtable in simulation to avoid OOMs.
	int64_t memtableBytes = isSimulated ? 32 * 1024 : 512 * 1024 * 1024;
	init( ROCKSDB_MEMTABLE_BYTES,                      memtableBytes );
	init( ROCKSDB_UNSAFE_AUTO_FSYNC,                           false );
	init( ROCKSDB_PERIODIC_COMPACTION_SECONDS,                     0 );
	init( ROCKSDB_PREFIX_LEN,                                      0 );
	init( ROCKSDB_BLOCK_CACHE_SIZE,                                0 );
	init( ROCKSDB_METRICS_DELAY,                                60.0 );
	init( ROCKSDB_READ_VALUE_TIMEOUT,                            5.0 );
	init( ROCKSDB_READ_VALUE_PREFIX_TIMEOUT,                     5.0 );
	init( ROCKSDB_READ_RANGE_TIMEOUT,                            5.0 );
	init( ROCKSDB_READ_QUEUE_WAIT,                               1.0 );
	init( ROCKSDB_READ_QUEUE_HARD_MAX,                          1000 );
	init( ROCKSDB_READ_QUEUE_SOFT_MAX,                           500 );
	init( ROCKSDB_FETCH_QUEUE_HARD_MAX,                          100 );
	init( ROCKSDB_FETCH_QUEUE_SOFT_MAX,                           50 );
	init( ROCKSDB_HISTOGRAMS_SAMPLE_RATE,                      0.001 ); if( randomize && BUGGIFY ) ROCKSDB_HISTOGRAMS_SAMPLE_RATE = 0;
	init( ROCKSDB_READ_RANGE_ITERATOR_REFRESH_TIME,             30.0 ); if( randomize && BUGGIFY ) ROCKSDB_READ_RANGE_ITERATOR_REFRESH_TIME = 0.1;
	init( ROCKSDB_READ_RANGE_REUSE_ITERATORS,                   true ); if( randomize && BUGGIFY ) ROCKSDB_READ_RANGE_REUSE_ITERATORS = deterministicRandom()->coinflip() ? true : false;
	// Set to 0 to disable rocksdb write rate limiting. Rate limiter unit: bytes per second.
	init( ROCKSDB_WRITE_RATE_LIMITER_BYTES_PER_SEC,                0 );
	// If true, enables dynamic adjustment of ROCKSDB_WRITE_RATE_LIMITER_BYTES according to the recent demand of background IO.
	init( ROCKSDB_WRITE_RATE_LIMITER_AUTO_TUNE,                 true );
	init( DEFAULT_FDB_ROCKSDB_COLUMN_FAMILY,                    "fdb");

	init( ROCKSDB_PERFCONTEXT_ENABLE,                          false ); if( randomize && BUGGIFY ) ROCKSDB_PERFCONTEXT_ENABLE = deterministicRandom()->coinflip() ? false : true;
	init( ROCKSDB_PERFCONTEXT_SAMPLE_RATE,                    0.0001 );
	init( ROCKSDB_METRICS_SAMPLE_INTERVAL,						  0.0);
	init( ROCKSDB_MAX_SUBCOMPACTIONS,                              2 );
	init( ROCKSDB_SOFT_PENDING_COMPACT_BYTES_LIMIT,      64000000000 ); // 64GB, Rocksdb option, Writes will slow down.
	init( ROCKSDB_HARD_PENDING_COMPACT_BYTES_LIMIT,     100000000000 ); // 100GB, Rocksdb option, Writes will stall.
	init( ROCKSDB_CAN_COMMIT_COMPACT_BYTES_LIMIT,        50000000000 ); // 50GB, Commit waits.
	// Can commit will delay ROCKSDB_CAN_COMMIT_DELAY_ON_OVERLOAD seconds for
	// ROCKSDB_CAN_COMMIT_DELAY_TIMES_ON_OVERLOAD times, if rocksdb overloaded.
	// Set ROCKSDB_CAN_COMMIT_DELAY_TIMES_ON_OVERLOAD to 0, to disable
	init( ROCKSDB_CAN_COMMIT_DELAY_ON_OVERLOAD,                    1 );
	init( ROCKSDB_CAN_COMMIT_DELAY_TIMES_ON_OVERLOAD,              5 );
	init( ROCKSDB_COMPACTION_READAHEAD_SIZE,                   32768 ); // 32 KB, performs bigger reads when doing compaction.
	init( ROCKSDB_BLOCK_SIZE,                                  32768 ); // 32 KB, size of the block in rocksdb cache.
 	init( ENABLE_SHARDED_ROCKSDB,                              false );
	init( ROCKSDB_WRITE_BUFFER_SIZE,                         1 << 30 ); // 1G
	init( ROCKSDB_MAX_TOTAL_WAL_SIZE,                              0 ); // RocksDB default.
	init( ROCKSDB_MAX_BACKGROUND_JOBS,                             2 ); // RocksDB default.
	init( ROCKSDB_DELETE_OBSOLETE_FILE_PERIOD,                 21600 ); // 6h, RocksDB default.

	// Leader election
	bool longLeaderElection = randomize && BUGGIFY;
	init( MAX_NOTIFICATIONS,                                  100000 );
	init( MIN_NOTIFICATIONS,                                     100 );
	init( NOTIFICATION_FULL_CLEAR_TIME,                      10000.0 );
	init( CANDIDATE_MIN_DELAY,                                  0.05 );
	init( CANDIDATE_MAX_DELAY,                                   1.0 );
	init( CANDIDATE_GROWTH_RATE,                                 1.2 );
	init( POLLING_FREQUENCY,                                     2.0 ); if( longLeaderElection ) POLLING_FREQUENCY = 8.0;
	init( HEARTBEAT_FREQUENCY,                                   0.5 ); if( longLeaderElection ) HEARTBEAT_FREQUENCY = 1.0;

	// Commit CommitProxy and GRV CommitProxy
	init( START_TRANSACTION_BATCH_INTERVAL_MIN,                 1e-6 );
	init( START_TRANSACTION_BATCH_INTERVAL_MAX,                0.010 );
	init( START_TRANSACTION_BATCH_INTERVAL_LATENCY_FRACTION,     0.5 );
	init( START_TRANSACTION_BATCH_INTERVAL_SMOOTHER_ALPHA,       0.1 );
	init( START_TRANSACTION_BATCH_QUEUE_CHECK_INTERVAL,        0.001 );
	init( START_TRANSACTION_MAX_TRANSACTIONS_TO_START,        100000 );
	init( START_TRANSACTION_MAX_REQUESTS_TO_START,             10000 );
	init( START_TRANSACTION_RATE_WINDOW,                         2.0 );
	init( START_TRANSACTION_MAX_EMPTY_QUEUE_BUDGET,             10.0 );
	init( START_TRANSACTION_MAX_QUEUE_SIZE,                      1e6 );
	init( KEY_LOCATION_MAX_QUEUE_SIZE,                           1e6 );
	init( COMMIT_PROXY_LIVENESS_TIMEOUT,                        20.0 );

	init( COMMIT_TRANSACTION_BATCH_INTERVAL_FROM_IDLE,         0.0005 ); if( randomize && BUGGIFY ) COMMIT_TRANSACTION_BATCH_INTERVAL_FROM_IDLE = 0.005;
	init( COMMIT_TRANSACTION_BATCH_INTERVAL_MIN,                0.001 ); if( randomize && BUGGIFY ) COMMIT_TRANSACTION_BATCH_INTERVAL_MIN = 0.1;
	init( COMMIT_TRANSACTION_BATCH_INTERVAL_MAX,                0.020 );
	init( COMMIT_TRANSACTION_BATCH_INTERVAL_LATENCY_FRACTION,     0.1 );
	init( COMMIT_TRANSACTION_BATCH_INTERVAL_SMOOTHER_ALPHA,       0.1 );
	init( COMMIT_TRANSACTION_BATCH_COUNT_MAX,                   32768 ); if( randomize && BUGGIFY ) COMMIT_TRANSACTION_BATCH_COUNT_MAX = 1000; // Do NOT increase this number beyond 32768, as CommitIds only budget 2 bytes for storing transaction id within each batch
	init( COMMIT_BATCHES_MEM_BYTES_HARD_LIMIT,              8LL << 30 ); if (randomize && BUGGIFY) COMMIT_BATCHES_MEM_BYTES_HARD_LIMIT = deterministicRandom()->randomInt64(100LL << 20,  8LL << 30);
	init( COMMIT_BATCHES_MEM_FRACTION_OF_TOTAL,                   0.5 );
	init( COMMIT_BATCHES_MEM_TO_TOTAL_MEM_SCALE_FACTOR,           5.0 );

	// these settings disable batch bytes scaling.  Try COMMIT_TRANSACTION_BATCH_BYTES_MAX=1e6, COMMIT_TRANSACTION_BATCH_BYTES_SCALE_BASE=50000, COMMIT_TRANSACTION_BATCH_BYTES_SCALE_POWER=0.5?
	init( COMMIT_TRANSACTION_BATCH_BYTES_MIN,                  100000 );
	init( COMMIT_TRANSACTION_BATCH_BYTES_MAX,                  100000 ); if( randomize && BUGGIFY ) { COMMIT_TRANSACTION_BATCH_BYTES_MIN = COMMIT_TRANSACTION_BATCH_BYTES_MAX = 1000000; }
	init( COMMIT_TRANSACTION_BATCH_BYTES_SCALE_BASE,           100000 );
	init( COMMIT_TRANSACTION_BATCH_BYTES_SCALE_POWER,             0.0 );

	init( RESOLVER_COALESCE_TIME,                                1.0 );
	init( BUGGIFIED_ROW_LIMIT,                  APPLY_MUTATION_BYTES ); if( randomize && BUGGIFY ) BUGGIFIED_ROW_LIMIT = deterministicRandom()->randomInt(3, 30);
	init( PROXY_SPIN_DELAY,                                     0.01 );
	init( UPDATE_REMOTE_LOG_VERSION_INTERVAL,                    2.0 );
	init( MAX_TXS_POP_VERSION_HISTORY,                           1e5 );
	init( MIN_CONFIRM_INTERVAL,                                 0.05 );

	bool shortRecoveryDuration = randomize && BUGGIFY;
	init( ENFORCED_MIN_RECOVERY_DURATION,                       0.085 ); if( shortRecoveryDuration ) ENFORCED_MIN_RECOVERY_DURATION = 0.01;
	init( REQUIRED_MIN_RECOVERY_DURATION,                       0.080 ); if( shortRecoveryDuration ) REQUIRED_MIN_RECOVERY_DURATION = 0.01;
	init( ALWAYS_CAUSAL_READ_RISKY,                             false );
	init( MAX_COMMIT_UPDATES,                                    2000 ); if( randomize && BUGGIFY ) MAX_COMMIT_UPDATES = 1;
	init( MAX_PROXY_COMPUTE,                                      2.0 );
	init( MAX_COMPUTE_PER_OPERATION,                              0.1 );
	init( MAX_COMPUTE_DURATION_LOG_CUTOFF,                       0.05 );
	init( PROXY_COMPUTE_BUCKETS,                                20000 );
	init( PROXY_COMPUTE_GROWTH_RATE,                             0.01 );
	init( TXN_STATE_SEND_AMOUNT,                                    4 );
	init( REPORT_TRANSACTION_COST_ESTIMATION_DELAY,               0.1 );
	init( PROXY_REJECT_BATCH_QUEUED_TOO_LONG,                    true );

        bool buggfyUseResolverPrivateMutations = randomize && BUGGIFY && !ENABLE_VERSION_VECTOR_TLOG_UNICAST;
	init( PROXY_USE_RESOLVER_PRIVATE_MUTATIONS,                 false ); if( buggfyUseResolverPrivateMutations ) PROXY_USE_RESOLVER_PRIVATE_MUTATIONS = deterministicRandom()->coinflip();

	init( RESET_MASTER_BATCHES,                                   200 );
	init( RESET_RESOLVER_BATCHES,                                 200 );
	init( RESET_MASTER_DELAY,                                   300.0 );
	init( RESET_RESOLVER_DELAY,                                 300.0 );

	init( GLOBAL_CONFIG_MIGRATE_TIMEOUT,                          5.0 );
	init( GLOBAL_CONFIG_REFRESH_INTERVAL,                         1.0 ); if ( randomize && BUGGIFY ) GLOBAL_CONFIG_REFRESH_INTERVAL = 0.1;
	init( GLOBAL_CONFIG_REFRESH_TIMEOUT,                         10.0 ); if ( randomize && BUGGIFY ) GLOBAL_CONFIG_REFRESH_TIMEOUT = 1.0;

	// Master Server
	// masterCommitter() in the master server will allow lower priority tasks (e.g. DataDistibution)
	//  by delay()ing for this amount of time between accepted batches of TransactionRequests.
	bool fastBalancing = randomize && BUGGIFY;
	init( COMMIT_SLEEP_TIME,								  0.0001 ); if( randomize && BUGGIFY ) COMMIT_SLEEP_TIME = 0;
	init( KEY_BYTES_PER_SAMPLE,                                  2e4 ); if( fastBalancing ) KEY_BYTES_PER_SAMPLE = 1e3;
	init( MIN_BALANCE_TIME,                                      0.2 );
	init( MIN_BALANCE_DIFFERENCE,                                1e6 ); if( fastBalancing ) MIN_BALANCE_DIFFERENCE = 1e4;
	init( SECONDS_BEFORE_NO_FAILURE_DELAY,                  8 * 3600 );
	init( MAX_TXS_SEND_MEMORY,                                   1e7 ); if( randomize && BUGGIFY ) MAX_TXS_SEND_MEMORY = 1e5;
	init( MAX_RECOVERY_VERSIONS,           200 * VERSIONS_PER_SECOND );
	init( MAX_RECOVERY_TIME,                                    20.0 ); if( randomize && BUGGIFY ) MAX_RECOVERY_TIME = 1.0;
	init( PROVISIONAL_START_DELAY,                               1.0 );
	init( PROVISIONAL_MAX_DELAY,                                60.0 );
	init( PROVISIONAL_DELAY_GROWTH,                              1.5 );
	init( SECONDS_BEFORE_RECRUIT_BACKUP_WORKER,                  4.0 ); if( randomize && BUGGIFY ) SECONDS_BEFORE_RECRUIT_BACKUP_WORKER = deterministicRandom()->random01() * 8;
	init( CC_INTERFACE_TIMEOUT,                                 10.0 ); if( randomize && BUGGIFY ) CC_INTERFACE_TIMEOUT = 0.0;

	// Resolver
	init( SAMPLE_OFFSET_PER_KEY,                                 100 );
	init( SAMPLE_EXPIRATION_TIME,                                1.0 );
	init( SAMPLE_POLL_TIME,                                      0.1 );
	init( RESOLVER_STATE_MEMORY_LIMIT,                           1e6 );
	init( LAST_LIMITED_RATIO,                                    2.0 );

	// Backup Worker
	init( BACKUP_TIMEOUT,                                        0.4 );
	init( BACKUP_NOOP_POP_DELAY,                                 5.0 );
	init( BACKUP_FILE_BLOCK_BYTES,                       1024 * 1024 );
	init( BACKUP_LOCK_BYTES,                                     3e9 ); if(randomize && BUGGIFY) BACKUP_LOCK_BYTES = deterministicRandom()->randomInt(1024, 4096) * 15 * 1024;
	init( BACKUP_UPLOAD_DELAY,                                  10.0 ); if(randomize && BUGGIFY) BACKUP_UPLOAD_DELAY = deterministicRandom()->random01() * 60;

	//Cluster Controller
	init( CLUSTER_CONTROLLER_LOGGING_DELAY,                      5.0 );
	init( MASTER_FAILURE_REACTION_TIME,                          0.4 ); if( randomize && BUGGIFY ) MASTER_FAILURE_REACTION_TIME = 10.0;
	init( MASTER_FAILURE_SLOPE_DURING_RECOVERY,                  0.1 );
	init( WORKER_COORDINATION_PING_DELAY,                         60 );
	init( SIM_SHUTDOWN_TIMEOUT,                                   10 );
	init( SHUTDOWN_TIMEOUT,                                      600 ); if( randomize && BUGGIFY ) SHUTDOWN_TIMEOUT = 60.0;
	init( MASTER_SPIN_DELAY,                                     1.0 ); if( randomize && BUGGIFY ) MASTER_SPIN_DELAY = 10.0;
	init( CC_PRUNE_CLIENTS_INTERVAL,                            60.0 );
	init( CC_CHANGE_DELAY,                                       0.1 );
	init( CC_CLASS_DELAY,                                       0.01 );
	init( WAIT_FOR_GOOD_RECRUITMENT_DELAY,                       1.0 );
	init( WAIT_FOR_GOOD_REMOTE_RECRUITMENT_DELAY,                5.0 );
	init( ATTEMPT_RECRUITMENT_DELAY,                           0.035 );
	init( WAIT_FOR_DISTRIBUTOR_JOIN_DELAY,                       1.0 );
	init( WAIT_FOR_RATEKEEPER_JOIN_DELAY,                        1.0 );
	init( WAIT_FOR_BLOB_MANAGER_JOIN_DELAY,                      1.0 );
	init( WAIT_FOR_ENCRYPT_KEY_PROXY_JOIN_DELAY,                 1.0 );
	init( WORKER_FAILURE_TIME,                                   1.0 ); if( randomize && BUGGIFY ) WORKER_FAILURE_TIME = 10.0;
	init( CHECK_OUTSTANDING_INTERVAL,                            0.5 ); if( randomize && BUGGIFY ) CHECK_OUTSTANDING_INTERVAL = 0.001;
	init( VERSION_LAG_METRIC_INTERVAL,                           0.5 ); if( randomize && BUGGIFY ) VERSION_LAG_METRIC_INTERVAL = 10.0;
	init( MAX_VERSION_DIFFERENCE,           20 * VERSIONS_PER_SECOND );
	init( INITIAL_UPDATE_CROSS_DC_INFO_DELAY,                    300 );
	init( CHECK_REMOTE_HEALTH_INTERVAL,                           60 );
	init( FORCE_RECOVERY_CHECK_DELAY,                            5.0 );
	init( RATEKEEPER_FAILURE_TIME,                               1.0 );
	init( BLOB_MANAGER_FAILURE_TIME,                             1.0 );
	init( REPLACE_INTERFACE_DELAY,                              60.0 );
	init( REPLACE_INTERFACE_CHECK_DELAY,                         5.0 );
	init( COORDINATOR_REGISTER_INTERVAL,                         5.0 );
	init( CLIENT_REGISTER_INTERVAL,                            600.0 );
	init( CC_ENABLE_WORKER_HEALTH_MONITOR,                     false );
	init( CC_WORKER_HEALTH_CHECKING_INTERVAL,                   60.0 );
	init( CC_DEGRADED_LINK_EXPIRATION_INTERVAL,                300.0 );
	init( CC_MIN_DEGRADATION_INTERVAL,                         120.0 );
	init( ENCRYPT_KEY_PROXY_FAILURE_TIME,                        0.1 );
	init( CC_DEGRADED_PEER_DEGREE_TO_EXCLUDE,                      3 );
	init( CC_MAX_EXCLUSION_DUE_TO_HEALTH,                          2 );
	init( CC_HEALTH_TRIGGER_RECOVERY,                          false );
	init( CC_TRACKING_HEALTH_RECOVERY_INTERVAL,               3600.0 );
	init( CC_MAX_HEALTH_RECOVERY_COUNT,                            5 );
	init( CC_HEALTH_TRIGGER_FAILOVER,                          false );
	init( CC_FAILOVER_DUE_TO_HEALTH_MIN_DEGRADATION,               5 );
	init( CC_FAILOVER_DUE_TO_HEALTH_MAX_DEGRADATION,              10 );
	init( CC_ENABLE_ENTIRE_SATELLITE_MONITORING,               false );
	init( CC_SATELLITE_DEGRADATION_MIN_COMPLAINER,                 3 );
	init( CC_SATELLITE_DEGRADATION_MIN_BAD_SERVER,                 3 );
	init( CC_THROTTLE_SINGLETON_RERECRUIT_INTERVAL,              0.5 );

	init( INCOMPATIBLE_PEERS_LOGGING_INTERVAL,                   600 ); if( randomize && BUGGIFY ) INCOMPATIBLE_PEERS_LOGGING_INTERVAL = 60.0;
	init( EXPECTED_MASTER_FITNESS,            ProcessClass::UnsetFit );
	init( EXPECTED_TLOG_FITNESS,              ProcessClass::UnsetFit );
	init( EXPECTED_LOG_ROUTER_FITNESS,        ProcessClass::UnsetFit );
	init( EXPECTED_COMMIT_PROXY_FITNESS,      ProcessClass::UnsetFit );
	init( EXPECTED_GRV_PROXY_FITNESS,         ProcessClass::UnsetFit );
	init( EXPECTED_RESOLVER_FITNESS,          ProcessClass::UnsetFit );
	init( EXPECTED_VERSION_INDEXER_FITNESS,   ProcessClass::UnsetFit );
	init( RECRUITMENT_TIMEOUT,                                   600 ); if( randomize && BUGGIFY ) RECRUITMENT_TIMEOUT = deterministicRandom()->coinflip() ? 60.0 : 1.0;

	init( POLICY_RATING_TESTS,                                   200 ); if( randomize && BUGGIFY ) POLICY_RATING_TESTS = 20;
	init( POLICY_GENERATIONS,                                    100 ); if( randomize && BUGGIFY ) POLICY_GENERATIONS = 10;
	init( DBINFO_SEND_AMOUNT,                                      5 );
	init( DBINFO_BATCH_DELAY,                                    0.1 );
	init( SINGLETON_RECRUIT_BME_DELAY,                          10.0 );

	//Move Keys
	init( SHARD_READY_DELAY,                                    0.25 );
	init( SERVER_READY_QUORUM_INTERVAL,                         std::min(1.0, std::min(MAX_READ_TRANSACTION_LIFE_VERSIONS, MAX_WRITE_TRANSACTION_LIFE_VERSIONS)/(5.0*VERSIONS_PER_SECOND)) );
	init( SERVER_READY_QUORUM_TIMEOUT,                          15.0 ); if( randomize && BUGGIFY ) SERVER_READY_QUORUM_TIMEOUT = 1.0;
	init( REMOVE_RETRY_DELAY,                                    1.0 );
	init( MOVE_KEYS_KRM_LIMIT,                                  2000 ); if( randomize && BUGGIFY ) MOVE_KEYS_KRM_LIMIT = 2;
	init( MOVE_KEYS_KRM_LIMIT_BYTES,                             1e5 ); if( randomize && BUGGIFY ) MOVE_KEYS_KRM_LIMIT_BYTES = 5e4; //This must be sufficiently larger than CLIENT_KNOBS->KEY_SIZE_LIMIT (fdbclient/Knobs.h) to ensure that at least two entries will be returned from an attempt to read a key range map
	init( MOVE_SHARD_KRM_ROW_LIMIT,                            20000 );
 	init( MOVE_SHARD_KRM_BYTE_LIMIT,                             1e6 );
	init( MAX_SKIP_TAGS,                                           1 ); //The TLogs require tags to be densely packed to be memory efficient, so be careful increasing this knob
	init( MAX_ADDED_SOURCES_MULTIPLIER,                          2.0 );

	//FdbServer
	bool longReboots = randomize && BUGGIFY;
	init( MIN_REBOOT_TIME,                                       4.0 ); if( longReboots ) MIN_REBOOT_TIME = 10.0;
	init( MAX_REBOOT_TIME,                                       5.0 ); if( longReboots ) MAX_REBOOT_TIME = 20.0;
	init( LOG_DIRECTORY,                                          ".");  // Will be set to the command line flag.
	init( CONN_FILE,                                               "");  // Will be set to the command line flag.
	init( SERVER_MEM_LIMIT,                                8LL << 30 );
	init( SYSTEM_MONITOR_FREQUENCY,                              5.0 );

	//Ratekeeper
	bool slowRatekeeper = randomize && BUGGIFY;
	init( SMOOTHING_AMOUNT,                                      1.0 ); if( slowRatekeeper ) SMOOTHING_AMOUNT = 5.0;
	init( SLOW_SMOOTHING_AMOUNT,                                10.0 ); if( slowRatekeeper ) SLOW_SMOOTHING_AMOUNT = 50.0;
	init( METRIC_UPDATE_RATE,                                     .1 ); if( slowRatekeeper ) METRIC_UPDATE_RATE = 0.5;
	init( DETAILED_METRIC_UPDATE_RATE,                           5.0 );
	init( RATEKEEPER_DEFAULT_LIMIT,                              1e6 ); if( randomize && BUGGIFY ) RATEKEEPER_DEFAULT_LIMIT = 0;
	init( RATEKEEPER_LIMIT_REASON_SAMPLE_RATE,                   0.1 );
	init( RATEKEEPER_PRINT_LIMIT_REASON,                       false ); if( randomize && BUGGIFY ) RATEKEEPER_PRINT_LIMIT_REASON = true;
	init( RATEKEEPER_MIN_RATE,                                   0.0 );
	init( RATEKEEPER_MAX_RATE,                                   1e9 );

	bool smallStorageTarget = randomize && BUGGIFY;
	init( TARGET_BYTES_PER_STORAGE_SERVER,                    1000e6 ); if( smallStorageTarget ) TARGET_BYTES_PER_STORAGE_SERVER = 3000e3;
	init( SPRING_BYTES_STORAGE_SERVER,                         100e6 ); if( smallStorageTarget ) SPRING_BYTES_STORAGE_SERVER = 300e3;
	init( AUTO_TAG_THROTTLE_STORAGE_QUEUE_BYTES,               800e6 ); if( smallStorageTarget ) AUTO_TAG_THROTTLE_STORAGE_QUEUE_BYTES = 2500e3;
	init( TARGET_BYTES_PER_STORAGE_SERVER_BATCH,               750e6 ); if( smallStorageTarget ) TARGET_BYTES_PER_STORAGE_SERVER_BATCH = 1500e3;
	init( SPRING_BYTES_STORAGE_SERVER_BATCH,                   100e6 ); if( smallStorageTarget ) SPRING_BYTES_STORAGE_SERVER_BATCH = 150e3;
	init( STORAGE_HARD_LIMIT_BYTES,                           1500e6 ); if( smallStorageTarget ) STORAGE_HARD_LIMIT_BYTES = 4500e3;
	init( STORAGE_HARD_LIMIT_BYTES_OVERAGE,                   5000e3 ); if( smallStorageTarget ) STORAGE_HARD_LIMIT_BYTES_OVERAGE = 100e3; // byte+version overage ensures storage server makes enough progress on freeing up storage queue memory at hard limit by ensuring it advances desiredOldestVersion enough per commit cycle.
	init( STORAGE_HARD_LIMIT_VERSION_OVERAGE, VERSIONS_PER_SECOND / 4.0 );
	init( STORAGE_DURABILITY_LAG_HARD_MAX,                    2000e6 ); if( smallStorageTarget ) STORAGE_DURABILITY_LAG_HARD_MAX = 100e6;
	init( STORAGE_DURABILITY_LAG_SOFT_MAX,                     250e6 ); if( smallStorageTarget ) STORAGE_DURABILITY_LAG_SOFT_MAX = 10e6;

	//FIXME: Low priority reads are disabled by assigning very high knob values, reduce knobs for 7.0
	init( LOW_PRIORITY_STORAGE_QUEUE_BYTES,                    775e8 ); if( smallStorageTarget ) LOW_PRIORITY_STORAGE_QUEUE_BYTES = 1750e3;
	init( LOW_PRIORITY_DURABILITY_LAG,                         200e6 ); if( smallStorageTarget ) LOW_PRIORITY_DURABILITY_LAG = 15e6;

	bool smallTlogTarget = randomize && BUGGIFY;
	init( TARGET_BYTES_PER_TLOG,                              2400e6 ); if( smallTlogTarget ) TARGET_BYTES_PER_TLOG = 2000e3;
	init( SPRING_BYTES_TLOG,                                   400e6 ); if( smallTlogTarget ) SPRING_BYTES_TLOG = 200e3;
	init( TARGET_BYTES_PER_TLOG_BATCH,                        1400e6 ); if( smallTlogTarget ) TARGET_BYTES_PER_TLOG_BATCH = 1400e3;
	init( SPRING_BYTES_TLOG_BATCH,                             300e6 ); if( smallTlogTarget ) SPRING_BYTES_TLOG_BATCH = 150e3;
	init( TLOG_SPILL_THRESHOLD,                               1500e6 ); if( smallTlogTarget ) TLOG_SPILL_THRESHOLD = 1500e3; if( randomize && BUGGIFY ) TLOG_SPILL_THRESHOLD = 0;
	init( REFERENCE_SPILL_UPDATE_STORAGE_BYTE_LIMIT,            20e6 ); if( (randomize && BUGGIFY) || smallTlogTarget ) REFERENCE_SPILL_UPDATE_STORAGE_BYTE_LIMIT = 1e6;
	init( TLOG_HARD_LIMIT_BYTES,                              3000e6 ); if( smallTlogTarget ) TLOG_HARD_LIMIT_BYTES = 30e6;
	init( TLOG_RECOVER_MEMORY_LIMIT, TARGET_BYTES_PER_TLOG + SPRING_BYTES_TLOG );

	init( MAX_TRANSACTIONS_PER_BYTE,                            1000 );

	init( MIN_AVAILABLE_SPACE,                                   1e8 );
	init( MIN_AVAILABLE_SPACE_RATIO,                            0.05 );
	init( MIN_AVAILABLE_SPACE_RATIO_SAFETY_BUFFER,              0.01 );
	init( TARGET_AVAILABLE_SPACE_RATIO,                         0.30 );
	init( AVAILABLE_SPACE_UPDATE_DELAY,                          5.0 );

	init( MAX_TL_SS_VERSION_DIFFERENCE,                         1e99 ); // if( randomize && BUGGIFY ) MAX_TL_SS_VERSION_DIFFERENCE = std::max(1.0, 0.25 * VERSIONS_PER_SECOND); // spring starts at half this value //FIXME: this knob causes ratekeeper to clamp on idle cluster in simulation that have a large number of logs
	init( MAX_TL_SS_VERSION_DIFFERENCE_BATCH,                   1e99 );
	init( MAX_MACHINES_FALLING_BEHIND,                             1 );

	init( MAX_TPS_HISTORY_SAMPLES,                               600 );
	init( NEEDED_TPS_HISTORY_SAMPLES,                            200 );
	init( TARGET_DURABILITY_LAG_VERSIONS,                      350e6 ); // Should be larger than STORAGE_DURABILITY_LAG_SOFT_MAX
	init( AUTO_TAG_THROTTLE_DURABILITY_LAG_VERSIONS,           250e6 );
	init( TARGET_DURABILITY_LAG_VERSIONS_BATCH,                150e6 ); // Should be larger than STORAGE_DURABILITY_LAG_SOFT_MAX
	init( DURABILITY_LAG_UNLIMITED_THRESHOLD,                   50e6 );
	init( INITIAL_DURABILITY_LAG_MULTIPLIER,                    1.02 );
	init( DURABILITY_LAG_REDUCTION_RATE,                      0.9999 );
	init( DURABILITY_LAG_INCREASE_RATE,                        1.001 );
	init( STORAGE_SERVER_LIST_FETCH_TIMEOUT,                    20.0 );
	init( BW_THROTTLING_ENABLED,                                true );
	init( TARGET_BW_LAG,                                        50.0 );
	init( TARGET_BW_LAG_BATCH,                                  20.0 );
	init( TARGET_BW_LAG_UPDATE,                                  9.0 );
	init( MIN_BW_HISTORY,                                         10 );
	init( BW_ESTIMATION_INTERVAL,                               10.0 );
	init( BW_LAG_INCREASE_AMOUNT,                                1.1 );
	init( BW_LAG_DECREASE_AMOUNT,                                0.9 );
	init( BW_FETCH_WORKERS_INTERVAL,                             5.0 );
	init( BW_RW_LOGGING_INTERVAL,                                5.0 );

	init( MAX_AUTO_THROTTLED_TRANSACTION_TAGS,                     5 ); if(randomize && BUGGIFY) MAX_AUTO_THROTTLED_TRANSACTION_TAGS = 1;
	init( MAX_MANUAL_THROTTLED_TRANSACTION_TAGS,                  40 ); if(randomize && BUGGIFY) MAX_MANUAL_THROTTLED_TRANSACTION_TAGS = 1;
	init( MIN_TAG_COST,                                          200 ); if(randomize && BUGGIFY) MIN_TAG_COST = 0.0;
	init( AUTO_THROTTLE_TARGET_TAG_BUSYNESS,                     0.1 ); if(randomize && BUGGIFY) AUTO_THROTTLE_TARGET_TAG_BUSYNESS = 0.0;
	init( AUTO_TAG_THROTTLE_RAMP_UP_TIME,                      120.0 ); if(randomize && BUGGIFY) AUTO_TAG_THROTTLE_RAMP_UP_TIME = 5.0;
	init( AUTO_TAG_THROTTLE_DURATION,                          240.0 ); if(randomize && BUGGIFY) AUTO_TAG_THROTTLE_DURATION = 20.0;
	init( TAG_THROTTLE_PUSH_INTERVAL,                            1.0 ); if(randomize && BUGGIFY) TAG_THROTTLE_PUSH_INTERVAL = 0.0;
	init( AUTO_TAG_THROTTLE_START_AGGREGATION_TIME,              5.0 ); if(randomize && BUGGIFY) AUTO_TAG_THROTTLE_START_AGGREGATION_TIME = 0.5;
	init( AUTO_TAG_THROTTLE_UPDATE_FREQUENCY,                   10.0 ); if(randomize && BUGGIFY) AUTO_TAG_THROTTLE_UPDATE_FREQUENCY = 0.5;
	init( TAG_THROTTLE_EXPIRED_CLEANUP_INTERVAL,                30.0 ); if(randomize && BUGGIFY) TAG_THROTTLE_EXPIRED_CLEANUP_INTERVAL = 1.0;
	init( AUTO_TAG_THROTTLING_ENABLED,                          true ); if(randomize && BUGGIFY) AUTO_TAG_THROTTLING_ENABLED = false;
	init( SS_THROTTLE_TAGS_TRACKED,                                1 ); if(randomize && BUGGIFY) SS_THROTTLE_TAGS_TRACKED = deterministicRandom()->randomInt(1, 10);
	init( GLOBAL_TAG_THROTTLING,                               false );
	init( ENFORCE_TAG_THROTTLING_ON_PROXIES,                   false );
	init( GLOBAL_TAG_THROTTLING_MIN_RATE,                        1.0 );
	init( GLOBAL_TAG_THROTTLING_FOLDING_TIME,                   10.0 );

	//Storage Metrics
	init( STORAGE_METRICS_AVERAGE_INTERVAL,                    120.0 );
	init( STORAGE_METRICS_AVERAGE_INTERVAL_PER_KSECONDS,        1000.0 / STORAGE_METRICS_AVERAGE_INTERVAL );  // milliHz!
	init( SPLIT_JITTER_AMOUNT,                                  0.05 ); if( randomize && BUGGIFY ) SPLIT_JITTER_AMOUNT = 0.2;
	init( IOPS_UNITS_PER_SAMPLE,                                10000 * 1000 / STORAGE_METRICS_AVERAGE_INTERVAL_PER_KSECONDS / 100 );
	init( BANDWIDTH_UNITS_PER_SAMPLE,                           SHARD_MIN_BYTES_PER_KSEC / STORAGE_METRICS_AVERAGE_INTERVAL_PER_KSECONDS / 25 );
	init( BYTES_READ_UNITS_PER_SAMPLE,                          100000 ); // 100K bytes
	init( READ_HOT_SUB_RANGE_CHUNK_SIZE,                        10000000); // 10MB
	init( EMPTY_READ_PENALTY,                                   20 ); // 20 bytes
	init( DD_SHARD_COMPARE_LIMIT,                               1000 );
	init( READ_SAMPLING_ENABLED,                                false ); if ( randomize && BUGGIFY ) READ_SAMPLING_ENABLED = true;// enable/disable read sampling

	//Storage Server
	init( STORAGE_LOGGING_DELAY,                                 5.0 );
	init( STORAGE_SERVER_POLL_METRICS_DELAY,                     1.0 );
	init( FUTURE_VERSION_DELAY,                                  1.0 );
	init( STORAGE_LIMIT_BYTES,                                500000 );
	init( BUGGIFY_LIMIT_BYTES,                                  1000 );
	init( FETCH_USING_STREAMING,                               false ); if( randomize && isSimulated && BUGGIFY ) FETCH_USING_STREAMING = true; //Determines if fetch keys uses streaming reads
	init( FETCH_BLOCK_BYTES,                                     2e6 );
	init( FETCH_KEYS_PARALLELISM_BYTES,                          4e6 ); if( randomize && BUGGIFY ) FETCH_KEYS_PARALLELISM_BYTES = 3e6;
	init( FETCH_KEYS_PARALLELISM,                                  2 );
	init( FETCH_KEYS_PARALLELISM_FULL,                            10 );
	init( FETCH_KEYS_LOWER_PRIORITY,                               0 );
	init( SERVE_FETCH_CHECKPOINT_PARALLELISM,                      4 );
	init( BUGGIFY_BLOCK_BYTES,                                 10000 );
	init( STORAGE_RECOVERY_VERSION_LAG_LIMIT,				2 * MAX_READ_TRANSACTION_LIFE_VERSIONS );
	init( STORAGE_COMMIT_BYTES,                             10000000 ); if( randomize && BUGGIFY ) STORAGE_COMMIT_BYTES = 2000000;
	init( STORAGE_FETCH_BYTES,                               2500000 ); if( randomize && BUGGIFY ) STORAGE_FETCH_BYTES =  500000;
	init( STORAGE_DURABILITY_LAG_REJECT_THRESHOLD,              0.25 );
	init( STORAGE_DURABILITY_LAG_MIN_RATE,                       0.1 );
	init( STORAGE_COMMIT_INTERVAL,                               0.5 ); if( randomize && BUGGIFY ) STORAGE_COMMIT_INTERVAL = 2.0;
	init( BYTE_SAMPLING_FACTOR,                                  250 ); //cannot buggify because of differences in restarting tests
	init( BYTE_SAMPLING_OVERHEAD,                                100 );
	init( MAX_STORAGE_SERVER_WATCH_BYTES,                      100e6 ); if( randomize && BUGGIFY ) MAX_STORAGE_SERVER_WATCH_BYTES = 10e3;
	init( MAX_BYTE_SAMPLE_CLEAR_MAP_SIZE,                        1e9 ); if( randomize && BUGGIFY ) MAX_BYTE_SAMPLE_CLEAR_MAP_SIZE = 1e3;
	init( LONG_BYTE_SAMPLE_RECOVERY_DELAY,                      60.0 );
	init( BYTE_SAMPLE_LOAD_PARALLELISM,                            8 ); if( randomize && BUGGIFY ) BYTE_SAMPLE_LOAD_PARALLELISM = 1;
	init( BYTE_SAMPLE_LOAD_DELAY,                                0.0 ); if( randomize && BUGGIFY ) BYTE_SAMPLE_LOAD_DELAY = 0.1;
	init( BYTE_SAMPLE_START_DELAY,                               1.0 ); if( randomize && BUGGIFY ) BYTE_SAMPLE_START_DELAY = 0.0;
	init( BEHIND_CHECK_DELAY,                                    2.0 );
	init( BEHIND_CHECK_COUNT,                                      2 );
	init( BEHIND_CHECK_VERSIONS,             5 * VERSIONS_PER_SECOND );
	init( WAIT_METRICS_WRONG_SHARD_CHANCE,   isSimulated ? 1.0 : 0.1 );
	init( MIN_TAG_READ_PAGES_RATE,                             1.0e4 ); if( randomize && BUGGIFY ) MIN_TAG_READ_PAGES_RATE = 0;
	init( MIN_TAG_WRITE_PAGES_RATE,                             3200 ); if( randomize && BUGGIFY ) MIN_TAG_WRITE_PAGES_RATE = 0;
	init( TAG_MEASUREMENT_INTERVAL,                        30.0 ); if( randomize && BUGGIFY ) TAG_MEASUREMENT_INTERVAL = 1.0;
	init( READ_COST_BYTE_FACTOR,                          16384 ); if( randomize && BUGGIFY ) READ_COST_BYTE_FACTOR = 4096;
	init( PREFIX_COMPRESS_KVS_MEM_SNAPSHOTS,                    true ); if( randomize && BUGGIFY ) PREFIX_COMPRESS_KVS_MEM_SNAPSHOTS = false;
	init( REPORT_DD_METRICS,                                    true );
	init( DD_METRICS_REPORT_INTERVAL,                           30.0 );
	init( FETCH_KEYS_TOO_LONG_TIME_CRITERIA,                   300.0 );
	init( MAX_STORAGE_COMMIT_TIME,                             120.0 ); //The max fsync stall time on the storage server and tlog before marking a disk as failed
	init( RANGESTREAM_LIMIT_BYTES,                               2e6 ); if( randomize && BUGGIFY ) RANGESTREAM_LIMIT_BYTES = 1;
	init( CHANGEFEEDSTREAM_LIMIT_BYTES,                          1e6 ); if( randomize && BUGGIFY ) CHANGEFEEDSTREAM_LIMIT_BYTES = 1;
	init( BLOBWORKERSTATUSSTREAM_LIMIT_BYTES,                    1e4 ); if( randomize && BUGGIFY ) BLOBWORKERSTATUSSTREAM_LIMIT_BYTES = 1;
	init( ENABLE_CLEAR_RANGE_EAGER_READS,                       true );
	init( CHECKPOINT_TRANSFER_BLOCK_BYTES,                      40e6 );
	init( QUICK_GET_VALUE_FALLBACK,                             true );
	init( QUICK_GET_KEY_VALUES_FALLBACK,                        true );
	init( MAX_PARALLEL_QUICK_GET_VALUE,                           50 ); if ( randomize && BUGGIFY ) MAX_PARALLEL_QUICK_GET_VALUE = deterministicRandom()->randomInt(1, 100);
	init( QUICK_GET_KEY_VALUES_LIMIT,                           2000 );
	init( QUICK_GET_KEY_VALUES_LIMIT_BYTES,                      1e7 );
	init( STORAGE_SERVER_SHARD_AWARE,                           true );

	//Wait Failure
	init( MAX_OUTSTANDING_WAIT_FAILURE_REQUESTS,                 250 ); if( randomize && BUGGIFY ) MAX_OUTSTANDING_WAIT_FAILURE_REQUESTS = 2;
	init( WAIT_FAILURE_DELAY_LIMIT,                              1.0 ); if( randomize && BUGGIFY ) WAIT_FAILURE_DELAY_LIMIT = 5.0;

	//Worker
	init( WORKER_LOGGING_INTERVAL,                               5.0 );
	init( HEAP_PROFILER_INTERVAL,                               30.0 );
	init( UNKNOWN_CC_TIMEOUT,                                  600.0 );
	init( DEGRADED_RESET_INTERVAL,                          24*60*60 ); // FIXME: short interval causes false positive degraded state to flap, e.g. when everyone tries and fails to connect to dead coordinator: if ( randomize && BUGGIFY ) DEGRADED_RESET_INTERVAL = 10;
	init( DEGRADED_WARNING_LIMIT,                                  1 );
	init( DEGRADED_WARNING_RESET_DELAY,                   7*24*60*60 );
	init( TRACE_LOG_FLUSH_FAILURE_CHECK_INTERVAL_SECONDS,         10 );
	init( TRACE_LOG_PING_TIMEOUT_SECONDS,                        5.0 );
	init( MIN_DELAY_CC_WORST_FIT_CANDIDACY_SECONDS,             10.0 );
	init( MAX_DELAY_CC_WORST_FIT_CANDIDACY_SECONDS,             30.0 );
	init( DBINFO_FAILED_DELAY,                                   1.0 );
	init( ENABLE_WORKER_HEALTH_MONITOR,                        false );
	init( WORKER_HEALTH_MONITOR_INTERVAL,                       60.0 );
	init( PEER_LATENCY_CHECK_MIN_POPULATION,                      30 );
	init( PEER_LATENCY_DEGRADATION_PERCENTILE,                  0.90 );
	init( PEER_LATENCY_DEGRADATION_THRESHOLD,                   0.05 );
	init( PEER_LATENCY_DEGRADATION_PERCENTILE_SATELLITE,        0.90 );
	init( PEER_LATENCY_DEGRADATION_THRESHOLD_SATELLITE,          0.1 );
	init( PEER_TIMEOUT_PERCENTAGE_DEGRADATION_THRESHOLD,         0.1 );
	init( PEER_DEGRADATION_CONNECTION_FAILURE_COUNT,               1 );
	init( WORKER_HEALTH_REPORT_RECENT_DESTROYED_PEER,           true );

	// Test harness
	init( WORKER_POLL_DELAY,                                     1.0 );

	// Coordination
	init( COORDINATED_STATE_ONCONFLICT_POLL_INTERVAL,            1.0 ); if( randomize && BUGGIFY ) COORDINATED_STATE_ONCONFLICT_POLL_INTERVAL = 10.0;
	init( FORWARD_REQUEST_TOO_OLD,                        4*24*60*60 ); if( randomize && BUGGIFY ) FORWARD_REQUEST_TOO_OLD = 60.0;
	init( ENABLE_CROSS_CLUSTER_SUPPORT,                         true ); if( randomize && BUGGIFY ) ENABLE_CROSS_CLUSTER_SUPPORT = false;
	init( COORDINATOR_LEADER_CONNECTION_TIMEOUT,                20.0 );

	// Dynamic Knobs (implementation)
	init( COMPACTION_INTERVAL,             isSimulated ? 5.0 : 300.0 );
	init( GET_COMMITTED_VERSION_TIMEOUT,                         3.0 );
	init( GET_SNAPSHOT_AND_CHANGES_TIMEOUT,                      3.0 );
	init( FETCH_CHANGES_TIMEOUT,                                 3.0 );

	// Buggification
	init( BUGGIFIED_EVENTUAL_CONSISTENCY,                        1.0 );
	init( BUGGIFY_ALL_COORDINATION,                            false ); if( randomize && BUGGIFY ) BUGGIFY_ALL_COORDINATION = true;

	// Status
	init( STATUS_MIN_TIME_BETWEEN_REQUESTS,                      0.0 );
	init( MAX_STATUS_REQUESTS_PER_SECOND,                      256.0 );
	init( CONFIGURATION_ROWS_TO_FETCH,                         20000 );
	init( DISABLE_DUPLICATE_LOG_WARNING,                       false );
	init( HISTOGRAM_REPORT_INTERVAL,                           300.0 );

	// Timekeeper
	init( TIME_KEEPER_DELAY,                                      10 );
	init( TIME_KEEPER_MAX_ENTRIES,                3600 * 24 * 30 * 6 ); if( randomize && BUGGIFY ) { TIME_KEEPER_MAX_ENTRIES = 2; }

	// Fast Restore
	init( FASTRESTORE_FAILURE_TIMEOUT,                          3600 );
	init( FASTRESTORE_HEARTBEAT_INTERVAL,                         60 );
	init( FASTRESTORE_SAMPLING_PERCENT,                          100 ); if( randomize && BUGGIFY ) { FASTRESTORE_SAMPLING_PERCENT = deterministicRandom()->random01() * 100; }
	init( FASTRESTORE_NUM_LOADERS,                                 3 ); if( randomize && BUGGIFY ) { FASTRESTORE_NUM_LOADERS = deterministicRandom()->random01() * 10 + 1; }
	init( FASTRESTORE_NUM_APPLIERS,                                3 ); if( randomize && BUGGIFY ) { FASTRESTORE_NUM_APPLIERS = deterministicRandom()->random01() * 10 + 1; }
	init( FASTRESTORE_TXN_BATCH_MAX_BYTES,           1024.0 * 1024.0 ); if( randomize && BUGGIFY ) { FASTRESTORE_TXN_BATCH_MAX_BYTES = deterministicRandom()->random01() * 1024.0 * 1024.0 + 1.0; }
	init( FASTRESTORE_VERSIONBATCH_MAX_BYTES, 10.0 * 1024.0 * 1024.0 ); if( randomize && BUGGIFY ) { FASTRESTORE_VERSIONBATCH_MAX_BYTES = deterministicRandom()->random01() < 0.2 ? 50 * 1024 : deterministicRandom()->random01() < 0.4 ? 100 * 1024 * 1024 : deterministicRandom()->random01() * 1000.0 * 1024.0 * 1024.0; } // too small value may increase chance of TooManyFile error
	init( FASTRESTORE_VB_PARALLELISM,                              5 ); if( randomize && BUGGIFY ) { FASTRESTORE_VB_PARALLELISM = deterministicRandom()->random01() < 0.2 ? 2 : deterministicRandom()->random01() * 10 + 1; }
	init( FASTRESTORE_VB_MONITOR_DELAY,                           30 ); if( randomize && BUGGIFY ) { FASTRESTORE_VB_MONITOR_DELAY = deterministicRandom()->random01() * 20 + 1; }
	init( FASTRESTORE_VB_LAUNCH_DELAY,                           1.0 ); if( randomize && BUGGIFY ) { FASTRESTORE_VB_LAUNCH_DELAY = deterministicRandom()->random01() < 0.2 ? 0.1 : deterministicRandom()->random01() * 10.0 + 1; }
	init( FASTRESTORE_ROLE_LOGGING_DELAY,                          5 ); if( randomize && BUGGIFY ) { FASTRESTORE_ROLE_LOGGING_DELAY = deterministicRandom()->random01() * 60 + 1; }
	init( FASTRESTORE_UPDATE_PROCESS_STATS_INTERVAL,               5 ); if( randomize && BUGGIFY ) { FASTRESTORE_UPDATE_PROCESS_STATS_INTERVAL = deterministicRandom()->random01() * 60 + 1; }
	init( FASTRESTORE_ATOMICOP_WEIGHT,                             1 ); if( randomize && BUGGIFY ) { FASTRESTORE_ATOMICOP_WEIGHT = deterministicRandom()->random01() * 200 + 1; }
	init( FASTRESTORE_MONITOR_LEADER_DELAY,                        5 ); if( randomize && BUGGIFY ) { FASTRESTORE_MONITOR_LEADER_DELAY = deterministicRandom()->random01() * 100; }
	init( FASTRESTORE_STRAGGLER_THRESHOLD_SECONDS,                60 ); if( randomize && BUGGIFY ) { FASTRESTORE_STRAGGLER_THRESHOLD_SECONDS = deterministicRandom()->random01() * 240 + 10; }
	init( FASTRESTORE_TRACK_REQUEST_LATENCY,              	   false ); if( randomize && BUGGIFY ) { FASTRESTORE_TRACK_REQUEST_LATENCY = false; }
	init( FASTRESTORE_MEMORY_THRESHOLD_MB_SOFT,                 6144 ); if( randomize && BUGGIFY ) { FASTRESTORE_MEMORY_THRESHOLD_MB_SOFT = 1; }
	init( FASTRESTORE_WAIT_FOR_MEMORY_LATENCY,                    10 ); if( randomize && BUGGIFY ) { FASTRESTORE_WAIT_FOR_MEMORY_LATENCY = 60; }
	init( FASTRESTORE_HEARTBEAT_DELAY,                            10 ); if( randomize && BUGGIFY ) { FASTRESTORE_HEARTBEAT_DELAY = deterministicRandom()->random01() * 120 + 2; }
	init( FASTRESTORE_HEARTBEAT_MAX_DELAY,                        10 ); if( randomize && BUGGIFY ) { FASTRESTORE_HEARTBEAT_MAX_DELAY = FASTRESTORE_HEARTBEAT_DELAY * 10; }
	init( FASTRESTORE_APPLIER_FETCH_KEYS_SIZE,                   100 ); if( randomize && BUGGIFY ) { FASTRESTORE_APPLIER_FETCH_KEYS_SIZE = deterministicRandom()->random01() * 10240 + 1; }
	init( FASTRESTORE_LOADER_SEND_MUTATION_MSG_BYTES, 1.0 * 1024.0 * 1024.0 ); if( randomize && BUGGIFY ) { FASTRESTORE_LOADER_SEND_MUTATION_MSG_BYTES = deterministicRandom()->random01() < 0.2 ? 1024 : deterministicRandom()->random01() * 5.0 * 1024.0 * 1024.0 + 1; }
	init( FASTRESTORE_GET_RANGE_VERSIONS_EXPENSIVE,            false ); if( randomize && BUGGIFY ) { FASTRESTORE_GET_RANGE_VERSIONS_EXPENSIVE = deterministicRandom()->random01() < 0.5 ? true : false; }
	init( FASTRESTORE_REQBATCH_PARALLEL,                          50 ); if( randomize && BUGGIFY ) { FASTRESTORE_REQBATCH_PARALLEL = deterministicRandom()->random01() * 100 + 1; }
	init( FASTRESTORE_REQBATCH_LOG,                            false ); if( randomize && BUGGIFY ) { FASTRESTORE_REQBATCH_LOG = deterministicRandom()->random01() < 0.2 ? true : false; }
	init( FASTRESTORE_TXN_CLEAR_MAX,                             100 ); if( randomize && BUGGIFY ) { FASTRESTORE_TXN_CLEAR_MAX = deterministicRandom()->random01() * 100 + 1; }
	init( FASTRESTORE_TXN_RETRY_MAX,                              10 ); if( randomize && BUGGIFY ) { FASTRESTORE_TXN_RETRY_MAX = deterministicRandom()->random01() * 100 + 1; }
	init( FASTRESTORE_TXN_EXTRA_DELAY,                           0.0 ); if( randomize && BUGGIFY ) { FASTRESTORE_TXN_EXTRA_DELAY = deterministicRandom()->random01() * 1 + 0.001;}
	init( FASTRESTORE_NOT_WRITE_DB,                            false ); // Perf test only: set it to true will cause simulation failure
	init( FASTRESTORE_USE_RANGE_FILE,                           true ); // Perf test only: set it to false will cause simulation failure
	init( FASTRESTORE_USE_LOG_FILE,                             true ); // Perf test only: set it to false will cause simulation failure
	init( FASTRESTORE_SAMPLE_MSG_BYTES,                      1048576 ); if( randomize && BUGGIFY ) { FASTRESTORE_SAMPLE_MSG_BYTES = deterministicRandom()->random01() * 2048;}
	init( FASTRESTORE_SCHED_UPDATE_DELAY,                        0.1 ); if( randomize && BUGGIFY ) { FASTRESTORE_SCHED_UPDATE_DELAY = deterministicRandom()->random01() * 2;}
	init( FASTRESTORE_SCHED_TARGET_CPU_PERCENT,                   70 ); if( randomize && BUGGIFY ) { FASTRESTORE_SCHED_TARGET_CPU_PERCENT = deterministicRandom()->random01() * 100 + 50;} // simulate cpu usage can be larger than 100
	init( FASTRESTORE_SCHED_MAX_CPU_PERCENT,                      90 ); if( randomize && BUGGIFY ) { FASTRESTORE_SCHED_MAX_CPU_PERCENT = FASTRESTORE_SCHED_TARGET_CPU_PERCENT + deterministicRandom()->random01() * 100;}
	init( FASTRESTORE_SCHED_INFLIGHT_LOAD_REQS,                   50 ); if( randomize && BUGGIFY ) { FASTRESTORE_SCHED_INFLIGHT_LOAD_REQS = deterministicRandom()->random01() < 0.2 ? 1 : deterministicRandom()->random01() * 30 + 1;}
	init( FASTRESTORE_SCHED_INFLIGHT_SEND_REQS,                    3 ); if( randomize && BUGGIFY ) { FASTRESTORE_SCHED_INFLIGHT_SEND_REQS = deterministicRandom()->random01() < 0.2 ? 1 : deterministicRandom()->random01() * 10 + 1;}
	init( FASTRESTORE_SCHED_LOAD_REQ_BATCHSIZE,                    5 ); if( randomize && BUGGIFY ) { FASTRESTORE_SCHED_LOAD_REQ_BATCHSIZE = deterministicRandom()->random01() < 0.2 ? 1 : deterministicRandom()->random01() * 10 + 1;}
	init( FASTRESTORE_SCHED_INFLIGHT_SENDPARAM_THRESHOLD,         10 ); if( randomize && BUGGIFY ) { FASTRESTORE_SCHED_INFLIGHT_SENDPARAM_THRESHOLD = deterministicRandom()->random01() < 0.2 ? 1 : deterministicRandom()->random01() * 15 + 1;}
	init( FASTRESTORE_SCHED_SEND_FUTURE_VB_REQS_BATCH,             2 ); if( randomize && BUGGIFY ) { FASTRESTORE_SCHED_SEND_FUTURE_VB_REQS_BATCH = deterministicRandom()->random01() < 0.2 ? 1 : deterministicRandom()->random01() * 15 + 1;}
	init( FASTRESTORE_NUM_TRACE_EVENTS,                          100 ); if( randomize && BUGGIFY ) { FASTRESTORE_NUM_TRACE_EVENTS = deterministicRandom()->random01() < 0.2 ? 1 : deterministicRandom()->random01() * 500 + 1;}
	init( FASTRESTORE_EXPENSIVE_VALIDATION,                    false ); if( randomize && BUGGIFY ) { FASTRESTORE_EXPENSIVE_VALIDATION = deterministicRandom()->random01() < 0.5 ? true : false;}
	init( FASTRESTORE_WRITE_BW_MB,                                70 ); if( randomize && BUGGIFY ) { FASTRESTORE_WRITE_BW_MB = deterministicRandom()->random01() < 0.5 ? 2 : 100;}
	init( FASTRESTORE_RATE_UPDATE_SECONDS,                       1.0 ); if( randomize && BUGGIFY ) { FASTRESTORE_RATE_UPDATE_SECONDS = deterministicRandom()->random01() < 0.5 ? 0.1 : 2;}
	init( FASTRESTORE_DUMP_INSERT_RANGE_VERSION,               false );

	init( REDWOOD_DEFAULT_PAGE_SIZE,                            8192 );
	init( REDWOOD_DEFAULT_EXTENT_SIZE,              32 * 1024 * 1024 );
	init( REDWOOD_DEFAULT_EXTENT_READ_SIZE,              1024 * 1024 );
	init( REDWOOD_EXTENT_CONCURRENT_READS,                         4 );
	init( REDWOOD_KVSTORE_CONCURRENT_READS,                       64 );
	init( REDWOOD_KVSTORE_RANGE_PREFETCH,                       true );
	init( REDWOOD_PAGE_REBUILD_MAX_SLACK,                       0.33 );
	init( REDWOOD_LAZY_CLEAR_BATCH_SIZE_PAGES,                    10 );
	init( REDWOOD_LAZY_CLEAR_MIN_PAGES,                            0 );
	init( REDWOOD_LAZY_CLEAR_MAX_PAGES,                          1e6 );
	init( REDWOOD_REMAP_CLEANUP_WINDOW_BYTES, 4LL * 1024 * 1024 * 1024 );
	init( REDWOOD_REMAP_CLEANUP_TOLERANCE_RATIO,                0.05 );
	init( REDWOOD_PAGEFILE_GROWTH_SIZE_PAGES,                  20000 ); if( randomize && BUGGIFY ) { REDWOOD_PAGEFILE_GROWTH_SIZE_PAGES = deterministicRandom()->randomInt(200, 1000); }
	init( REDWOOD_METRICS_INTERVAL,                              5.0 );
	init( REDWOOD_HISTOGRAM_INTERVAL,                           30.0 );
	init( REDWOOD_EVICT_UPDATED_PAGES,                          true ); if( randomize && BUGGIFY ) { REDWOOD_EVICT_UPDATED_PAGES = false; }
	init( REDWOOD_DECODECACHE_REUSE_MIN_HEIGHT,                    2 ); if( randomize && BUGGIFY ) { REDWOOD_DECODECACHE_REUSE_MIN_HEIGHT = deterministicRandom()->randomInt(1, 7); }

	// Server request latency measurement
	init( LATENCY_SAMPLE_SIZE,                                100000 );
	init( LATENCY_METRICS_LOGGING_INTERVAL,                     60.0 );

	// Cluster recovery
	init ( CLUSTER_RECOVERY_EVENT_NAME_PREFIX,              "Master" );

	// Encryption
	init( ENABLE_ENCRYPTION,                                   false ); if ( randomize && BUGGIFY ) { ENABLE_ENCRYPTION = deterministicRandom()->coinflip(); }
	init( ENCRYPTION_MODE,                             "AES-256-CTR" );
	init( SIM_KMS_MAX_KEYS,                                     4096 );
	init( ENCRYPT_PROXY_MAX_DBG_TRACE_LENGTH,                 100000 );
	init( ENABLE_TLOG_ENCRYPTION,                  ENABLE_ENCRYPTION ); if ( randomize && BUGGIFY ) { ENABLE_TLOG_ENCRYPTION = (ENABLE_ENCRYPTION && !PROXY_USE_RESOLVER_PRIVATE_MUTATIONS && deterministicRandom()->coinflip()); }
	init( ENABLE_BLOB_GRANULE_ENCRYPTION,          ENABLE_ENCRYPTION ); if ( randomize && BUGGIFY ) { ENABLE_BLOB_GRANULE_ENCRYPTION = (ENABLE_ENCRYPTION && deterministicRandom()->coinflip()); }

	// encrypt key proxy
	init( ENABLE_BLOB_GRANULE_COMPRESSION,                     false ); if ( randomize && BUGGIFY ) { ENABLE_BLOB_GRANULE_COMPRESSION = deterministicRandom()->coinflip(); }
	init( BLOB_GRANULE_COMPRESSION_FILTER,                    "GZIP" ); if ( randomize && BUGGIFY ) { BLOB_GRANULE_COMPRESSION_FILTER = "NONE"; }


    // KMS connector type
	init( KMS_CONNECTOR_TYPE,                     "RESTKmsConnector" );

	// Blob granlues
	init( BG_URL,               isSimulated ? "file://fdbblob/" : "" ); // TODO: store in system key space or something, eventually	
	bool buggifyMediumGranules = simulationMediumShards || (randomize && BUGGIFY);
	// BlobGranuleVerify* simulation tests use "knobs", BlobGranuleCorrectness* use "tenant", default in real clusters is "knobs"
	init( BG_METADATA_SOURCE,                                "knobs" );
	init( BG_SNAPSHOT_FILE_TARGET_BYTES,                    10000000 ); if( buggifySmallShards ) BG_SNAPSHOT_FILE_TARGET_BYTES = 100000; else if (buggifyMediumGranules) BG_SNAPSHOT_FILE_TARGET_BYTES = 1000000;
	init( BG_SNAPSHOT_FILE_TARGET_CHUNK_BYTES,               64*1024 ); if ( randomize && BUGGIFY ) BG_SNAPSHOT_FILE_TARGET_CHUNK_BYTES = BG_SNAPSHOT_FILE_TARGET_BYTES / (1 << deterministicRandom()->randomInt(0, 8));
	init( BG_DELTA_BYTES_BEFORE_COMPACT, BG_SNAPSHOT_FILE_TARGET_BYTES/2 );
	init( BG_DELTA_FILE_TARGET_BYTES,   BG_DELTA_BYTES_BEFORE_COMPACT/10 );
	init( BG_DELTA_FILE_TARGET_CHUNK_BYTES,                  32*1024 ); if ( randomize && BUGGIFY ) BG_DELTA_FILE_TARGET_CHUNK_BYTES = BG_DELTA_FILE_TARGET_BYTES / (1 << deterministicRandom()->randomInt(0, 7));
	init( BG_MAX_SPLIT_FANOUT,                                    10 ); if( randomize && BUGGIFY ) BG_MAX_SPLIT_FANOUT = deterministicRandom()->randomInt(5, 15);
	init( BG_MAX_MERGE_FANIN,                                     10 ); if( randomize && BUGGIFY ) BG_MAX_MERGE_FANIN = deterministicRandom()->randomInt(2, 15);
	init( BG_HOT_SNAPSHOT_VERSIONS,                          5000000 );

	init( BG_CONSISTENCY_CHECK_ENABLED,                         true ); if (randomize && BUGGIFY) BG_CONSISTENCY_CHECK_ENABLED = false;
	init( BG_CONSISTENCY_CHECK_TARGET_SPEED_KB,                 1000 ); if (randomize && BUGGIFY) BG_CONSISTENCY_CHECK_TARGET_SPEED_KB *= (deterministicRandom()->randomInt(2, 50) / 10);
	init( BG_KEY_TUPLE_TRUNCATE_OFFSET,                            0 );

	init( BG_ENABLE_MERGING,                                    true ); if (randomize && BUGGIFY) BG_ENABLE_MERGING = false;
	init( BG_MERGE_CANDIDATE_THRESHOLD_SECONDS, isSimulated ? 20.0 : 30 * 60 ); if (randomize && BUGGIFY) BG_MERGE_CANDIDATE_THRESHOLD_SECONDS = 5.0;
	init( BG_MERGE_CANDIDATE_DELAY_SECONDS, BG_MERGE_CANDIDATE_THRESHOLD_SECONDS / 10.0 );

	init( BLOB_WORKER_INITIAL_SNAPSHOT_PARALLELISM,                8 ); if( randomize && BUGGIFY ) BLOB_WORKER_INITIAL_SNAPSHOT_PARALLELISM = 1;
	init( BLOB_WORKER_RESNAPSHOT_PARALLELISM,                     40 ); if( randomize && BUGGIFY ) BLOB_WORKER_RESNAPSHOT_PARALLELISM = deterministicRandom()->randomInt(1, 10);
	init( BLOB_WORKER_DELTA_FILE_WRITE_PARALLELISM,             2000 ); if( randomize && BUGGIFY ) BLOB_WORKER_DELTA_FILE_WRITE_PARALLELISM = deterministicRandom()->randomInt(10, 100);
	init( BLOB_WORKER_TIMEOUT,                                  10.0 ); if( randomize && BUGGIFY ) BLOB_WORKER_TIMEOUT = 1.0;
	init( BLOB_WORKER_REQUEST_TIMEOUT,                           5.0 ); if( randomize && BUGGIFY ) BLOB_WORKER_REQUEST_TIMEOUT = 1.0;
	init( BLOB_WORKERLIST_FETCH_INTERVAL,                        1.0 );
	init( BLOB_WORKER_BATCH_GRV_INTERVAL,                        0.1 );
	init( BLOB_WORKER_DO_REJECT_WHEN_FULL,                      true ); if ( randomize && BUGGIFY ) BLOB_WORKER_DO_REJECT_WHEN_FULL = false;
	init( BLOB_WORKER_REJECT_WHEN_FULL_THRESHOLD,                0.9 );

	init( BLOB_MANAGER_STATUS_EXP_BACKOFF_MIN,                   0.1 );
	init( BLOB_MANAGER_STATUS_EXP_BACKOFF_MAX,                   5.0 );
	init( BLOB_MANAGER_STATUS_EXP_BACKOFF_EXPONENT,              1.5 );
	init( BLOB_MANAGER_CONCURRENT_MERGE_CHECKS,                   64 ); if( randomize && BUGGIFY ) BLOB_MANAGER_CONCURRENT_MERGE_CHECKS = 1 << deterministicRandom()->randomInt(0, 7);

	init( BGCC_TIMEOUT,                   isSimulated ? 10.0 : 120.0 );
	init( BGCC_MIN_INTERVAL,                isSimulated ? 1.0 : 10.0 );

	// Blob Metadata
	init( BLOB_METADATA_CACHE_TTL, isSimulated ? 120 : 24 * 60 * 60 );
	if ( randomize && BUGGIFY) { BLOB_METADATA_CACHE_TTL = deterministicRandom()->randomInt(50, 100); }
	init( BLOB_METADATA_REFRESH_INTERVAL,   isSimulated ? 60 : 12 * 60 * 60 );
	if ( randomize && BUGGIFY) { BLOB_METADATA_REFRESH_INTERVAL = deterministicRandom()->randomInt(20, 40); }

	// HTTP KMS Connector
	init( REST_KMS_CONNECTOR_KMS_DISCOVERY_URL_MODE,           "file");
	init( REST_KMS_CONNECTOR_VALIDATION_TOKEN_MODE,            "file");
	init( REST_KMS_CONNECTOR_VALIDATION_TOKEN_MAX_SIZE,          1024);
	init( REST_KMS_CONNECTOR_VALIDATION_TOKENS_MAX_PAYLOAD_SIZE, 10 * 1024);
	init( REST_KMS_CONNECTOR_REFRESH_KMS_URLS,                   true);
	init( REST_KMS_CONNECTOR_REFRESH_KMS_URLS_INTERVAL_SEC,       600);
	// Below KMS configurations are responsible for:
	// Discovering KMS URLs, fetch encryption keys endpoint and validation token details.
	// Configurations are expected to be passed as command-line arguments.
	// NOTE: Care must be taken when attempting to update below configurations for a up/running FDB cluster.
	init( REST_KMS_CONNECTOR_DISCOVER_KMS_URL_FILE,                "");
	init( REST_KMS_CONNECTOR_GET_ENCRYPTION_KEYS_ENDPOINT,         "");
	// Details to fetch validation token from a localhost file
	// acceptable format: "<token_name1>#<absolute_file_path1>,<token_name2>#<absolute_file_path2>,.."
	// NOTE: 'token-name" can NOT contain '#' character
	init( REST_KMS_CONNECTOR_VALIDATION_TOKEN_DETAILS,             "");

	// clang-format on

	if (clientKnobs) {
		clientKnobs->IS_ACCEPTABLE_DELAY =
		    clientKnobs->IS_ACCEPTABLE_DELAY *
		    std::min(MAX_READ_TRANSACTION_LIFE_VERSIONS, MAX_WRITE_TRANSACTION_LIFE_VERSIONS) /
		    (5.0 * VERSIONS_PER_SECOND);
		clientKnobs->INIT_MID_SHARD_BYTES = MIN_SHARD_BYTES;
	}
}<|MERGE_RESOLUTION|>--- conflicted
+++ resolved
@@ -107,12 +107,7 @@
 	init( PUSH_STATS_SLOW_RATIO,                                 0.5 );
 	init( TLOG_POP_BATCH_SIZE,                                  1000 ); if ( randomize && BUGGIFY ) TLOG_POP_BATCH_SIZE = 10;
 	init( TLOG_POPPED_VER_LAG_THRESHOLD_FOR_TLOGPOP_TRACE,     250e6 );
-<<<<<<< HEAD
-	init( ENABLE_DETAILED_TLOG_POP_TRACE,                       true );
-	init( BLOCKING_PEEK_TIMEOUT,                                 1.0 );
-=======
 	init( BLOCKING_PEEK_TIMEOUT,                                 0.4 );
->>>>>>> f75bd100
 	init( ENABLE_DETAILED_TLOG_POP_TRACE,                      false ); if ( randomize && BUGGIFY ) ENABLE_DETAILED_TLOG_POP_TRACE = true;
 	init( PEEK_BATCHING_EMPTY_MSG,                             false ); if ( randomize && BUGGIFY ) PEEK_BATCHING_EMPTY_MSG = true;
 	init( PEEK_BATCHING_EMPTY_MSG_INTERVAL,                    0.001 ); if ( randomize && BUGGIFY ) PEEK_BATCHING_EMPTY_MSG_INTERVAL = 0.01;
