/*
 * SpecialKeySpace.actor.cpp
 *
 * This source file is part of the FoundationDB open source project
 *
 * Copyright 2013-2020 Apple Inc. and the FoundationDB project authors
 *
 * Licensed under the Apache License, Version 2.0 (the "License");
 * you may not use this file except in compliance with the License.
 * You may obtain a copy of the License at
 *
 *     http://www.apache.org/licenses/LICENSE-2.0
 *
 * Unless required by applicable law or agreed to in writing, software
 * distributed under the License is distributed on an "AS IS" BASIS,
 * WITHOUT WARRANTIES OR CONDITIONS OF ANY KIND, either express or implied.
 * See the License for the specific language governing permissions and
 * limitations under the License.
 */

#include "boost/lexical_cast.hpp"
#include "boost/algorithm/string.hpp"

#include "fdbclient/Knobs.h"
#include "fdbclient/ProcessInterface.h"
#include "fdbclient/GlobalConfig.actor.h"
#include "fdbclient/SpecialKeySpace.actor.h"
#include "flow/Arena.h"
#include "flow/UnitTest.h"
#include "fdbclient/ManagementAPI.actor.h"
#include "fdbclient/StatusClient.h"
#include "flow/actorcompiler.h" // This must be the last #include.

namespace {
const std::string kTracingTransactionIdKey = "transaction_id";
const std::string kTracingTokenKey = "token";
// Max version we can set for minRequiredCommitVersionKey,
// making sure the cluster can still be alive for 1000 years after the recovery
const Version maxAllowedVerion =
    std::numeric_limits<int64_t>::max() - 1 - CLIENT_KNOBS->VERSIONS_PER_SECOND * 3600 * 24 * 365 * 1000;

static bool isAlphaNumeric(const std::string& key) {
	// [A-Za-z0-9_]+
	if (!key.size())
		return false;
	for (const char& c : key) {
		if (!((c >= '0' && c <= '9') || (c >= 'A' && c <= 'Z') || (c >= 'a' && c <= 'z') || c == '_'))
			return false;
	}
	return true;
}
} // namespace

std::unordered_map<SpecialKeySpace::MODULE, KeyRange> SpecialKeySpace::moduleToBoundary = {
	{ SpecialKeySpace::MODULE::TRANSACTION,
	  KeyRangeRef(LiteralStringRef("\xff\xff/transaction/"), LiteralStringRef("\xff\xff/transaction0")) },
	{ SpecialKeySpace::MODULE::WORKERINTERFACE,
	  KeyRangeRef(LiteralStringRef("\xff\xff/worker_interfaces/"), LiteralStringRef("\xff\xff/worker_interfaces0")) },
	{ SpecialKeySpace::MODULE::STATUSJSON, singleKeyRange(LiteralStringRef("\xff\xff/status/json")) },
	{ SpecialKeySpace::MODULE::CONNECTIONSTRING, singleKeyRange(LiteralStringRef("\xff\xff/connection_string")) },
	{ SpecialKeySpace::MODULE::CLUSTERFILEPATH, singleKeyRange(LiteralStringRef("\xff\xff/cluster_file_path")) },
	{ SpecialKeySpace::MODULE::METRICS,
	  KeyRangeRef(LiteralStringRef("\xff\xff/metrics/"), LiteralStringRef("\xff\xff/metrics0")) },
	{ SpecialKeySpace::MODULE::MANAGEMENT,
	  KeyRangeRef(LiteralStringRef("\xff\xff/management/"), LiteralStringRef("\xff\xff/management0")) },
	{ SpecialKeySpace::MODULE::ERRORMSG, singleKeyRange(LiteralStringRef("\xff\xff/error_message")) },
	{ SpecialKeySpace::MODULE::CONFIGURATION,
	  KeyRangeRef(LiteralStringRef("\xff\xff/configuration/"), LiteralStringRef("\xff\xff/configuration0")) },
	{ SpecialKeySpace::MODULE::GLOBALCONFIG,
	  KeyRangeRef(LiteralStringRef("\xff\xff/global_config/"), LiteralStringRef("\xff\xff/global_config0")) },
	{ SpecialKeySpace::MODULE::TRACING,
	  KeyRangeRef(LiteralStringRef("\xff\xff/tracing/"), LiteralStringRef("\xff\xff/tracing0")) },
	{ SpecialKeySpace::MODULE::ACTORLINEAGE,
	  KeyRangeRef(LiteralStringRef("\xff\xff/actor_lineage/"), LiteralStringRef("\xff\xff/actor_lineage0")) }
};

std::unordered_map<std::string, KeyRange> SpecialKeySpace::managementApiCommandToRange = {
	{ "exclude",
	  KeyRangeRef(LiteralStringRef("excluded/"), LiteralStringRef("excluded0"))
	      .withPrefix(moduleToBoundary[MODULE::MANAGEMENT].begin) },
	{ "failed",
	  KeyRangeRef(LiteralStringRef("failed/"), LiteralStringRef("failed0"))
	      .withPrefix(moduleToBoundary[MODULE::MANAGEMENT].begin) },
	{ "lock", singleKeyRange(LiteralStringRef("db_locked")).withPrefix(moduleToBoundary[MODULE::MANAGEMENT].begin) },
	{ "consistencycheck",
	  singleKeyRange(LiteralStringRef("consistency_check_suspended"))
	      .withPrefix(moduleToBoundary[MODULE::MANAGEMENT].begin) },
	{ "coordinators",
	  KeyRangeRef(LiteralStringRef("coordinators/"), LiteralStringRef("coordinators0"))
	      .withPrefix(moduleToBoundary[MODULE::CONFIGURATION].begin) },
	{ "advanceversion",
	  singleKeyRange(LiteralStringRef("min_required_commit_version"))
	      .withPrefix(moduleToBoundary[MODULE::MANAGEMENT].begin) },
	{ "profile",
	  KeyRangeRef(LiteralStringRef("profiling/"), LiteralStringRef("profiling0"))
	      .withPrefix(moduleToBoundary[MODULE::MANAGEMENT].begin) },
	{ "maintenance",
	  KeyRangeRef(LiteralStringRef("maintenance/"), LiteralStringRef("maintenance0"))
	      .withPrefix(moduleToBoundary[MODULE::MANAGEMENT].begin) },
	{ "datadistribution",
	  KeyRangeRef(LiteralStringRef("data_distribution/"), LiteralStringRef("data_distribution0"))
	      .withPrefix(moduleToBoundary[MODULE::MANAGEMENT].begin) }
};

std::set<std::string> SpecialKeySpace::options = { "excluded/force", "failed/force" };

std::set<std::string> SpecialKeySpace::tracingOptions = { kTracingTransactionIdKey, kTracingTokenKey };

Standalone<RangeResultRef> rywGetRange(ReadYourWritesTransaction* ryw,
                                       const KeyRangeRef& kr,
                                       const Standalone<RangeResultRef>& res);

// This function will move the given KeySelector as far as possible to the standard form:
// orEqual == false && offset == 1 (Standard form)
// If the corresponding key is not in the underlying key range, it will move over the range
// The cache object is used to cache the first read result from the rpc call during the key resolution,
// then when we need to do key resolution or result filtering,
// we, instead of rpc call, read from this cache object have consistent results
ACTOR Future<Void> moveKeySelectorOverRangeActor(const SpecialKeyRangeReadImpl* skrImpl,
                                                 ReadYourWritesTransaction* ryw,
                                                 KeySelector* ks,
                                                 Optional<Standalone<RangeResultRef>>* cache) {
	ASSERT(!ks->orEqual); // should be removed before calling
	ASSERT(ks->offset != 1); // never being called if KeySelector is already normalized

	state Key startKey(skrImpl->getKeyRange().begin);
	state Key endKey(skrImpl->getKeyRange().end);
	state Standalone<RangeResultRef> result;

	if (ks->offset < 1) {
		// less than the given key
		if (skrImpl->getKeyRange().contains(ks->getKey()))
			endKey = ks->getKey();
	} else {
		// greater than the given key
		if (skrImpl->getKeyRange().contains(ks->getKey()))
			startKey = ks->getKey();
	}
	ASSERT(startKey < endKey); // Note : startKey never equals endKey here

	TraceEvent(SevDebug, "NormalizeKeySelector")
	    .detail("OriginalKey", ks->getKey())
	    .detail("OriginalOffset", ks->offset)
	    .detail("SpecialKeyRangeStart", skrImpl->getKeyRange().begin)
	    .detail("SpecialKeyRangeEnd", skrImpl->getKeyRange().end);

	if (skrImpl->isAsync()) {
		const SpecialKeyRangeAsyncImpl* ptr = dynamic_cast<const SpecialKeyRangeAsyncImpl*>(skrImpl);
		Standalone<RangeResultRef> result_ = wait(ptr->getRange(ryw, KeyRangeRef(startKey, endKey), cache));
		result = result_;
	} else {
		Standalone<RangeResultRef> result_ = wait(skrImpl->getRange(ryw, KeyRangeRef(startKey, endKey)));
		result = result_;
	}

	if (result.size() == 0) {
		TraceEvent(SevDebug, "ZeroElementsIntheRange").detail("Start", startKey).detail("End", endKey);
		return Void();
	}
	// Note : KeySelector::setKey has byte limit according to the knobs, customize it if needed
	if (ks->offset < 1) {
		if (result.size() >= 1 - ks->offset) {
			ks->setKey(KeyRef(ks->arena(), result[result.size() - (1 - ks->offset)].key));
			ks->offset = 1;
		} else {
			ks->setKey(KeyRef(ks->arena(), result[0].key));
			ks->offset += result.size();
		}
	} else {
		if (result.size() >= ks->offset) {
			ks->setKey(KeyRef(ks->arena(), result[ks->offset - 1].key));
			ks->offset = 1;
		} else {
			ks->setKey(KeyRef(
			    ks->arena(),
			    keyAfter(result[result.size() - 1].key))); // TODO : the keyAfter will just return if key == \xff\xff
			ks->offset -= result.size();
		}
	}
	TraceEvent(SevDebug, "NormalizeKeySelector")
	    .detail("NormalizedKey", ks->getKey())
	    .detail("NormalizedOffset", ks->offset)
	    .detail("SpecialKeyRangeStart", skrImpl->getKeyRange().begin)
	    .detail("SpecialKeyRangeEnd", skrImpl->getKeyRange().end);
	return Void();
}

// This function will normalize the given KeySelector to a standard KeySelector:
// orEqual == false && offset == 1 (Standard form)
// If the corresponding key is outside the whole space, it will move to the begin or the end
// It does have overhead here since we query all keys twice in the worst case.
// However, moving the KeySelector while handling other parameters like limits makes the code much more complex and hard
// to maintain; Thus, separate each part to make the code easy to understand and more compact
// Boundary is the range of the legal key space, which, by default is the range of the module
// And (\xff\xff, \xff\xff\xff) if SPECIAL_KEY_SPACE_RELAXED is turned on
ACTOR Future<Void> normalizeKeySelectorActor(SpecialKeySpace* sks,
                                             ReadYourWritesTransaction* ryw,
                                             KeySelector* ks,
                                             KeyRangeRef boundary,
                                             int* actualOffset,
                                             Standalone<RangeResultRef>* result,
                                             Optional<Standalone<RangeResultRef>>* cache) {
	// If offset < 1, where we need to move left, iter points to the range containing at least one smaller key
	// (It's a wasting of time to walk through the range whose begin key is same as ks->key)
	// (rangeContainingKeyBefore itself handles the case where ks->key == Key())
	// Otherwise, we only need to move right if offset > 1, iter points to the range containing the key
	// Since boundary.end is always a key in the RangeMap, it is always safe to move right
	state RangeMap<Key, SpecialKeyRangeReadImpl*, KeyRangeRef>::iterator iter =
	    ks->offset < 1 ? sks->getReadImpls().rangeContainingKeyBefore(ks->getKey())
	                   : sks->getReadImpls().rangeContaining(ks->getKey());
	while ((ks->offset < 1 && iter->begin() >= boundary.begin) || (ks->offset > 1 && iter->begin() < boundary.end)) {
		if (iter->value() != nullptr) {
			wait(moveKeySelectorOverRangeActor(iter->value(), ryw, ks, cache));
		}
		// Check if we can still move the iterator left
		if (ks->offset < 1) {
			if (iter == sks->getReadImpls().ranges().begin()) {
				break;
			} else {
				--iter;
			}
		} else if (ks->offset > 1) {
			// Always safe to move right
			++iter;
		}
	}
	*actualOffset = ks->offset;

	if (!ks->isFirstGreaterOrEqual()) {
		TraceEvent(SevDebug, "ReadToBoundary")
		    .detail("TerminateKey", ks->getKey())
		    .detail("TerminateOffset", ks->offset);
		// If still not normalized after moving to the boundary,
		// let key selector clamp up to the boundary
		if (ks->offset < 1) {
			result->readToBegin = true;
			ks->setKey(boundary.begin);
		} else {
			result->readThroughEnd = true;
			ks->setKey(boundary.end);
		}
		ks->offset = 1;
	}
	return Void();
}

SpecialKeySpace::SpecialKeySpace(KeyRef spaceStartKey, KeyRef spaceEndKey, bool testOnly)
  : range(KeyRangeRef(spaceStartKey, spaceEndKey)), readImpls(nullptr, spaceEndKey), writeImpls(nullptr, spaceEndKey),
    modules(testOnly ? SpecialKeySpace::MODULE::TESTONLY : SpecialKeySpace::MODULE::UNKNOWN, spaceEndKey) {
	// Default begin of KeyRangeMap is Key(), insert the range to update start key
	readImpls.insert(range, nullptr);
	writeImpls.insert(range, nullptr);
	if (!testOnly)
		modulesBoundaryInit(); // testOnly is used in the correctness workload
}

void SpecialKeySpace::modulesBoundaryInit() {
	for (const auto& pair : moduleToBoundary) {
		ASSERT(range.contains(pair.second));
		// Make sure the module is not overlapping with any registered read modules
		// Note: same like ranges, one module's end cannot be another module's start, relax the condition if needed
		ASSERT(modules.rangeContaining(pair.second.begin) == modules.rangeContaining(pair.second.end) &&
		       modules[pair.second.begin] == SpecialKeySpace::MODULE::UNKNOWN);
		modules.insert(pair.second, pair.first);
		// Note: Due to underlying implementation, the insertion here is important to make cross_module_read being
		// handled correctly
		readImpls.insert(pair.second, nullptr);
		writeImpls.insert(pair.second, nullptr);
	}
}

ACTOR Future<Standalone<RangeResultRef>> SpecialKeySpace::checkRYWValid(SpecialKeySpace* sks,
                                                                        ReadYourWritesTransaction* ryw,
                                                                        KeySelector begin,
                                                                        KeySelector end,
                                                                        GetRangeLimits limits,
                                                                        bool reverse) {
	ASSERT(ryw);
	choose {
		when(Standalone<RangeResultRef> result =
		         wait(SpecialKeySpace::getRangeAggregationActor(sks, ryw, begin, end, limits, reverse))) {
			return result;
		}
		when(wait(ryw->resetFuture())) { throw internal_error(); }
	}
}

ACTOR Future<Standalone<RangeResultRef>> SpecialKeySpace::getRangeAggregationActor(SpecialKeySpace* sks,
                                                                                   ReadYourWritesTransaction* ryw,
                                                                                   KeySelector begin,
                                                                                   KeySelector end,
                                                                                   GetRangeLimits limits,
                                                                                   bool reverse) {
	// This function handles ranges which cover more than one keyrange and aggregates all results
	// KeySelector, GetRangeLimits and reverse are all handled here
	state Standalone<RangeResultRef> result;
	state Standalone<RangeResultRef> pairs;
	state RangeMap<Key, SpecialKeyRangeReadImpl*, KeyRangeRef>::iterator iter;
	state int actualBeginOffset;
	state int actualEndOffset;
	state KeyRangeRef moduleBoundary;
	// used to cache result from potential first read
	state Optional<Standalone<RangeResultRef>> cache;

	if (ryw->specialKeySpaceRelaxed()) {
		moduleBoundary = sks->range;
	} else {
		auto beginIter = sks->getModules().rangeContaining(begin.getKey());
		if (beginIter->begin() <= end.getKey() && end.getKey() <= beginIter->end()) {
			if (beginIter->value() == SpecialKeySpace::MODULE::UNKNOWN)
				throw special_keys_no_module_found();
			else
				moduleBoundary = beginIter->range();
		} else {
			TraceEvent(SevInfo, "SpecialKeyCrossModuleRead")
			    .detail("Begin", begin.toString())
			    .detail("End", end.toString())
			    .detail("BoundaryBegin", beginIter->begin())
			    .detail("BoundaryEnd", beginIter->end());
			throw special_keys_cross_module_read();
		}
	}

	wait(normalizeKeySelectorActor(sks, ryw, &begin, moduleBoundary, &actualBeginOffset, &result, &cache));
	wait(normalizeKeySelectorActor(sks, ryw, &end, moduleBoundary, &actualEndOffset, &result, &cache));
	// Handle all corner cases like what RYW does
	// return if range inverted
	if (actualBeginOffset >= actualEndOffset && begin.getKey() >= end.getKey()) {
		TEST(true); // inverted range
		return RangeResultRef(false, false);
	}
	// If touches begin or end, return with readToBegin and readThroughEnd flags
	if (begin.getKey() == moduleBoundary.end || end.getKey() == moduleBoundary.begin) {
		TEST(true); // query touches begin or end
		return result;
	}
	state RangeMap<Key, SpecialKeyRangeReadImpl*, KeyRangeRef>::Ranges ranges =
	    sks->getReadImpls().intersectingRanges(KeyRangeRef(begin.getKey(), end.getKey()));
	// TODO : workaround to write this two together to make the code compact
	// The issue here is boost::iterator_range<> doest not provide rbegin(), rend()
	iter = reverse ? ranges.end() : ranges.begin();
	if (reverse) {
		while (iter != ranges.begin()) {
			--iter;
			if (iter->value() == nullptr)
				continue;
			KeyRangeRef kr = iter->range();
			KeyRef keyStart = kr.contains(begin.getKey()) ? begin.getKey() : kr.begin;
			KeyRef keyEnd = kr.contains(end.getKey()) ? end.getKey() : kr.end;
			if (iter->value()->isAsync() && cache.present()) {
				const SpecialKeyRangeAsyncImpl* ptr = dynamic_cast<const SpecialKeyRangeAsyncImpl*>(iter->value());
				Standalone<RangeResultRef> pairs_ = wait(ptr->getRange(ryw, KeyRangeRef(keyStart, keyEnd), &cache));
				pairs = pairs_;
			} else {
				Standalone<RangeResultRef> pairs_ = wait(iter->value()->getRange(ryw, KeyRangeRef(keyStart, keyEnd)));
				pairs = pairs_;
			}
			result.arena().dependsOn(pairs.arena());
			// limits handler
			for (int i = pairs.size() - 1; i >= 0; --i) {
				ASSERT(iter->range().contains(pairs[i].key));
				result.push_back(result.arena(), pairs[i]);
				// Note : behavior here is even the last k-v pair makes total bytes larger than specified, it's still
				// returned. In other words, the total size of the returned value (less the last entry) will be less
				// than byteLimit
				limits.decrement(pairs[i]);
				if (limits.isReached()) {
					result.more = true;
					result.readToBegin = false;
					return result;
				};
			}
		}
	} else {
		for (iter = ranges.begin(); iter != ranges.end(); ++iter) {
			if (iter->value() == nullptr)
				continue;
			KeyRangeRef kr = iter->range();
			KeyRef keyStart = kr.contains(begin.getKey()) ? begin.getKey() : kr.begin;
			KeyRef keyEnd = kr.contains(end.getKey()) ? end.getKey() : kr.end;
			if (iter->value()->isAsync() && cache.present()) {
				const SpecialKeyRangeAsyncImpl* ptr = dynamic_cast<const SpecialKeyRangeAsyncImpl*>(iter->value());
				Standalone<RangeResultRef> pairs_ = wait(ptr->getRange(ryw, KeyRangeRef(keyStart, keyEnd), &cache));
				pairs = pairs_;
			} else {
				Standalone<RangeResultRef> pairs_ = wait(iter->value()->getRange(ryw, KeyRangeRef(keyStart, keyEnd)));
				pairs = pairs_;
			}
			result.arena().dependsOn(pairs.arena());
			// limits handler
			for (int i = 0; i < pairs.size(); ++i) {
				ASSERT(iter->range().contains(pairs[i].key));
				result.push_back(result.arena(), pairs[i]);
				// Note : behavior here is even the last k-v pair makes total bytes larger than specified, it's still
				// returned. In other words, the total size of the returned value (less the last entry) will be less
				// than byteLimit
				limits.decrement(pairs[i]);
				if (limits.isReached()) {
					result.more = true;
					result.readThroughEnd = false;
					return result;
				};
			}
		}
	}
	return result;
}

Future<Standalone<RangeResultRef>> SpecialKeySpace::getRange(ReadYourWritesTransaction* ryw,
                                                             KeySelector begin,
                                                             KeySelector end,
                                                             GetRangeLimits limits,
                                                             bool reverse) {
	// validate limits here
	if (!limits.isValid())
		return range_limits_invalid();
	if (limits.isReached()) {
		TEST(true); // read limit 0
		return Standalone<RangeResultRef>();
	}
	// make sure orEqual == false
	begin.removeOrEqual(begin.arena());
	end.removeOrEqual(end.arena());

	if (begin.offset >= end.offset && begin.getKey() >= end.getKey()) {
		TEST(true); // range inverted
		return Standalone<RangeResultRef>();
	}

	return checkRYWValid(this, ryw, begin, end, limits, reverse);
}

ACTOR Future<Optional<Value>> SpecialKeySpace::getActor(SpecialKeySpace* sks,
                                                        ReadYourWritesTransaction* ryw,
                                                        KeyRef key) {
	// use getRange to workaround this
	Standalone<RangeResultRef> result = wait(sks->getRange(ryw,
	                                                       KeySelector(firstGreaterOrEqual(key)),
	                                                       KeySelector(firstGreaterOrEqual(keyAfter(key))),
	                                                       GetRangeLimits(CLIENT_KNOBS->TOO_MANY),
	                                                       false));
	ASSERT(result.size() <= 1);
	if (result.size()) {
		return Optional<Value>(result[0].value);
	} else {
		return Optional<Value>();
	}
}

Future<Optional<Value>> SpecialKeySpace::get(ReadYourWritesTransaction* ryw, const Key& key) {
	return getActor(this, ryw, key);
}

void SpecialKeySpace::set(ReadYourWritesTransaction* ryw, const KeyRef& key, const ValueRef& value) {
	if (!ryw->specialKeySpaceChangeConfiguration())
		throw special_keys_write_disabled();
	auto impl = writeImpls[key];
	if (impl == nullptr) {
		TraceEvent(SevDebug, "SpecialKeySpaceNoWriteModuleFound")
		    .detail("Key", key.toString())
		    .detail("Value", value.toString());
		throw special_keys_no_write_module_found();
	}
	return impl->set(ryw, key, value);
}

void SpecialKeySpace::clear(ReadYourWritesTransaction* ryw, const KeyRangeRef& range) {
	if (!ryw->specialKeySpaceChangeConfiguration())
		throw special_keys_write_disabled();
	if (range.empty())
		return;
	auto begin = writeImpls[range.begin];
	auto end = writeImpls.rangeContainingKeyBefore(range.end)->value();
	if (begin != end) {
		TraceEvent(SevDebug, "SpecialKeySpaceCrossModuleClear").detail("Range", range.toString());
		throw special_keys_cross_module_clear(); // ban cross module clear
	} else if (begin == nullptr) {
		TraceEvent(SevDebug, "SpecialKeySpaceNoWriteModuleFound").detail("Range", range.toString());
		throw special_keys_no_write_module_found();
	}
	return begin->clear(ryw, range);
}

void SpecialKeySpace::clear(ReadYourWritesTransaction* ryw, const KeyRef& key) {
	if (!ryw->specialKeySpaceChangeConfiguration())
		throw special_keys_write_disabled();
	auto impl = writeImpls[key];
	if (impl == nullptr)
		throw special_keys_no_write_module_found();
	return impl->clear(ryw, key);
}

bool validateSnakeCaseNaming(const KeyRef& k) {
	KeyRef key(k);
	// Remove prefix \xff\xff
	ASSERT(key.startsWith(specialKeys.begin));
	key = key.removePrefix(specialKeys.begin);
	// Suffix can be \xff\xff or \x00 in single key range
	if (key.endsWith(specialKeys.begin))
		key = key.removeSuffix(specialKeys.end);
	else if (key.endsWith(LiteralStringRef("\x00")))
		key = key.removeSuffix(LiteralStringRef("\x00"));
	for (const char& c : key.toString()) {
		// only small letters, numbers, '/', '_' is allowed
		ASSERT((c >= 'a' && c <= 'z') || (c >= '0' && c <= '9') || c == '/' || c == '_');
	}
	return true;
}

void SpecialKeySpace::registerKeyRange(SpecialKeySpace::MODULE module,
                                       SpecialKeySpace::IMPLTYPE type,
                                       const KeyRangeRef& kr,
                                       SpecialKeyRangeReadImpl* impl) {
	// module boundary check
	if (module == SpecialKeySpace::MODULE::TESTONLY) {
		ASSERT(normalKeys.contains(kr));
	} else {
		ASSERT(moduleToBoundary.at(module).contains(kr));
		ASSERT(validateSnakeCaseNaming(kr.begin) &&
		       validateSnakeCaseNaming(kr.end)); // validate keys follow snake case naming style
	}
	// make sure the registered range is not overlapping with existing ones
	// Note: kr.end should not be the same as another range's begin, although it should work even they are the same
	for (auto iter = readImpls.rangeContaining(kr.begin); true; ++iter) {
		ASSERT(iter->value() == nullptr);
		if (iter == readImpls.rangeContaining(kr.end))
			break; // Note: relax the condition that the end can be another range's start, if needed
	}
	readImpls.insert(kr, impl);
	// if rw, it means the module can do both read and write
	if (type == SpecialKeySpace::IMPLTYPE::READWRITE) {
		// since write impls are always subset of read impls,
		// no need to check overlapped registration
		auto rwImpl = dynamic_cast<SpecialKeyRangeRWImpl*>(impl);
		ASSERT(rwImpl);
		writeImpls.insert(kr, rwImpl);
	}
}

Key SpecialKeySpace::decode(const KeyRef& key) {
	auto impl = writeImpls[key];
	ASSERT(impl != nullptr);
	return impl->decode(key);
}

KeyRange SpecialKeySpace::decode(const KeyRangeRef& kr) {
	// Only allow to decode key range in the same underlying impl range
	auto begin = writeImpls.rangeContaining(kr.begin);
	ASSERT(begin->value() != nullptr);
	auto end = writeImpls.rangeContainingKeyBefore(kr.end);
	ASSERT(begin == end);
	return KeyRangeRef(begin->value()->decode(kr.begin), begin->value()->decode(kr.end));
}

ACTOR Future<Void> commitActor(SpecialKeySpace* sks, ReadYourWritesTransaction* ryw) {
	state RangeMap<Key, std::pair<bool, Optional<Value>>, KeyRangeRef>::Ranges ranges =
	    ryw->getSpecialKeySpaceWriteMap().containedRanges(specialKeys);
	state RangeMap<Key, std::pair<bool, Optional<Value>>, KeyRangeRef>::iterator iter = ranges.begin();
	state std::set<SpecialKeyRangeRWImpl*> writeModulePtrs;
	while (iter != ranges.end()) {
		std::pair<bool, Optional<Value>> entry = iter->value();
		if (entry.first) {
			auto modulePtr = sks->getRWImpls().rangeContaining(iter->begin())->value();
			writeModulePtrs.insert(modulePtr);
		}
		++iter;
	}
	state std::set<SpecialKeyRangeRWImpl*>::const_iterator it;
	for (it = writeModulePtrs.begin(); it != writeModulePtrs.end(); ++it) {
		Optional<std::string> msg = wait((*it)->commit(ryw));
		if (msg.present()) {
			ryw->setSpecialKeySpaceErrorMsg(msg.get());
			TraceEvent(SevDebug, "SpecialKeySpaceManagemetnAPIError")
			    .detail("Reason", msg.get())
			    .detail("Range", (*it)->getKeyRange().toString());
			throw special_keys_api_failure();
		}
	}
	return Void();
}

Future<Void> SpecialKeySpace::commit(ReadYourWritesTransaction* ryw) {
	return commitActor(this, ryw);
}

SKSCTestImpl::SKSCTestImpl(KeyRangeRef kr) : SpecialKeyRangeRWImpl(kr) {}

Future<Standalone<RangeResultRef>> SKSCTestImpl::getRange(ReadYourWritesTransaction* ryw, KeyRangeRef kr) const {
	ASSERT(range.contains(kr));
	auto resultFuture = ryw->getRange(kr, CLIENT_KNOBS->TOO_MANY);
	// all keys are written to RYW, since GRV is set, the read should happen locally
	ASSERT(resultFuture.isReady());
	auto result = resultFuture.getValue();
	ASSERT(!result.more && result.size() < CLIENT_KNOBS->TOO_MANY);
	auto kvs = resultFuture.getValue();
	return rywGetRange(ryw, kr, kvs);
}

Future<Optional<std::string>> SKSCTestImpl::commit(ReadYourWritesTransaction* ryw) {
	ASSERT(false);
	return Optional<std::string>();
}

ReadConflictRangeImpl::ReadConflictRangeImpl(KeyRangeRef kr) : SpecialKeyRangeReadImpl(kr) {}

ACTOR static Future<Standalone<RangeResultRef>> getReadConflictRangeImpl(ReadYourWritesTransaction* ryw, KeyRange kr) {
	wait(ryw->pendingReads());
	return ryw->getReadConflictRangeIntersecting(kr);
}

Future<Standalone<RangeResultRef>> ReadConflictRangeImpl::getRange(ReadYourWritesTransaction* ryw,
                                                                   KeyRangeRef kr) const {
	return getReadConflictRangeImpl(ryw, kr);
}

WriteConflictRangeImpl::WriteConflictRangeImpl(KeyRangeRef kr) : SpecialKeyRangeReadImpl(kr) {}

Future<Standalone<RangeResultRef>> WriteConflictRangeImpl::getRange(ReadYourWritesTransaction* ryw,
                                                                    KeyRangeRef kr) const {
	return ryw->getWriteConflictRangeIntersecting(kr);
}

ConflictingKeysImpl::ConflictingKeysImpl(KeyRangeRef kr) : SpecialKeyRangeReadImpl(kr) {}

Future<Standalone<RangeResultRef>> ConflictingKeysImpl::getRange(ReadYourWritesTransaction* ryw, KeyRangeRef kr) const {
	Standalone<RangeResultRef> result;
	if (ryw->getTransactionInfo().conflictingKeys) {
		auto krMapPtr = ryw->getTransactionInfo().conflictingKeys.get();
		auto beginIter = krMapPtr->rangeContaining(kr.begin);
		if (beginIter->begin() != kr.begin)
			++beginIter;
		auto endIter = krMapPtr->rangeContaining(kr.end);
		for (auto it = beginIter; it != endIter; ++it) {
			result.push_back_deep(result.arena(), KeyValueRef(it->begin(), it->value()));
		}
		if (endIter->begin() != kr.end)
			result.push_back_deep(result.arena(), KeyValueRef(endIter->begin(), endIter->value()));
	}
	return result;
}

ACTOR Future<Standalone<RangeResultRef>> ddMetricsGetRangeActor(ReadYourWritesTransaction* ryw, KeyRangeRef kr) {
	loop {
		try {
			auto keys = kr.removePrefix(ddStatsRange.begin);
			Standalone<VectorRef<DDMetricsRef>> resultWithoutPrefix = wait(
			    waitDataDistributionMetricsList(ryw->getDatabase(), keys, CLIENT_KNOBS->STORAGE_METRICS_SHARD_LIMIT));
			Standalone<RangeResultRef> result;
			for (const auto& ddMetricsRef : resultWithoutPrefix) {
				// each begin key is the previous end key, thus we only encode the begin key in the result
				KeyRef beginKey = ddMetricsRef.beginKey.withPrefix(ddStatsRange.begin, result.arena());
				// Use json string encoded in utf-8 to encode the values, easy for adding more fields in the future
				json_spirit::mObject statsObj;
				statsObj["shard_bytes"] = ddMetricsRef.shardBytes;
				std::string statsString =
				    json_spirit::write_string(json_spirit::mValue(statsObj), json_spirit::Output_options::raw_utf8);
				ValueRef bytes(result.arena(), statsString);
				result.push_back(result.arena(), KeyValueRef(beginKey, bytes));
			}
			return result;
		} catch (Error& e) {
			state Error err(e);
			if (e.code() == error_code_dd_not_found) {
				TraceEvent(SevWarnAlways, "DataDistributorNotPresent")
				    .detail("Operation", "DDMetricsReqestThroughSpecialKeys");
				wait(delayJittered(FLOW_KNOBS->PREVENT_FAST_SPIN_DELAY));
				continue;
			}
			throw err;
		}
	}
}

DDStatsRangeImpl::DDStatsRangeImpl(KeyRangeRef kr) : SpecialKeyRangeAsyncImpl(kr) {}

Future<Standalone<RangeResultRef>> DDStatsRangeImpl::getRange(ReadYourWritesTransaction* ryw, KeyRangeRef kr) const {
	return ddMetricsGetRangeActor(ryw, kr);
}

Key SpecialKeySpace::getManagementApiCommandOptionSpecialKey(const std::string& command, const std::string& option) {
	Key prefix = LiteralStringRef("options/").withPrefix(moduleToBoundary[MODULE::MANAGEMENT].begin);
	auto pair = command + "/" + option;
	ASSERT(options.find(pair) != options.end());
	return prefix.withSuffix(pair);
}

ManagementCommandsOptionsImpl::ManagementCommandsOptionsImpl(KeyRangeRef kr) : SpecialKeyRangeRWImpl(kr) {}

Future<Standalone<RangeResultRef>> ManagementCommandsOptionsImpl::getRange(ReadYourWritesTransaction* ryw,
                                                                           KeyRangeRef kr) const {
	Standalone<RangeResultRef> result;
	// Since we only have limit number of options, a brute force loop here is enough
	for (const auto& option : SpecialKeySpace::getManagementApiOptionsSet()) {
		auto key = getKeyRange().begin.withSuffix(option);
		// ignore all invalid keys
		auto r = ryw->getSpecialKeySpaceWriteMap()[key];
		if (kr.contains(key) && r.first && r.second.present()) {
			result.push_back(result.arena(), KeyValueRef(key, ValueRef()));
			result.arena().dependsOn(key.arena());
		}
	}
	return result;
}

void ManagementCommandsOptionsImpl::set(ReadYourWritesTransaction* ryw, const KeyRef& key, const ValueRef& value) {
	std::string option = key.removePrefix(getKeyRange().begin).toString();
	// ignore all invalid keys
	if (SpecialKeySpace::getManagementApiOptionsSet().find(option) !=
	    SpecialKeySpace::getManagementApiOptionsSet().end()) {
		TraceEvent(SevDebug, "ManagementApiOption").detail("Option", option).detail("Key", key);
		ryw->getSpecialKeySpaceWriteMap().insert(key, std::make_pair(true, Optional<Value>(value)));
	}
}

void ManagementCommandsOptionsImpl::clear(ReadYourWritesTransaction* ryw, const KeyRangeRef& range) {
	ryw->getSpecialKeySpaceWriteMap().rawErase(range);
}

void ManagementCommandsOptionsImpl::clear(ReadYourWritesTransaction* ryw, const KeyRef& key) {
	std::string option = key.removePrefix(getKeyRange().begin).toString();
	// ignore all invalid keys
	if (SpecialKeySpace::getManagementApiOptionsSet().find(option) !=
	    SpecialKeySpace::getManagementApiOptionsSet().end()) {
		ryw->getSpecialKeySpaceWriteMap().rawErase(singleKeyRange(key));
	}
}

Future<Optional<std::string>> ManagementCommandsOptionsImpl::commit(ReadYourWritesTransaction* ryw) {
	// Nothing to do, keys should be used by other impls' commit callback
	return Optional<std::string>();
}

Standalone<RangeResultRef> rywGetRange(ReadYourWritesTransaction* ryw,
                                       const KeyRangeRef& kr,
                                       const Standalone<RangeResultRef>& res) {
	// "res" is the read result regardless of your writes, if ryw disabled, return immediately
	if (ryw->readYourWritesDisabled())
		return res;
	// If ryw enabled, we update it with writes from the transaction
	Standalone<RangeResultRef> result;
	RangeMap<Key, std::pair<bool, Optional<Value>>, KeyRangeRef>::Ranges ranges =
	    ryw->getSpecialKeySpaceWriteMap().containedRanges(kr);
	RangeMap<Key, std::pair<bool, Optional<Value>>, KeyRangeRef>::iterator iter = ranges.begin();
	auto iter2 = res.begin();
	result.arena().dependsOn(res.arena());
	while (iter != ranges.end() || iter2 != res.end()) {
		if (iter == ranges.end()) {
			result.push_back(result.arena(), KeyValueRef(iter2->key, iter2->value));
			++iter2;
		} else if (iter2 == res.end()) {
			// insert if it is a set entry
			std::pair<bool, Optional<Value>> entry = iter->value();
			if (entry.first && entry.second.present()) {
				result.push_back_deep(result.arena(), KeyValueRef(iter->begin(), entry.second.get()));
			}
			++iter;
		} else if (iter->range().contains(iter2->key)) {
			std::pair<bool, Optional<Value>> entry = iter->value();
			// if this is a valid range either for set or clear, move iter2 outside the range
			if (entry.first) {
				// insert if this is a set entry
				if (entry.second.present())
					result.push_back_deep(result.arena(), KeyValueRef(iter->begin(), entry.second.get()));
				// move iter2 outside the range
				while (iter2 != res.end() && iter->range().contains(iter2->key))
					++iter2;
			}
			++iter;
		} else if (iter->begin() > iter2->key) {
			result.push_back(result.arena(), KeyValueRef(iter2->key, iter2->value));
			++iter2;
		} else if (iter->end() <= iter2->key) {
			// insert if it is a set entry
			std::pair<bool, Optional<Value>> entry = iter->value();
			if (entry.first && entry.second.present()) {
				result.push_back_deep(result.arena(), KeyValueRef(iter->begin(), entry.second.get()));
			}
			++iter;
		}
	}
	return result;
}

// read from those readwrite modules in which special keys have one-to-one mapping with real persisted keys
ACTOR Future<Standalone<RangeResultRef>> rwModuleWithMappingGetRangeActor(ReadYourWritesTransaction* ryw,
                                                                          const SpecialKeyRangeRWImpl* impl,
                                                                          KeyRangeRef kr) {
	Standalone<RangeResultRef> resultWithoutPrefix =
	    wait(ryw->getTransaction().getRange(ryw->getDatabase()->specialKeySpace->decode(kr), CLIENT_KNOBS->TOO_MANY));
	ASSERT(!resultWithoutPrefix.more && resultWithoutPrefix.size() < CLIENT_KNOBS->TOO_MANY);
	Standalone<RangeResultRef> result;
	for (const KeyValueRef& kv : resultWithoutPrefix)
		result.push_back_deep(result.arena(), KeyValueRef(impl->encode(kv.key), kv.value));
	return rywGetRange(ryw, kr, result);
}

ExcludeServersRangeImpl::ExcludeServersRangeImpl(KeyRangeRef kr) : SpecialKeyRangeRWImpl(kr) {}

Future<Standalone<RangeResultRef>> ExcludeServersRangeImpl::getRange(ReadYourWritesTransaction* ryw,
                                                                     KeyRangeRef kr) const {
	return rwModuleWithMappingGetRangeActor(ryw, this, kr);
}

void ExcludeServersRangeImpl::set(ReadYourWritesTransaction* ryw, const KeyRef& key, const ValueRef& value) {
	// ignore value
	ryw->getSpecialKeySpaceWriteMap().insert(key, std::make_pair(true, Optional<Value>(ValueRef())));
}

Key ExcludeServersRangeImpl::decode(const KeyRef& key) const {
	return key.removePrefix(SpecialKeySpace::getModuleRange(SpecialKeySpace::MODULE::MANAGEMENT).begin)
	    .withPrefix(LiteralStringRef("\xff/conf/"));
}

Key ExcludeServersRangeImpl::encode(const KeyRef& key) const {
	return key.removePrefix(LiteralStringRef("\xff/conf/"))
	    .withPrefix(SpecialKeySpace::getModuleRange(SpecialKeySpace::MODULE::MANAGEMENT).begin);
}

bool parseNetWorkAddrFromKeys(ReadYourWritesTransaction* ryw,
                              bool failed,
                              std::vector<AddressExclusion>& addresses,
                              std::set<AddressExclusion>& exclusions,
                              Optional<std::string>& msg) {
	KeyRangeRef range = failed ? SpecialKeySpace::getManamentApiCommandRange("failed")
	                           : SpecialKeySpace::getManamentApiCommandRange("exclude");
	auto ranges = ryw->getSpecialKeySpaceWriteMap().containedRanges(range);
	auto iter = ranges.begin();
	while (iter != ranges.end()) {
		auto entry = iter->value();
		// only check for exclude(set) operation, include(clear) are not checked
		TraceEvent(SevDebug, "ParseNetworkAddress")
		    .detail("Valid", entry.first)
		    .detail("Set", entry.second.present())
		    .detail("Key", iter->begin().toString());
		if (entry.first && entry.second.present()) {
			Key address = iter->begin().removePrefix(range.begin);
			auto a = AddressExclusion::parse(address);
			if (!a.isValid()) {
				std::string error = "ERROR: \'" + address.toString() + "\' is not a valid network endpoint address\n";
				if (address.toString().find(":tls") != std::string::npos)
					error += "        Do not include the `:tls' suffix when naming a process\n";
				msg = ManagementAPIError::toJsonString(
				    false, entry.second.present() ? (failed ? "exclude failed" : "exclude") : "include", error);
				return false;
			}
			addresses.push_back(a);
			exclusions.insert(a);
		}
		++iter;
	}
	return true;
}

ACTOR Future<bool> checkExclusion(Database db,
                                  std::vector<AddressExclusion>* addresses,
                                  std::set<AddressExclusion>* exclusions,
                                  bool markFailed,
                                  Optional<std::string>* msg) {

	if (markFailed) {
		state bool safe;
		try {
			bool _safe = wait(checkSafeExclusions(db, *addresses));
			safe = _safe;
		} catch (Error& e) {
			if (e.code() == error_code_actor_cancelled)
				throw;
			TraceEvent("CheckSafeExclusionsError").error(e);
			safe = false;
		}
		if (!safe) {
			std::string temp = "ERROR: It is unsafe to exclude the specified servers at this time.\n"
			                   "Please check that this exclusion does not bring down an entire storage team.\n"
			                   "Please also ensure that the exclusion will keep a majority of coordinators alive.\n"
			                   "You may add more storage processes or coordinators to make the operation safe.\n"
			                   "Call set(\"0xff0xff/management/failed/<ADDRESS...>\", ...) to exclude without "
			                   "performing safety checks.\n";
			*msg = ManagementAPIError::toJsonString(false, markFailed ? "exclude failed" : "exclude", temp);
			return false;
		}
	}
	StatusObject status = wait(StatusClient::statusFetcher(db));
	state std::string errorString =
	    "ERROR: Could not calculate the impact of this exclude on the total free space in the cluster.\n"
	    "Please try the exclude again in 30 seconds.\n"
	    "Call set(\"0xff0xff/management/options/exclude/force\", ...) first to exclude without checking free "
	    "space.\n";

	StatusObjectReader statusObj(status);

	StatusObjectReader statusObjCluster;
	if (!statusObj.get("cluster", statusObjCluster)) {
		*msg = ManagementAPIError::toJsonString(false, markFailed ? "exclude failed" : "exclude", errorString);
		return false;
	}

	StatusObjectReader processesMap;
	if (!statusObjCluster.get("processes", processesMap)) {
		*msg = ManagementAPIError::toJsonString(false, markFailed ? "exclude failed" : "exclude", errorString);
		return false;
	}

	state int ssTotalCount = 0;
	state int ssExcludedCount = 0;
	state double worstFreeSpaceRatio = 1.0;
	try {
		for (auto proc : processesMap.obj()) {
			bool storageServer = false;
			StatusArray rolesArray = proc.second.get_obj()["roles"].get_array();
			for (StatusObjectReader role : rolesArray) {
				if (role["role"].get_str() == "storage") {
					storageServer = true;
					break;
				}
			}
			// Skip non-storage servers in free space calculation
			if (!storageServer)
				continue;

			StatusObjectReader process(proc.second);
			std::string addrStr;
			if (!process.get("address", addrStr)) {
				*msg = ManagementAPIError::toJsonString(false, markFailed ? "exclude failed" : "exclude", errorString);
				return false;
			}
			NetworkAddress addr = NetworkAddress::parse(addrStr);
			bool excluded =
			    (process.has("excluded") && process.last().get_bool()) || addressExcluded(*exclusions, addr);
			ssTotalCount++;
			if (excluded)
				ssExcludedCount++;

			if (!excluded) {
				StatusObjectReader disk;
				if (!process.get("disk", disk)) {
					*msg =
					    ManagementAPIError::toJsonString(false, markFailed ? "exclude failed" : "exclude", errorString);
					return false;
				}

				int64_t total_bytes;
				if (!disk.get("total_bytes", total_bytes)) {
					*msg =
					    ManagementAPIError::toJsonString(false, markFailed ? "exclude failed" : "exclude", errorString);
					return false;
				}

				int64_t free_bytes;
				if (!disk.get("free_bytes", free_bytes)) {
					*msg =
					    ManagementAPIError::toJsonString(false, markFailed ? "exclude failed" : "exclude", errorString);
					return false;
				}

				worstFreeSpaceRatio = std::min(worstFreeSpaceRatio, double(free_bytes) / total_bytes);
			}
		}
	} catch (...) // std::exception
	{
		*msg = ManagementAPIError::toJsonString(false, markFailed ? "exclude failed" : "exclude", errorString);
		return false;
	}

	if (ssExcludedCount == ssTotalCount ||
	    (1 - worstFreeSpaceRatio) * ssTotalCount / (ssTotalCount - ssExcludedCount) > 0.9) {
		std::string temp = "ERROR: This exclude may cause the total free space in the cluster to drop below 10%.\n"
		                   "Call set(\"0xff0xff/management/options/exclude/force\", ...) first to exclude without "
		                   "checking free space.\n";
		*msg = ManagementAPIError::toJsonString(false, markFailed ? "exclude failed" : "exclude", temp);
		return false;
	}
	return true;
}

void includeServers(ReadYourWritesTransaction* ryw) {
	ryw->setOption(FDBTransactionOptions::PRIORITY_SYSTEM_IMMEDIATE);
	ryw->setOption(FDBTransactionOptions::LOCK_AWARE);
	ryw->setOption(FDBTransactionOptions::USE_PROVISIONAL_PROXIES);
	// includeServers might be used in an emergency transaction, so make sure it is retry-self-conflicting and
	// CAUSAL_WRITE_RISKY
	ryw->setOption(FDBTransactionOptions::CAUSAL_WRITE_RISKY);
	std::string versionKey = deterministicRandom()->randomUniqueID().toString();
	// for exluded servers
	auto ranges =
	    ryw->getSpecialKeySpaceWriteMap().containedRanges(SpecialKeySpace::getManamentApiCommandRange("exclude"));
	auto iter = ranges.begin();
	Transaction& tr = ryw->getTransaction();
	while (iter != ranges.end()) {
		auto entry = iter->value();
		if (entry.first && !entry.second.present()) {
			tr.addReadConflictRange(singleKeyRange(excludedServersVersionKey));
			tr.set(excludedServersVersionKey, versionKey);
			tr.clear(ryw->getDatabase()->specialKeySpace->decode(iter->range()));
		}
		++iter;
	}
	// for failed servers
	ranges = ryw->getSpecialKeySpaceWriteMap().containedRanges(SpecialKeySpace::getManamentApiCommandRange("failed"));
	iter = ranges.begin();
	while (iter != ranges.end()) {
		auto entry = iter->value();
		if (entry.first && !entry.second.present()) {
			tr.addReadConflictRange(singleKeyRange(failedServersVersionKey));
			tr.set(failedServersVersionKey, versionKey);
			tr.clear(ryw->getDatabase()->specialKeySpace->decode(iter->range()));
		}
		++iter;
	}
}

ACTOR Future<Optional<std::string>> excludeCommitActor(ReadYourWritesTransaction* ryw, bool failed) {
	// parse network addresses
	state Optional<std::string> result;
	state std::vector<AddressExclusion> addresses;
	state std::set<AddressExclusion> exclusions;
	if (!parseNetWorkAddrFromKeys(ryw, failed, addresses, exclusions, result))
		return result;
	// If force option is not set, we need to do safety check
	auto force = ryw->getSpecialKeySpaceWriteMap()[SpecialKeySpace::getManagementApiCommandOptionSpecialKey(
	    failed ? "failed" : "excluded", "force")];
	// only do safety check when we have servers to be excluded and the force option key is not set
	if (addresses.size() && !(force.first && force.second.present())) {
		bool safe = wait(checkExclusion(ryw->getDatabase(), &addresses, &exclusions, failed, &result));
		if (!safe)
			return result;
	}
	excludeServers(ryw->getTransaction(), addresses, failed);
	includeServers(ryw);

	return result;
}

Future<Optional<std::string>> ExcludeServersRangeImpl::commit(ReadYourWritesTransaction* ryw) {
	return excludeCommitActor(ryw, false);
}

FailedServersRangeImpl::FailedServersRangeImpl(KeyRangeRef kr) : SpecialKeyRangeRWImpl(kr) {}

Future<Standalone<RangeResultRef>> FailedServersRangeImpl::getRange(ReadYourWritesTransaction* ryw,
                                                                    KeyRangeRef kr) const {
	return rwModuleWithMappingGetRangeActor(ryw, this, kr);
}

void FailedServersRangeImpl::set(ReadYourWritesTransaction* ryw, const KeyRef& key, const ValueRef& value) {
	// ignore value
	ryw->getSpecialKeySpaceWriteMap().insert(key, std::make_pair(true, Optional<Value>(ValueRef())));
}

Key FailedServersRangeImpl::decode(const KeyRef& key) const {
	return key.removePrefix(SpecialKeySpace::getModuleRange(SpecialKeySpace::MODULE::MANAGEMENT).begin)
	    .withPrefix(LiteralStringRef("\xff/conf/"));
}

Key FailedServersRangeImpl::encode(const KeyRef& key) const {
	return key.removePrefix(LiteralStringRef("\xff/conf/"))
	    .withPrefix(SpecialKeySpace::getModuleRange(SpecialKeySpace::MODULE::MANAGEMENT).begin);
}

Future<Optional<std::string>> FailedServersRangeImpl::commit(ReadYourWritesTransaction* ryw) {
	return excludeCommitActor(ryw, true);
}

ACTOR Future<Standalone<RangeResultRef>> ExclusionInProgressActor(ReadYourWritesTransaction* ryw,
                                                                  KeyRef prefix,
                                                                  KeyRangeRef kr) {
	state Standalone<RangeResultRef> result;
	state Transaction& tr = ryw->getTransaction();
	tr.setOption(FDBTransactionOptions::READ_SYSTEM_KEYS);
	tr.setOption(FDBTransactionOptions::PRIORITY_SYSTEM_IMMEDIATE); // necessary?
	tr.setOption(FDBTransactionOptions::LOCK_AWARE);

	state std::vector<AddressExclusion> excl = wait((getExcludedServers(&tr)));
	state std::set<AddressExclusion> exclusions(excl.begin(), excl.end());
	state std::set<NetworkAddress> inProgressExclusion;
	// Just getting a consistent read version proves that a set of tlogs satisfying the exclusions has completed
	// recovery Check that there aren't any storage servers with addresses violating the exclusions
	state Standalone<RangeResultRef> serverList = wait(tr.getRange(serverListKeys, CLIENT_KNOBS->TOO_MANY));
	ASSERT(!serverList.more && serverList.size() < CLIENT_KNOBS->TOO_MANY);

	for (auto& s : serverList) {
		auto addresses = decodeServerListValue(s.value).getKeyValues.getEndpoint().addresses;
		if (addressExcluded(exclusions, addresses.address)) {
			inProgressExclusion.insert(addresses.address);
		}
		if (addresses.secondaryAddress.present() && addressExcluded(exclusions, addresses.secondaryAddress.get())) {
			inProgressExclusion.insert(addresses.secondaryAddress.get());
		}
	}

	Optional<Standalone<StringRef>> value = wait(tr.get(logsKey));
	ASSERT(value.present());
	auto logs = decodeLogsValue(value.get());
	for (auto const& log : logs.first) {
		if (log.second == NetworkAddress() || addressExcluded(exclusions, log.second)) {
			inProgressExclusion.insert(log.second);
		}
	}
	for (auto const& log : logs.second) {
		if (log.second == NetworkAddress() || addressExcluded(exclusions, log.second)) {
			inProgressExclusion.insert(log.second);
		}
	}

	// sort and remove :tls
	std::set<std::string> inProgressAddresses;
	for (auto const& address : inProgressExclusion) {
		inProgressAddresses.insert(formatIpPort(address.ip, address.port));
	}

	for (auto const& address : inProgressAddresses) {
		Key addrKey = prefix.withSuffix(address);
		if (kr.contains(addrKey)) {
			result.push_back(result.arena(), KeyValueRef(addrKey, ValueRef()));
			result.arena().dependsOn(addrKey.arena());
		}
	}
	return result;
}

ExclusionInProgressRangeImpl::ExclusionInProgressRangeImpl(KeyRangeRef kr) : SpecialKeyRangeAsyncImpl(kr) {}

Future<Standalone<RangeResultRef>> ExclusionInProgressRangeImpl::getRange(ReadYourWritesTransaction* ryw,
                                                                          KeyRangeRef kr) const {
	return ExclusionInProgressActor(ryw, getKeyRange().begin, kr);
}

ACTOR Future<Standalone<RangeResultRef>> getProcessClassActor(ReadYourWritesTransaction* ryw,
                                                              KeyRef prefix,
                                                              KeyRangeRef kr) {
	vector<ProcessData> _workers = wait(getWorkers(&ryw->getTransaction()));
	auto workers = _workers; // strip const
	// Note : the sort by string is anti intuition, ex. 1.1.1.1:11 < 1.1.1.1:5
	std::sort(workers.begin(), workers.end(), [](const ProcessData& lhs, const ProcessData& rhs) {
		return formatIpPort(lhs.address.ip, lhs.address.port) < formatIpPort(rhs.address.ip, rhs.address.port);
	});
	Standalone<RangeResultRef> result;
	for (auto& w : workers) {
		// exclude :tls in keys even the network addresss is TLS
		KeyRef k(prefix.withSuffix(formatIpPort(w.address.ip, w.address.port), result.arena()));
		if (kr.contains(k)) {
			ValueRef v(result.arena(), w.processClass.toString());
			result.push_back(result.arena(), KeyValueRef(k, v));
		}
	}
	return rywGetRange(ryw, kr, result);
}

ACTOR Future<Optional<std::string>> processClassCommitActor(ReadYourWritesTransaction* ryw, KeyRangeRef range) {
	// enable related options
	ryw->setOption(FDBTransactionOptions::PRIORITY_SYSTEM_IMMEDIATE);
	ryw->setOption(FDBTransactionOptions::LOCK_AWARE);
	ryw->setOption(FDBTransactionOptions::USE_PROVISIONAL_PROXIES);
	vector<ProcessData> workers = wait(
	    getWorkers(&ryw->getTransaction())); // make sure we use the Transaction object to avoid used_during_commit()

	auto ranges = ryw->getSpecialKeySpaceWriteMap().containedRanges(range);
	auto iter = ranges.begin();
	while (iter != ranges.end()) {
		auto entry = iter->value();
		// only loop through (set) operation, (clear) not exist
		if (entry.first && entry.second.present()) {
			// parse network address
			Key address = iter->begin().removePrefix(range.begin);
			AddressExclusion addr = AddressExclusion::parse(address);
			// parse class type
			ValueRef processClassType = entry.second.get();
			ProcessClass processClass(processClassType.toString(), ProcessClass::DBSource);
			// make sure we use the underlying Transaction object to avoid used_during_commit()
			bool foundChange = false;
			for (int i = 0; i < workers.size(); i++) {
				if (addr.excludes(workers[i].address)) {
					if (processClass.classType() != ProcessClass::InvalidClass)
						ryw->getTransaction().set(processClassKeyFor(workers[i].locality.processId().get()),
						                          processClassValue(processClass));
					else
						ryw->getTransaction().clear(processClassKeyFor(workers[i].locality.processId().get()));
					foundChange = true;
				}
			}
			if (foundChange)
				ryw->getTransaction().set(processClassChangeKey, deterministicRandom()->randomUniqueID().toString());
		}
		++iter;
	}
	return Optional<std::string>();
}

ProcessClassRangeImpl::ProcessClassRangeImpl(KeyRangeRef kr) : SpecialKeyRangeRWImpl(kr) {}

Future<Standalone<RangeResultRef>> ProcessClassRangeImpl::getRange(ReadYourWritesTransaction* ryw,
                                                                   KeyRangeRef kr) const {
	return getProcessClassActor(ryw, getKeyRange().begin, kr);
}

Future<Optional<std::string>> ProcessClassRangeImpl::commit(ReadYourWritesTransaction* ryw) {
	// Validate network address and process class type
	Optional<std::string> errorMsg;
	auto ranges = ryw->getSpecialKeySpaceWriteMap().containedRanges(getKeyRange());
	auto iter = ranges.begin();
	while (iter != ranges.end()) {
		auto entry = iter->value();
		// only check for setclass(set) operation, (clear) are forbidden thus not exist
		if (entry.first && entry.second.present()) {
			// validate network address
			Key address = iter->begin().removePrefix(range.begin);
			AddressExclusion addr = AddressExclusion::parse(address);
			if (!addr.isValid()) {
				std::string error = "ERROR: \'" + address.toString() + "\' is not a valid network endpoint address\n";
				if (address.toString().find(":tls") != std::string::npos)
					error += "        Do not include the `:tls' suffix when naming a process\n";
				errorMsg = ManagementAPIError::toJsonString(false, "setclass", error);
				return errorMsg;
			}
			// validate class type
			ValueRef processClassType = entry.second.get();
			ProcessClass processClass(processClassType.toString(), ProcessClass::DBSource);
			if (processClass.classType() == ProcessClass::InvalidClass &&
			    processClassType != LiteralStringRef("default")) {
				std::string error = "ERROR: \'" + processClassType.toString() + "\' is not a valid process class\n";
				errorMsg = ManagementAPIError::toJsonString(false, "setclass", error);
				return errorMsg;
			}
		}
		++iter;
	}
	return processClassCommitActor(ryw, getKeyRange());
}

void throwSpecialKeyApiFailure(ReadYourWritesTransaction* ryw, std::string command, std::string message) {
	auto msg = ManagementAPIError::toJsonString(false, command, message);
	ryw->setSpecialKeySpaceErrorMsg(msg);
	throw special_keys_api_failure();
}

void ProcessClassRangeImpl::clear(ReadYourWritesTransaction* ryw, const KeyRangeRef& range) {
	return throwSpecialKeyApiFailure(ryw, "setclass", "Clear operation is meaningless thus forbidden for setclass");
}

void ProcessClassRangeImpl::clear(ReadYourWritesTransaction* ryw, const KeyRef& key) {
	return throwSpecialKeyApiFailure(
	    ryw, "setclass", "Clear range operation is meaningless thus forbidden for setclass");
}

ACTOR Future<Standalone<RangeResultRef>> getProcessClassSourceActor(ReadYourWritesTransaction* ryw,
                                                                    KeyRef prefix,
                                                                    KeyRangeRef kr) {
	vector<ProcessData> _workers = wait(getWorkers(&ryw->getTransaction()));
	auto workers = _workers; // strip const
	// Note : the sort by string is anti intuition, ex. 1.1.1.1:11 < 1.1.1.1:5
	std::sort(workers.begin(), workers.end(), [](const ProcessData& lhs, const ProcessData& rhs) {
		return formatIpPort(lhs.address.ip, lhs.address.port) < formatIpPort(rhs.address.ip, rhs.address.port);
	});
	Standalone<RangeResultRef> result;
	for (auto& w : workers) {
		// exclude :tls in keys even the network addresss is TLS
		Key k(prefix.withSuffix(formatIpPort(w.address.ip, w.address.port)));
		if (kr.contains(k)) {
			Value v(w.processClass.sourceString());
			result.push_back(result.arena(), KeyValueRef(k, v));
			result.arena().dependsOn(k.arena());
			result.arena().dependsOn(v.arena());
		}
	}
	return result;
}

ProcessClassSourceRangeImpl::ProcessClassSourceRangeImpl(KeyRangeRef kr) : SpecialKeyRangeReadImpl(kr) {}

Future<Standalone<RangeResultRef>> ProcessClassSourceRangeImpl::getRange(ReadYourWritesTransaction* ryw,
                                                                         KeyRangeRef kr) const {
	return getProcessClassSourceActor(ryw, getKeyRange().begin, kr);
}

ACTOR Future<Standalone<RangeResultRef>> getLockedKeyActor(ReadYourWritesTransaction* ryw, KeyRangeRef kr) {
	ryw->getTransaction().setOption(FDBTransactionOptions::LOCK_AWARE);
	Optional<Value> val = wait(ryw->getTransaction().get(databaseLockedKey));
	Standalone<RangeResultRef> result;
	if (val.present()) {
		result.push_back_deep(result.arena(), KeyValueRef(kr.begin, val.get()));
	}
	return result;
}

LockDatabaseImpl::LockDatabaseImpl(KeyRangeRef kr) : SpecialKeyRangeRWImpl(kr) {}

Future<Standalone<RangeResultRef>> LockDatabaseImpl::getRange(ReadYourWritesTransaction* ryw, KeyRangeRef kr) const {
	// single key range, the queried range should always be the same as the underlying range
	ASSERT(kr == getKeyRange());
	auto lockEntry = ryw->getSpecialKeySpaceWriteMap()[SpecialKeySpace::getManagementApiCommandPrefix("lock")];
	if (!ryw->readYourWritesDisabled() && lockEntry.first) {
		// ryw enabled and we have written to the special key
		Standalone<RangeResultRef> result;
		if (lockEntry.second.present()) {
			result.push_back_deep(result.arena(), KeyValueRef(kr.begin, lockEntry.second.get()));
		}
		return result;
	} else {
		return getLockedKeyActor(ryw, kr);
	}
}

ACTOR Future<Optional<std::string>> lockDatabaseCommitActor(ReadYourWritesTransaction* ryw) {
	state Optional<std::string> msg;
	ryw->getTransaction().setOption(FDBTransactionOptions::LOCK_AWARE);
	Optional<Value> val = wait(ryw->getTransaction().get(databaseLockedKey));
	UID uid = deterministicRandom()->randomUniqueID();

	if (val.present() && BinaryReader::fromStringRef<UID>(val.get().substr(10), Unversioned()) != uid) {
		// check database not locked
		// if locked already, throw error
		msg = ManagementAPIError::toJsonString(false, "lock", "Database has already been locked");
	} else if (!val.present()) {
		// lock database
		ryw->getTransaction().atomicOp(databaseLockedKey,
		                               BinaryWriter::toValue(uid, Unversioned())
		                                   .withPrefix(LiteralStringRef("0123456789"))
		                                   .withSuffix(LiteralStringRef("\x00\x00\x00\x00")),
		                               MutationRef::SetVersionstampedValue);
		ryw->getTransaction().addWriteConflictRange(normalKeys);
	}

	return msg;
}

ACTOR Future<Optional<std::string>> unlockDatabaseCommitActor(ReadYourWritesTransaction* ryw) {
	ryw->getTransaction().setOption(FDBTransactionOptions::LOCK_AWARE);
	Optional<Value> val = wait(ryw->getTransaction().get(databaseLockedKey));
	if (val.present()) {
		ryw->getTransaction().clear(singleKeyRange(databaseLockedKey));
	}
	return Optional<std::string>();
}

Future<Optional<std::string>> LockDatabaseImpl::commit(ReadYourWritesTransaction* ryw) {
	auto lockId = ryw->getSpecialKeySpaceWriteMap()[SpecialKeySpace::getManagementApiCommandPrefix("lock")].second;
	if (lockId.present()) {
		return lockDatabaseCommitActor(ryw);
	} else {
		return unlockDatabaseCommitActor(ryw);
	}
}

ACTOR Future<Standalone<RangeResultRef>> getConsistencyCheckKeyActor(ReadYourWritesTransaction* ryw, KeyRangeRef kr) {
	ryw->getTransaction().setOption(FDBTransactionOptions::LOCK_AWARE);
	ryw->getTransaction().setOption(FDBTransactionOptions::PRIORITY_SYSTEM_IMMEDIATE);
	Optional<Value> val = wait(ryw->getTransaction().get(fdbShouldConsistencyCheckBeSuspended));
	bool ccSuspendSetting = val.present() ? BinaryReader::fromStringRef<bool>(val.get(), Unversioned()) : false;
	Standalone<RangeResultRef> result;
	if (ccSuspendSetting) {
		result.push_back_deep(result.arena(), KeyValueRef(kr.begin, ValueRef()));
	}
	return result;
}

ConsistencyCheckImpl::ConsistencyCheckImpl(KeyRangeRef kr) : SpecialKeyRangeRWImpl(kr) {}

Future<Standalone<RangeResultRef>> ConsistencyCheckImpl::getRange(ReadYourWritesTransaction* ryw,
                                                                  KeyRangeRef kr) const {
	// single key range, the queried range should always be the same as the underlying range
	ASSERT(kr == getKeyRange());
	auto entry = ryw->getSpecialKeySpaceWriteMap()[SpecialKeySpace::getManagementApiCommandPrefix("consistencycheck")];
	if (!ryw->readYourWritesDisabled() && entry.first) {
		// ryw enabled and we have written to the special key
		Standalone<RangeResultRef> result;
		if (entry.second.present()) {
			result.push_back_deep(result.arena(), KeyValueRef(kr.begin, entry.second.get()));
		}
		return result;
	} else {
		return getConsistencyCheckKeyActor(ryw, kr);
	}
}

Future<Optional<std::string>> ConsistencyCheckImpl::commit(ReadYourWritesTransaction* ryw) {
	auto entry =
	    ryw->getSpecialKeySpaceWriteMap()[SpecialKeySpace::getManagementApiCommandPrefix("consistencycheck")].second;
	ryw->getTransaction().setOption(FDBTransactionOptions::PRIORITY_SYSTEM_IMMEDIATE);
	ryw->getTransaction().setOption(FDBTransactionOptions::LOCK_AWARE);
	ryw->getTransaction().set(fdbShouldConsistencyCheckBeSuspended,
	                          BinaryWriter::toValue(entry.present(), Unversioned()));
	return Optional<std::string>();
}

GlobalConfigImpl::GlobalConfigImpl(KeyRangeRef kr) : SpecialKeyRangeRWImpl(kr) {}

// Returns key-value pairs for each value stored in the global configuration
// framework within the range specified. The special-key-space getrange
// function should only be used for informational purposes. All values are
// returned as strings regardless of their true type.
Future<Standalone<RangeResultRef>> GlobalConfigImpl::getRange(ReadYourWritesTransaction* ryw, KeyRangeRef kr) const {
	Standalone<RangeResultRef> result;

	auto& globalConfig = GlobalConfig::globalConfig();
	KeyRangeRef modified =
	    KeyRangeRef(kr.begin.removePrefix(getKeyRange().begin), kr.end.removePrefix(getKeyRange().begin));
	std::map<KeyRef, Reference<ConfigValue>> values = globalConfig.get(modified);
	for (const auto& [key, config] : values) {
		Key prefixedKey = key.withPrefix(getKeyRange().begin);
		if (config.isValid() && config->value.has_value()) {
			if (config->value.type() == typeid(StringRef)) {
				result.push_back_deep(result.arena(),
				                      KeyValueRef(prefixedKey, std::any_cast<StringRef>(config->value).toString()));
			} else if (config->value.type() == typeid(int64_t)) {
				result.push_back_deep(result.arena(),
				                      KeyValueRef(prefixedKey, std::to_string(std::any_cast<int64_t>(config->value))));
			} else if (config->value.type() == typeid(float)) {
				result.push_back_deep(result.arena(),
				                      KeyValueRef(prefixedKey, std::to_string(std::any_cast<float>(config->value))));
			} else if (config->value.type() == typeid(double)) {
				result.push_back_deep(result.arena(),
				                      KeyValueRef(prefixedKey, std::to_string(std::any_cast<double>(config->value))));
			} else {
				ASSERT(false);
			}
		}
	}

	return result;
}

// Marks the key for insertion into global configuration.
void GlobalConfigImpl::set(ReadYourWritesTransaction* ryw, const KeyRef& key, const ValueRef& value) {
	ryw->getSpecialKeySpaceWriteMap().insert(key, std::make_pair(true, Optional<Value>(value)));
}

// Writes global configuration changes to durable memory. Also writes the
// changes made in the transaction to a recent history set, and updates the
// latest version which the global configuration was updated at.
ACTOR Future<Optional<std::string>> globalConfigCommitActor(GlobalConfigImpl* globalConfig,
                                                            ReadYourWritesTransaction* ryw) {
	state Transaction& tr = ryw->getTransaction();

	// History should only contain three most recent updates. If it currently
	// has three items, remove the oldest to make room for a new item.
	Standalone<RangeResultRef> history = wait(tr.getRange(globalConfigHistoryKeys, CLIENT_KNOBS->TOO_MANY));
	constexpr int kGlobalConfigMaxHistorySize = 3;
	if (history.size() > kGlobalConfigMaxHistorySize - 1) {
		for (int i = 0; i < history.size() - (kGlobalConfigMaxHistorySize - 1); ++i) {
			tr.clear(history[i].key);
		}
	}

	VersionHistory vh{ 0 };

	// Transform writes from the special-key-space (\xff\xff/global_config/) to
	// the system key space (\xff/globalConfig/), and writes mutations to
	// latest version history.
	state RangeMap<Key, std::pair<bool, Optional<Value>>, KeyRangeRef>::Ranges ranges =
	    ryw->getSpecialKeySpaceWriteMap().containedRanges(specialKeys);
	state RangeMap<Key, std::pair<bool, Optional<Value>>, KeyRangeRef>::iterator iter = ranges.begin();
	while (iter != ranges.end()) {
		std::pair<bool, Optional<Value>> entry = iter->value();
		if (entry.first) {
			if (entry.second.present() && iter->begin().startsWith(globalConfig->getKeyRange().begin)) {
				Key bareKey = iter->begin().removePrefix(globalConfig->getKeyRange().begin);
				vh.mutations.emplace_back_deep(vh.mutations.arena(),
				                               MutationRef(MutationRef::SetValue, bareKey, entry.second.get()));

				Key systemKey = bareKey.withPrefix(globalConfigKeysPrefix);
				tr.set(systemKey, entry.second.get());
			} else if (!entry.second.present() && iter->range().begin.startsWith(globalConfig->getKeyRange().begin) &&
			           iter->range().end.startsWith(globalConfig->getKeyRange().begin)) {
				KeyRef bareRangeBegin = iter->range().begin.removePrefix(globalConfig->getKeyRange().begin);
				KeyRef bareRangeEnd = iter->range().end.removePrefix(globalConfig->getKeyRange().begin);
				vh.mutations.emplace_back_deep(vh.mutations.arena(),
				                               MutationRef(MutationRef::ClearRange, bareRangeBegin, bareRangeEnd));

				Key systemRangeBegin = bareRangeBegin.withPrefix(globalConfigKeysPrefix);
				Key systemRangeEnd = bareRangeEnd.withPrefix(globalConfigKeysPrefix);
				tr.clear(KeyRangeRef(systemRangeBegin, systemRangeEnd));
			}
		}
		++iter;
	}

	// Record the mutations in this commit into the global configuration history.
	Key historyKey = addVersionStampAtEnd(globalConfigHistoryPrefix);
	ObjectWriter historyWriter(IncludeVersion());
	historyWriter.serialize(vh);
	tr.atomicOp(historyKey, historyWriter.toStringRef(), MutationRef::SetVersionstampedKey);

	// Write version key to trigger update in cluster controller.
	tr.atomicOp(globalConfigVersionKey,
	            LiteralStringRef("0123456789\x00\x00\x00\x00"), // versionstamp
	            MutationRef::SetVersionstampedValue);

	return Optional<std::string>();
}

// Called when a transaction includes keys in the global configuration special-key-space range.
Future<Optional<std::string>> GlobalConfigImpl::commit(ReadYourWritesTransaction* ryw) {
	return globalConfigCommitActor(this, ryw);
}

// Marks the range for deletion from global configuration.
void GlobalConfigImpl::clear(ReadYourWritesTransaction* ryw, const KeyRangeRef& range) {
	ryw->getSpecialKeySpaceWriteMap().insert(range, std::make_pair(true, Optional<Value>()));
}

// Marks the key for deletion from global configuration.
void GlobalConfigImpl::clear(ReadYourWritesTransaction* ryw, const KeyRef& key) {
	ryw->getSpecialKeySpaceWriteMap().insert(key, std::make_pair(true, Optional<Value>()));
}

TracingOptionsImpl::TracingOptionsImpl(KeyRangeRef kr) : SpecialKeyRangeRWImpl(kr) {}

Future<Standalone<RangeResultRef>> TracingOptionsImpl::getRange(ReadYourWritesTransaction* ryw, KeyRangeRef kr) const {
	Standalone<RangeResultRef> result;
	for (const auto& option : SpecialKeySpace::getTracingOptions()) {
		auto key = getKeyRange().begin.withSuffix(option);
		if (!kr.contains(key)) {
			continue;
		}

		if (key.endsWith(kTracingTransactionIdKey)) {
			result.push_back_deep(result.arena(),
			                      KeyValueRef(key, std::to_string(ryw->getTransactionInfo().spanID.first())));
		} else if (key.endsWith(kTracingTokenKey)) {
			result.push_back_deep(result.arena(),
			                      KeyValueRef(key, std::to_string(ryw->getTransactionInfo().spanID.second())));
		}
	}
	return result;
}

void TracingOptionsImpl::set(ReadYourWritesTransaction* ryw, const KeyRef& key, const ValueRef& value) {
	if (ryw->getApproximateSize() > 0) {
		ryw->setSpecialKeySpaceErrorMsg("tracing options must be set first");
		ryw->getSpecialKeySpaceWriteMap().insert(key, std::make_pair(true, Optional<Value>()));
		return;
	}

	if (key.endsWith(kTracingTransactionIdKey)) {
		ryw->setTransactionID(std::stoul(value.toString()));
	} else if (key.endsWith(kTracingTokenKey)) {
		if (value.toString() == "true") {
			ryw->setToken(deterministicRandom()->randomUInt64());
		} else if (value.toString() == "false") {
			ryw->setToken(0);
		} else {
			ryw->setSpecialKeySpaceErrorMsg("token must be set to true/false");
			throw special_keys_api_failure();
		}
	}
}

Future<Optional<std::string>> TracingOptionsImpl::commit(ReadYourWritesTransaction* ryw) {
	if (ryw->getSpecialKeySpaceWriteMap().size() > 0) {
		throw special_keys_api_failure();
	}
	return Optional<std::string>();
}

void TracingOptionsImpl::clear(ReadYourWritesTransaction* ryw, const KeyRangeRef& range) {
	ryw->setSpecialKeySpaceErrorMsg("clear range disabled");
	throw special_keys_api_failure();
}

void TracingOptionsImpl::clear(ReadYourWritesTransaction* ryw, const KeyRef& key) {
	ryw->setSpecialKeySpaceErrorMsg("clear disabled");
	throw special_keys_api_failure();
}

CoordinatorsImpl::CoordinatorsImpl(KeyRangeRef kr) : SpecialKeyRangeRWImpl(kr) {}

Future<Standalone<RangeResultRef>> CoordinatorsImpl::getRange(ReadYourWritesTransaction* ryw, KeyRangeRef kr) const {
	Standalone<RangeResultRef> result;
	KeyRef prefix(getKeyRange().begin);
	// the constructor of ClusterConnectionFile already checks whether the file is valid
	auto cs = ClusterConnectionFile(ryw->getDatabase()->getConnectionFile()->getFilename()).getConnectionString();
	auto coordinator_processes = cs.coordinators();
	Key cluster_decription_key = prefix.withSuffix(LiteralStringRef("cluster_description"));
	if (kr.contains(cluster_decription_key)) {
		result.push_back_deep(result.arena(), KeyValueRef(cluster_decription_key, cs.clusterKeyName()));
	}
	// Note : the sort by string is anti intuition, ex. 1.1.1.1:11 < 1.1.1.1:5
	// include :tls in keys if the network addresss is TLS
	std::sort(coordinator_processes.begin(),
	          coordinator_processes.end(),
	          [](const NetworkAddress& lhs, const NetworkAddress& rhs) { return lhs.toString() < rhs.toString(); });
	std::string processes_str;
	for (const auto& w : coordinator_processes) {
		if (processes_str.size())
			processes_str += ",";
		processes_str += w.toString();
	}
	Key processes_key = prefix.withSuffix(LiteralStringRef("processes"));
	if (kr.contains(processes_key)) {
		result.push_back_deep(result.arena(), KeyValueRef(processes_key, Value(processes_str)));
	}
	return rywGetRange(ryw, kr, result);
}

ACTOR static Future<Optional<std::string>> coordinatorsCommitActor(ReadYourWritesTransaction* ryw, KeyRangeRef kr) {
	state Reference<IQuorumChange> change;
	state std::vector<NetworkAddress> addressesVec;
	state std::vector<std::string> process_address_strs;
	state Optional<std::string> msg;
	state int index;
	state bool parse_error = false;

	// check update for cluster_description
	Key processes_key = LiteralStringRef("processes").withPrefix(kr.begin);
	auto processes_entry = ryw->getSpecialKeySpaceWriteMap()[processes_key];
	if (processes_entry.first) {
		ASSERT(processes_entry.second.present()); // no clear should be seen here
		auto processesStr = processes_entry.second.get().toString();
		boost::split(process_address_strs, processesStr, [](char c) { return c == ','; });
		if (!process_address_strs.size()) {
			return ManagementAPIError::toJsonString(
			    false,
			    "coordinators",
			    "New coordinators\' processes are empty, please specify new processes\' network addresses with format "
			    "\"IP:PORT,IP:PORT,...,IP:PORT\"");
		}
		for (index = 0; index < process_address_strs.size(); index++) {
			try {
				auto a = NetworkAddress::parse(process_address_strs[index]);
				if (!a.isValid())
					parse_error = true;
				else
					addressesVec.push_back(a);
			} catch (Error& e) {
				TraceEvent(SevDebug, "SpecialKeysNetworkParseError").error(e);
				parse_error = true;
			}

			if (parse_error) {
				std::string error =
				    "ERROR: \'" + process_address_strs[index] + "\' is not a valid network endpoint address\n";
				if (process_address_strs[index].find(":tls") != std::string::npos)
					error += "        Do not include the `:tls' suffix when naming a process\n";
				return ManagementAPIError::toJsonString(false, "coordinators", error);
			}
		}
	}

	if (addressesVec.size())
		change = specifiedQuorumChange(addressesVec);
	else
		change = noQuorumChange();

	// check update for cluster_description
	Key cluster_decription_key = LiteralStringRef("cluster_description").withPrefix(kr.begin);
	auto entry = ryw->getSpecialKeySpaceWriteMap()[cluster_decription_key];
	if (entry.first) {
		// check valid description [a-zA-Z0-9_]+
		if (entry.second.present() && isAlphaNumeric(entry.second.get().toString())) {
			// do the name change
			change = nameQuorumChange(entry.second.get().toString(), change);
		} else {
			// throw the error
			return Optional<std::string>(ManagementAPIError::toJsonString(
			    false, "coordinators", "Cluster description must match [A-Za-z0-9_]+"));
		}
	}

	ASSERT(change.isValid());

	TraceEvent(SevDebug, "SKSChangeCoordinatorsStart")
	    .detail("NewAddresses", describe(addressesVec))
	    .detail("Description", entry.first ? entry.second.get().toString() : "");

	Optional<CoordinatorsResult> r = wait(changeQuorumChecker(&ryw->getTransaction(), change, &addressesVec));

	TraceEvent(SevDebug, "SKSChangeCoordinatorsFinish")
	    .detail("Result", r.present() ? static_cast<int>(r.get()) : -1); // -1 means success
	if (r.present()) {
		auto res = r.get();
		std::string error_msg;
		bool retriable = false;
		if (res == CoordinatorsResult::INVALID_NETWORK_ADDRESSES) {
			error_msg = "The specified network addresses are invalid";
		} else if (res == CoordinatorsResult::SAME_NETWORK_ADDRESSES) {
			error_msg = "No change (existing configuration satisfies request)";
		} else if (res == CoordinatorsResult::NOT_COORDINATORS) {
			error_msg = "Coordination servers are not running on the specified network addresses";
		} else if (res == CoordinatorsResult::DATABASE_UNREACHABLE) {
			error_msg = "Database unreachable";
		} else if (res == CoordinatorsResult::BAD_DATABASE_STATE) {
			error_msg = "The database is in an unexpected state from which changing coordinators might be unsafe";
		} else if (res == CoordinatorsResult::COORDINATOR_UNREACHABLE) {
			error_msg = "One of the specified coordinators is unreachable";
			retriable = true;
		} else if (res == CoordinatorsResult::NOT_ENOUGH_MACHINES) {
			error_msg = "Too few fdbserver machines to provide coordination at the current redundancy level";
		} else if (res == CoordinatorsResult::SUCCESS) {
			TraceEvent(SevError, "SpecialKeysForCoordinators").detail("UnexpectedSuccessfulResult", "");
		} else {
			ASSERT(false);
		}
		msg = ManagementAPIError::toJsonString(retriable, "coordinators", error_msg);
	}
	return msg;
}

Future<Optional<std::string>> CoordinatorsImpl::commit(ReadYourWritesTransaction* ryw) {
	return coordinatorsCommitActor(ryw, getKeyRange());
}

void CoordinatorsImpl::clear(ReadYourWritesTransaction* ryw, const KeyRangeRef& range) {
	return throwSpecialKeyApiFailure(ryw, "coordinators", "Clear range is meaningless thus forbidden for coordinators");
}

void CoordinatorsImpl::clear(ReadYourWritesTransaction* ryw, const KeyRef& key) {
	return throwSpecialKeyApiFailure(
	    ryw, "coordinators", "Clear operation is meaningless thus forbidden for coordinators");
}

CoordinatorsAutoImpl::CoordinatorsAutoImpl(KeyRangeRef kr) : SpecialKeyRangeReadImpl(kr) {}

ACTOR static Future<Standalone<RangeResultRef>> CoordinatorsAutoImplActor(ReadYourWritesTransaction* ryw,
                                                                          KeyRangeRef kr) {
	state Standalone<RangeResultRef> res;
	state std::string autoCoordinatorsKey;
	state Transaction& tr = ryw->getTransaction();

	tr.setOption(FDBTransactionOptions::LOCK_AWARE);
	tr.setOption(FDBTransactionOptions::USE_PROVISIONAL_PROXIES);
	tr.setOption(FDBTransactionOptions::PRIORITY_SYSTEM_IMMEDIATE);
	Optional<Value> currentKey = wait(tr.get(coordinatorsKey));

	if (!currentKey.present()) {
		ryw->setSpecialKeySpaceErrorMsg(
		    ManagementAPIError::toJsonString(false, "auto_coordinators", "The coordinator key does not exist"));
		throw special_keys_api_failure();
	}
	state ClusterConnectionString old(currentKey.get().toString());
	state CoordinatorsResult result = CoordinatorsResult::SUCCESS;

	std::vector<NetworkAddress> _desiredCoordinators = wait(autoQuorumChange()->getDesiredCoordinators(
	    &tr, old.coordinators(), Reference<ClusterConnectionFile>(new ClusterConnectionFile(old)), result));

	if (result == CoordinatorsResult::NOT_ENOUGH_MACHINES) {
		// we could get not_enough_machines if we happen to see the database while the cluster controller is updating
		// the worker list, so make sure it happens twice before returning a failure
		ryw->setSpecialKeySpaceErrorMsg(ManagementAPIError::toJsonString(
		    true, "auto_coordinators", "The auto change attempt did not get enough machines, please try again"));
		throw special_keys_api_failure();
	}

	for (const auto& address : _desiredCoordinators) {
		autoCoordinatorsKey += autoCoordinatorsKey.size() ? "," : "";
		autoCoordinatorsKey += address.toString();
	}
	res.push_back_deep(res.arena(), KeyValueRef(kr.begin, Value(autoCoordinatorsKey)));
	return res;
}

Future<Standalone<RangeResultRef>> CoordinatorsAutoImpl::getRange(ReadYourWritesTransaction* ryw,
                                                                  KeyRangeRef kr) const {
	// single key range, the queried range should always be the same as the underlying range
	ASSERT(kr == getKeyRange());
	return CoordinatorsAutoImplActor(ryw, kr);
}

ACTOR static Future<Standalone<RangeResultRef>> getMinCommitVersionActor(ReadYourWritesTransaction* ryw,
                                                                         KeyRangeRef kr) {
	ryw->getTransaction().setOption(FDBTransactionOptions::LOCK_AWARE);
	Optional<Value> val = wait(ryw->getTransaction().get(minRequiredCommitVersionKey));
	Standalone<RangeResultRef> result;
	if (val.present()) {
		Version minRequiredCommitVersion = BinaryReader::fromStringRef<Version>(val.get(), Unversioned());
		ValueRef version(result.arena(), boost::lexical_cast<std::string>(minRequiredCommitVersion));
		result.push_back_deep(result.arena(), KeyValueRef(kr.begin, version));
	}
	return result;
}

AdvanceVersionImpl::AdvanceVersionImpl(KeyRangeRef kr) : SpecialKeyRangeRWImpl(kr) {}

Future<Standalone<RangeResultRef>> AdvanceVersionImpl::getRange(ReadYourWritesTransaction* ryw, KeyRangeRef kr) const {
	// single key range, the queried range should always be the same as the underlying range
	ASSERT(kr == getKeyRange());
	auto entry = ryw->getSpecialKeySpaceWriteMap()[SpecialKeySpace::getManagementApiCommandPrefix("advanceversion")];
	if (!ryw->readYourWritesDisabled() && entry.first) {
		// ryw enabled and we have written to the special key
		Standalone<RangeResultRef> result;
		if (entry.second.present()) {
			result.push_back_deep(result.arena(), KeyValueRef(kr.begin, entry.second.get()));
		}
		return result;
	} else {
		return getMinCommitVersionActor(ryw, kr);
	}
}

ACTOR static Future<Optional<std::string>> advanceVersionCommitActor(ReadYourWritesTransaction* ryw, Version v) {
	ryw->getTransaction().setOption(FDBTransactionOptions::LOCK_AWARE);
	TraceEvent(SevDebug, "AdvanceVersion").detail("MaxAllowedVersion", maxAllowedVerion);
	if (v > maxAllowedVerion) {
		return ManagementAPIError::toJsonString(
		    false,
		    "advanceversion",
		    "The given version is larger than the maximum allowed value(2**63-1-version_per_second*3600*24*365*1000)");
	}
	Version rv = wait(ryw->getTransaction().getReadVersion());
	if (rv <= v) {
		ryw->getTransaction().set(minRequiredCommitVersionKey, BinaryWriter::toValue(v + 1, Unversioned()));
	} else {
		return ManagementAPIError::toJsonString(
		    false, "advanceversion", "Current read version is larger than the given version");
	}
	return Optional<std::string>();
}

Future<Optional<std::string>> AdvanceVersionImpl::commit(ReadYourWritesTransaction* ryw) {
	auto minCommitVersion =
	    ryw->getSpecialKeySpaceWriteMap()[SpecialKeySpace::getManagementApiCommandPrefix("advanceversion")].second;
	if (minCommitVersion.present()) {
		try {
			// Version is int64_t
			Version v = boost::lexical_cast<int64_t>(minCommitVersion.get().toString());
			return advanceVersionCommitActor(ryw, v);
		} catch (boost::bad_lexical_cast& e) {
			return Optional<std::string>(ManagementAPIError::toJsonString(
			    false, "advanceversion", "Invalid version(int64_t) argument: " + minCommitVersion.get().toString()));
		}
	} else {
		ryw->getTransaction().clear(minRequiredCommitVersionKey);
	}
	return Optional<std::string>();
}

ClientProfilingImpl::ClientProfilingImpl(KeyRangeRef kr) : SpecialKeyRangeRWImpl(kr) {}

ACTOR static Future<Standalone<RangeResultRef>> ClientProfilingGetRangeActor(ReadYourWritesTransaction* ryw,
                                                                             KeyRef prefix,
                                                                             KeyRangeRef kr) {
	state Standalone<RangeResultRef> result;
	// client_txn_sample_rate
	state Key sampleRateKey = LiteralStringRef("client_txn_sample_rate").withPrefix(prefix);
	if (kr.contains(sampleRateKey)) {
		auto entry = ryw->getSpecialKeySpaceWriteMap()[sampleRateKey];
		if (!ryw->readYourWritesDisabled() && entry.first) {
			ASSERT(entry.second.present()); // clear is forbidden
			result.push_back_deep(result.arena(), KeyValueRef(sampleRateKey, entry.second.get()));
		} else {
			Optional<Value> f = wait(ryw->getTransaction().get(fdbClientInfoTxnSampleRate));
			std::string sampleRateStr = "default";
			if (f.present()) {
				const double sampleRateDbl = BinaryReader::fromStringRef<double>(f.get(), Unversioned());
				if (!std::isinf(sampleRateDbl)) {
					sampleRateStr = boost::lexical_cast<std::string>(sampleRateDbl);
				}
			}
			result.push_back_deep(result.arena(), KeyValueRef(sampleRateKey, Value(sampleRateStr)));
		}
	}
	// client_txn_size_limit
	state Key txnSizeLimitKey = LiteralStringRef("client_txn_size_limit").withPrefix(prefix);
	if (kr.contains(txnSizeLimitKey)) {
		auto entry = ryw->getSpecialKeySpaceWriteMap()[txnSizeLimitKey];
		if (!ryw->readYourWritesDisabled() && entry.first) {
			ASSERT(entry.second.present()); // clear is forbidden
			result.push_back_deep(result.arena(), KeyValueRef(txnSizeLimitKey, entry.second.get()));
		} else {
			Optional<Value> f = wait(ryw->getTransaction().get(fdbClientInfoTxnSizeLimit));
			std::string sizeLimitStr = "default";
			if (f.present()) {
				const int64_t sizeLimit = BinaryReader::fromStringRef<int64_t>(f.get(), Unversioned());
				if (sizeLimit != -1) {
					sizeLimitStr = boost::lexical_cast<std::string>(sizeLimit);
				}
			}
			result.push_back_deep(result.arena(), KeyValueRef(txnSizeLimitKey, Value(sizeLimitStr)));
		}
	}
	return result;
}

// TODO : add limitation on set operation
Future<Standalone<RangeResultRef>> ClientProfilingImpl::getRange(ReadYourWritesTransaction* ryw, KeyRangeRef kr) const {
	return ClientProfilingGetRangeActor(ryw, getKeyRange().begin, kr);
}

Future<Optional<std::string>> ClientProfilingImpl::commit(ReadYourWritesTransaction* ryw) {
	// client_txn_sample_rate
	Key sampleRateKey = LiteralStringRef("client_txn_sample_rate").withPrefix(getKeyRange().begin);
	auto rateEntry = ryw->getSpecialKeySpaceWriteMap()[sampleRateKey];

	if (rateEntry.first && rateEntry.second.present()) {
		std::string sampleRateStr = rateEntry.second.get().toString();
		double sampleRate;
		if (sampleRateStr == "default")
			sampleRate = std::numeric_limits<double>::infinity();
		else {
			try {
				sampleRate = boost::lexical_cast<double>(sampleRateStr);
			} catch (boost::bad_lexical_cast& e) {
				return Optional<std::string>(ManagementAPIError::toJsonString(
				    false, "profile", "Invalid transaction sample rate(double): " + sampleRateStr));
			}
		}
		ryw->getTransaction().set(fdbClientInfoTxnSampleRate, BinaryWriter::toValue(sampleRate, Unversioned()));
	}
	// client_txn_size_limit
	Key txnSizeLimitKey = LiteralStringRef("client_txn_size_limit").withPrefix(getKeyRange().begin);
	auto sizeLimitEntry = ryw->getSpecialKeySpaceWriteMap()[txnSizeLimitKey];
	if (sizeLimitEntry.first && sizeLimitEntry.second.present()) {
		std::string sizeLimitStr = sizeLimitEntry.second.get().toString();
		int64_t sizeLimit;
		if (sizeLimitStr == "default")
			sizeLimit = -1;
		else {
			try {
				sizeLimit = boost::lexical_cast<int64_t>(sizeLimitStr);
			} catch (boost::bad_lexical_cast& e) {
				return Optional<std::string>(ManagementAPIError::toJsonString(
				    false, "profile", "Invalid transaction size limit(int64_t): " + sizeLimitStr));
			}
		}
		ryw->getTransaction().set(fdbClientInfoTxnSizeLimit, BinaryWriter::toValue(sizeLimit, Unversioned()));
	}
	return Optional<std::string>();
}

void ClientProfilingImpl::clear(ReadYourWritesTransaction* ryw, const KeyRangeRef& range) {
	return throwSpecialKeyApiFailure(
	    ryw, "profile", "Clear range is forbidden for profile client. You can set it to default to disable profiling.");
}

void ClientProfilingImpl::clear(ReadYourWritesTransaction* ryw, const KeyRef& key) {
	return throwSpecialKeyApiFailure(
	    ryw,
	    "profile",
	    "Clear operation is forbidden for profile client. You can set it to default to disable profiling.");
}

<<<<<<< HEAD
ActorLineageImpl::ActorLineageImpl(KeyRangeRef kr) : SpecialKeyRangeReadImpl(kr) {}

ACTOR static Future<Standalone<RangeResultRef>> actorLineageGetRangeActor(ReadYourWritesTransaction* ryw,
                                                                          KeyRef prefix,
                                                                          KeyRangeRef kr) {
	state Standalone<RangeResultRef> result;
	Standalone<StringRef> addressString = kr.begin.removePrefix(prefix);

	try {
		auto address = NetworkAddress::parse(addressString.contents().toString());

		state ProcessInterface process;
		process.getInterface = RequestStream<GetProcessInterfaceRequest>(Endpoint({ address }, WLTOKEN_PROCESS));
		ProcessInterface p = wait(retryBrokenPromise(process.getInterface, GetProcessInterfaceRequest{}));
		process = p;

		EchoRequest echoRequest;
		echoRequest.message = "Hello";
		std::string response = wait(process.echo.getReply(echoRequest));
		result.push_back_deep(result.arena(), KeyValueRef(kr.begin, response));
	} catch (Error& e) {
		TraceEvent(SevDebug, "SpecialKeysNetworkParseError").error(e);
	}

	return result;
}

Future<Standalone<RangeResultRef>> ActorLineageImpl::getRange(ReadYourWritesTransaction* ryw, KeyRangeRef kr) const {
	return actorLineageGetRangeActor(ryw, getKeyRange().begin, kr);
=======
MaintenanceImpl::MaintenanceImpl(KeyRangeRef kr) : SpecialKeyRangeRWImpl(kr) {}

// Used to read the healthZoneKey
// If the key is persisted and the delayed read version is still larger than current read version,
// we will calculate the remaining time(truncated to integer, the same as fdbcli) and return back as the value
// If the zoneId is the special one `ignoreSSFailuresZoneString`,
// value will be 0 (same as fdbcli)
ACTOR static Future<Standalone<RangeResultRef>> MaintenanceGetRangeActor(ReadYourWritesTransaction* ryw,
                                                                         KeyRef prefix,
                                                                         KeyRangeRef kr) {
	state Standalone<RangeResultRef> result;
	// zoneId
	ryw->getTransaction().setOption(FDBTransactionOptions::LOCK_AWARE);
	Optional<Value> val = wait(ryw->getTransaction().get(healthyZoneKey));
	if (val.present()) {
		auto healthyZone = decodeHealthyZoneValue(val.get());
		if ((healthyZone.first == ignoreSSFailuresZoneString) ||
		    (healthyZone.second > ryw->getTransaction().getReadVersion().get())) {
			Key zone_key = healthyZone.first.withPrefix(prefix);
			double seconds = healthyZone.first == ignoreSSFailuresZoneString
			                     ? 0
			                     : (healthyZone.second - ryw->getTransaction().getReadVersion().get()) /
			                           CLIENT_KNOBS->CORE_VERSIONSPERSECOND;
			if (kr.contains(zone_key)) {
				result.push_back_deep(result.arena(),
				                      KeyValueRef(zone_key, Value(boost::lexical_cast<std::string>(seconds))));
			}
		}
	}
	return rywGetRange(ryw, kr, result);
}

Future<Standalone<RangeResultRef>> MaintenanceImpl::getRange(ReadYourWritesTransaction* ryw, KeyRangeRef kr) const {
	return MaintenanceGetRangeActor(ryw, getKeyRange().begin, kr);
}

// Commit the change to healthZoneKey
// We do not allow more than one zone to be set in maintenance in one transaction
// In addition, if the zoneId now is 'ignoreSSFailuresZoneString',
// which means the data distribution is disabled for storage failures.
// Only clear this specific key is allowed, any other operations will throw error
ACTOR static Future<Optional<std::string>> maintenanceCommitActor(ReadYourWritesTransaction* ryw, KeyRangeRef kr) {
	// read
	ryw->getTransaction().setOption(FDBTransactionOptions::LOCK_AWARE);
	ryw->getTransaction().setOption(FDBTransactionOptions::PRIORITY_SYSTEM_IMMEDIATE);
	Optional<Value> val = wait(ryw->getTransaction().get(healthyZoneKey));
	Optional<std::pair<Key, Version>> healthyZone =
	    val.present() ? decodeHealthyZoneValue(val.get()) : Optional<std::pair<Key, Version>>();

	state RangeMap<Key, std::pair<bool, Optional<Value>>, KeyRangeRef>::Ranges ranges =
	    ryw->getSpecialKeySpaceWriteMap().containedRanges(kr);
	Key zoneId;
	double seconds;
	bool isSet = false;
	// Since maintenance only allows one zone at the same time,
	// if a transaction has more than one set operation on different zone keys,
	// the commit will throw an error
	for (auto iter = ranges.begin(); iter != ranges.end(); ++iter) {
		if (!iter->value().first)
			continue;
		if (iter->value().second.present()) {
			if (isSet)
				return Optional<std::string>(ManagementAPIError::toJsonString(
				    false, "maintenance", "Multiple zones given for maintenance, only one allowed at the same time"));
			isSet = true;
			zoneId = iter->begin().removePrefix(kr.begin);
			seconds = boost::lexical_cast<double>(iter->value().second.get().toString());
		} else {
			// if we already have set operation, then all clear operations will be meaningless, thus skip
			if (!isSet && healthyZone.present() && iter.range().contains(healthyZone.get().first.withPrefix(kr.begin)))
				ryw->getTransaction().clear(healthyZoneKey);
		}
	}

	if (isSet) {
		if (healthyZone.present() && healthyZone.get().first == ignoreSSFailuresZoneString) {
			std::string msg = "Maintenance mode cannot be used while data distribution is disabled for storage "
			                  "server failures.";
			return Optional<std::string>(ManagementAPIError::toJsonString(false, "maintenance", msg));
		} else if (seconds < 0) {
			std::string msg =
			    "The specified maintenance time " + boost::lexical_cast<std::string>(seconds) + " is a negative value";
			return Optional<std::string>(ManagementAPIError::toJsonString(false, "maintenance", msg));
		} else {
			TraceEvent(SevDebug, "SKSMaintenanceSet").detail("ZoneId", zoneId.toString());
			ryw->getTransaction().set(healthyZoneKey,
			                          healthyZoneValue(zoneId,
			                                           ryw->getTransaction().getReadVersion().get() +
			                                               (seconds * CLIENT_KNOBS->CORE_VERSIONSPERSECOND)));
		}
	}
	return Optional<std::string>();
}

Future<Optional<std::string>> MaintenanceImpl::commit(ReadYourWritesTransaction* ryw) {
	return maintenanceCommitActor(ryw, getKeyRange());
}

DataDistributionImpl::DataDistributionImpl(KeyRangeRef kr) : SpecialKeyRangeRWImpl(kr) {}

// Read the system keys dataDistributionModeKey and rebalanceDDIgnoreKey
ACTOR static Future<Standalone<RangeResultRef>> DataDistributionGetRangeActor(ReadYourWritesTransaction* ryw,
                                                                              KeyRef prefix,
                                                                              KeyRangeRef kr) {
	state Standalone<RangeResultRef> result;
	// dataDistributionModeKey
	state Key modeKey = LiteralStringRef("mode").withPrefix(prefix);
	if (kr.contains(modeKey)) {
		auto entry = ryw->getSpecialKeySpaceWriteMap()[modeKey];
		if (ryw->readYourWritesDisabled() || !entry.first) {
			Optional<Value> f = wait(ryw->getTransaction().get(dataDistributionModeKey));
			int mode = -1;
			if (f.present()) {
				mode = BinaryReader::fromStringRef<int>(f.get(), Unversioned());
			}
			result.push_back_deep(result.arena(), KeyValueRef(modeKey, Value(boost::lexical_cast<std::string>(mode))));
		}
	}
	// rebalanceDDIgnoreKey
	state Key rebalanceIgnoredKey = LiteralStringRef("rebalance_ignored").withPrefix(prefix);
	if (kr.contains(rebalanceIgnoredKey)) {
		auto entry = ryw->getSpecialKeySpaceWriteMap()[rebalanceIgnoredKey];
		if (ryw->readYourWritesDisabled() || !entry.first) {
			Optional<Value> f = wait(ryw->getTransaction().get(rebalanceDDIgnoreKey));
			if (f.present()) {
				result.push_back_deep(result.arena(), KeyValueRef(rebalanceIgnoredKey, Value()));
			}
		}
	}
	return rywGetRange(ryw, kr, result);
}

Future<Standalone<RangeResultRef>> DataDistributionImpl::getRange(ReadYourWritesTransaction* ryw,
                                                                  KeyRangeRef kr) const {
	return DataDistributionGetRangeActor(ryw, getKeyRange().begin, kr);
}

Future<Optional<std::string>> DataDistributionImpl::commit(ReadYourWritesTransaction* ryw) {
	// there are two valid keys in the range
	// <prefix>/mode -> dataDistributionModeKey, the value is only allowed to be set as "0"(disable) or "1"(enable)
	// <prefix>/rebalance_ignored -> rebalanceDDIgnoreKey, value is unused thus empty
	Optional<std::string> msg;
	KeyRangeRef kr = getKeyRange();
	Key modeKey = LiteralStringRef("mode").withPrefix(kr.begin);
	Key rebalanceIgnoredKey = LiteralStringRef("rebalance_ignored").withPrefix(kr.begin);
	auto ranges = ryw->getSpecialKeySpaceWriteMap().containedRanges(kr);
	for (auto iter = ranges.begin(); iter != ranges.end(); ++iter) {
		if (!iter->value().first)
			continue;
		if (iter->value().second.present()) {
			if (iter->range() == singleKeyRange(modeKey)) {
				try {
					int mode = boost::lexical_cast<int>(iter->value().second.get().toString());
					Value modeVal = BinaryWriter::toValue(mode, Unversioned());
					if (mode == 0 || mode == 1)
						ryw->getTransaction().set(dataDistributionModeKey, modeVal);
					else
						msg = ManagementAPIError::toJsonString(false,
						                                       "datadistribution",
						                                       "Please set the value of the data_distribution/mode to "
						                                       "0(disable) or 1(enable), other values are not allowed");
				} catch (boost::bad_lexical_cast& e) {
					msg = ManagementAPIError::toJsonString(false,
					                                       "datadistribution",
					                                       "Invalid datadistribution mode(int): " +
					                                           iter->value().second.get().toString());
				}
			} else if (iter->range() == singleKeyRange(rebalanceIgnoredKey)) {
				if (iter->value().second.get().size())
					msg =
					    ManagementAPIError::toJsonString(false,
					                                     "datadistribution",
					                                     "Value is unused for the data_distribution/rebalance_ignored "
					                                     "key, please set it to an empty value");
				else
					ryw->getTransaction().set(rebalanceDDIgnoreKey, LiteralStringRef("on"));
			} else {
				msg = ManagementAPIError::toJsonString(
				    false,
				    "datadistribution",
				    "Changing invalid keys, please read the documentation to check valid keys in the range");
			}
		} else {
			// clear
			if (iter->range().contains(modeKey))
				ryw->getTransaction().clear(dataDistributionModeKey);
			else if (iter->range().contains(rebalanceIgnoredKey))
				ryw->getTransaction().clear(rebalanceDDIgnoreKey);
		}
	}
	return msg;
>>>>>>> c9cb96b5
}<|MERGE_RESOLUTION|>--- conflicted
+++ resolved
@@ -1927,7 +1927,6 @@
 	    "Clear operation is forbidden for profile client. You can set it to default to disable profiling.");
 }
 
-<<<<<<< HEAD
 ActorLineageImpl::ActorLineageImpl(KeyRangeRef kr) : SpecialKeyRangeReadImpl(kr) {}
 
 ACTOR static Future<Standalone<RangeResultRef>> actorLineageGetRangeActor(ReadYourWritesTransaction* ryw,
@@ -1957,7 +1956,8 @@
 
 Future<Standalone<RangeResultRef>> ActorLineageImpl::getRange(ReadYourWritesTransaction* ryw, KeyRangeRef kr) const {
 	return actorLineageGetRangeActor(ryw, getKeyRange().begin, kr);
-=======
+}
+
 MaintenanceImpl::MaintenanceImpl(KeyRangeRef kr) : SpecialKeyRangeRWImpl(kr) {}
 
 // Used to read the healthZoneKey
@@ -2149,5 +2149,4 @@
 		}
 	}
 	return msg;
->>>>>>> c9cb96b5
 }