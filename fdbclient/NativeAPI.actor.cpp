--- conflicted
+++ resolved
@@ -896,11 +896,9 @@
 	monitorMasterProxiesInfoChange = monitorMasterProxiesChange(clientInfo, &masterProxiesChangeTrigger);
 	clientStatusUpdater.actor = clientStatusUpdateActor(this);
 	cacheListMonitor = monitorCacheList(this);
-<<<<<<< HEAD
 
 	smoothAvgShardSize.reset(CLIENT_KNOBS->INIT_MEAN_SHARD_BYTES);
 
-=======
 	if (apiVersionAtLeast(700)) {
 		registerSpecialKeySpaceModule(SpecialKeySpace::MODULE::ERRORMSG, SpecialKeySpace::IMPLTYPE::READONLY,
 		                              std::make_unique<SingleSpecialKeyImpl>(
@@ -928,7 +926,6 @@
 		        KeyRangeRef(LiteralStringRef("inProgressExclusion/"), LiteralStringRef("inProgressExclusion0"))
 				.withPrefix(SpecialKeySpace::getModuleRange(SpecialKeySpace::MODULE::MANAGEMENT).begin)));
 	}
->>>>>>> 9471d936
 	if (apiVersionAtLeast(630)) {
 		registerSpecialKeySpaceModule(SpecialKeySpace::MODULE::TRANSACTION, SpecialKeySpace::IMPLTYPE::READONLY,
 		                              std::make_unique<ConflictingKeysImpl>(conflictingKeysRange));
