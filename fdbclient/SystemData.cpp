--- conflicted
+++ resolved
@@ -750,11 +750,7 @@
 const KeyRef restoreApplierTxnValue = LiteralStringRef("1");
 
 // restoreApplierKeys: track atomic transaction progress to ensure applying atomicOp exactly once
-<<<<<<< HEAD
-// Version and batchIndex is passed in as LittleEndian,
-=======
 // Version and batchIndex are passed in as LittleEndian,
->>>>>>> c45bb4c4
 // they must be converted to BigEndian to maintain ordering in lexical order
 const Key restoreApplierKeyFor(UID const& applierID, int64_t batchIndex, Version version) {
 	BinaryWriter wr(Unversioned());
