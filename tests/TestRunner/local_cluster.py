--- conflicted
+++ resolved
@@ -86,12 +86,9 @@
 logdir = {logdir}
 {bg_knob_line}
 {tls_config}
-<<<<<<< HEAD
 {authz_public_key_config}
 {custom_config}
-=======
 {use_future_protocol_version}
->>>>>>> 9a6387af
 # logsize = 10MiB
 # maxlogssize = 100MiB
 # machine-id =
@@ -216,13 +213,10 @@
                     tls_config=self.tls_conf_string(),
                     authz_public_key_config=self.authz_public_key_conf_string(),
                     optional_tls=":tls" if self.tls_config is not None else "",
-<<<<<<< HEAD
                     custom_config='\n'.join(["{} = {}".format(key, value) for key, value in self.custom_config.items()]),
-=======
-                    use_future_protocol_version="use-future-protocol-version = true"
+                    use_future_protocol_version="use-future-protocol-version = true",
                     if self.use_future_protocol_version
                     else "",
->>>>>>> 9a6387af
                 )
             )
             # By default, the cluster only has one process
