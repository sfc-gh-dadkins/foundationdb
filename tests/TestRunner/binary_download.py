--- conflicted
+++ resolved
@@ -50,11 +50,6 @@
         assert self.build_dir.is_dir(), "{} is not a directory".format(build_dir)
         self.platform = platform.machine()
         assert self.platform in SUPPORTED_PLATFORMS, "Unsupported platform {}".format(self.platform)
-<<<<<<< HEAD
-        self.tmp_dir = self.build_dir.joinpath("tmp", random_alphanum_string(16))
-        self.tmp_dir.mkdir(parents=True)
-=======
->>>>>>> 4f6b0a1c
         self.download_dir = self.build_dir.joinpath("tmp", "old_binaries")
         self.local_binary_repo = Path(LOCAL_OLD_BINARY_REPO)
         if not self.local_binary_repo.exists():
