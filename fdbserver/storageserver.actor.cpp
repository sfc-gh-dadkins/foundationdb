/*
 * storageserver.actor.cpp
 *
 * This source file is part of the FoundationDB open source project
 *
 * Copyright 2013-2022 Apple Inc. and the FoundationDB project authors
 *
 * Licensed under the Apache License, Version 2.0 (the "License");
 * you may not use this file except in compliance with the License.
 * You may obtain a copy of the License at
 *
 *     http://www.apache.org/licenses/LICENSE-2.0
 *
 * Unless required by applicable law or agreed to in writing, software
 * distributed under the License is distributed on an "AS IS" BASIS,
 * WITHOUT WARRANTIES OR CONDITIONS OF ANY KIND, either express or implied.
 * See the License for the specific language governing permissions and
 * limitations under the License.
 */

#include <cinttypes>
#include <functional>
#include <type_traits>
#include <unordered_map>

#include "fmt/format.h"
#include "fdbclient/CommitTransaction.h"
#include "fdbclient/FDBTypes.h"
#include "fdbrpc/fdbrpc.h"
#include "fdbrpc/LoadBalance.h"
#include "fdbserver/OTELSpanContextMessage.h"
#include "flow/ActorCollection.h"
#include "flow/Arena.h"
#include "flow/Error.h"
#include "flow/Hash3.h"
#include "flow/Histogram.h"
#include "flow/IRandom.h"
#include "flow/IndexedSet.h"
#include "flow/SystemMonitor.h"
#include "flow/Trace.h"
#include "fdbclient/Tracing.h"
#include "flow/Util.h"
#include "fdbclient/Atomic.h"
#include "fdbclient/CommitProxyInterface.h"
#include "fdbclient/DatabaseContext.h"
#include "fdbclient/FDBTypes.h"
#include "fdbclient/KeyBackedTypes.h"
#include "fdbclient/KeyRangeMap.h"
#include "fdbclient/NativeAPI.actor.h"
#include "fdbclient/Notified.h"
#include "fdbclient/StatusClient.h"
#include "fdbclient/StorageServerShard.h"
#include "fdbclient/SystemData.h"
#include "fdbclient/Tenant.h"
#include "fdbclient/TransactionLineage.h"
#include "fdbclient/Tuple.h"
#include "fdbclient/VersionedMap.h"
#include "fdbrpc/sim_validation.h"
#include "fdbrpc/Smoother.h"
#include "fdbrpc/Stats.h"
#include "fdbserver/FDBExecHelper.actor.h"
#include "fdbserver/GetEncryptCipherKeys.h"
#include "fdbserver/IKeyValueStore.h"
#include "fdbserver/Knobs.h"
#include "fdbserver/LatencyBandConfig.h"
#include "fdbserver/LogProtocolMessage.h"
#include "fdbserver/LogSystem.h"
#include "fdbserver/MoveKeys.actor.h"
#include "fdbserver/MutationTracking.h"
#include "fdbserver/OTELSpanContextMessage.h"
#include "fdbserver/Ratekeeper.h"
#include "fdbserver/RecoveryState.h"
#include "fdbserver/RocksDBCheckpointUtils.actor.h"
#include "fdbserver/ServerCheckpoint.actor.h"
#include "fdbserver/ServerDBInfo.h"
#include "fdbserver/SpanContextMessage.h"
#include "fdbserver/StorageMetrics.h"
#include "fdbserver/TLogInterface.h"
#include "fdbserver/TransactionTagCounter.h"
#include "fdbserver/WaitFailure.h"
#include "fdbserver/WorkerInterface.actor.h"
#include "flow/ActorCollection.h"
#include "flow/Arena.h"
#include "flow/Error.h"
#include "flow/Hash3.h"
#include "flow/Histogram.h"
#include "flow/IRandom.h"
#include "flow/IndexedSet.h"
#include "flow/SystemMonitor.h"
#include "flow/TDMetric.actor.h"
#include "flow/Trace.h"
#include "flow/Util.h"
#include "flow/genericactors.actor.h"

#include "flow/actorcompiler.h" // This must be the last #include.

#ifndef __INTEL_COMPILER
#pragma region Data Structures
#endif

#define SHORT_CIRCUT_ACTUAL_STORAGE 0

namespace {
enum ChangeServerKeysContext { CSK_UPDATE, CSK_RESTORE, CSK_ASSIGN_EMPTY };

std::string changeServerKeysContextName(const ChangeServerKeysContext& context) {
	switch (context) {
	case CSK_UPDATE:
		return "Update";
	case CSK_RESTORE:
		return "Restore";
	case CSK_ASSIGN_EMPTY:
		return "AssignEmpty";
	default:
		ASSERT(false);
	}
	return "UnknownContext";
}

bool canReplyWith(Error e) {
	switch (e.code()) {
	case error_code_transaction_too_old:
	case error_code_future_version:
	case error_code_wrong_shard_server:
	case error_code_process_behind:
	case error_code_watch_cancelled:
	case error_code_unknown_change_feed:
	case error_code_server_overloaded:
	case error_code_change_feed_popped:
	case error_code_tenant_name_required:
	case error_code_unknown_tenant:
	// getMappedRange related exceptions that are not retriable:
	case error_code_mapper_bad_index:
	case error_code_mapper_no_such_key:
	case error_code_mapper_bad_range_decriptor:
	case error_code_quick_get_key_values_has_more:
	case error_code_quick_get_value_miss:
	case error_code_quick_get_key_values_miss:
	case error_code_get_mapped_key_values_has_more:
	case error_code_key_not_tuple:
	case error_code_value_not_tuple:
	case error_code_mapper_not_tuple:
		// case error_code_all_alternatives_failed:
		return true;
	default:
		return false;
	}
}
} // namespace

#define PERSIST_PREFIX "\xff\xff"

FDB_DECLARE_BOOLEAN_PARAM(UnlimitedCommitBytes);
FDB_DEFINE_BOOLEAN_PARAM(UnlimitedCommitBytes);

// Immutable
static const KeyValueRef persistFormat(LiteralStringRef(PERSIST_PREFIX "Format"),
                                       LiteralStringRef("FoundationDB/StorageServer/1/4"));
static const KeyValueRef persistShardAwareFormat(LiteralStringRef(PERSIST_PREFIX "Format"),
                                                 LiteralStringRef("FoundationDB/StorageServer/1/5"));
static const KeyRangeRef persistFormatReadableRange(LiteralStringRef("FoundationDB/StorageServer/1/2"),
                                                    LiteralStringRef("FoundationDB/StorageServer/1/6"));
static const KeyRef persistID = LiteralStringRef(PERSIST_PREFIX "ID");
static const KeyRef persistTssPairID = LiteralStringRef(PERSIST_PREFIX "tssPairID");
static const KeyRef persistSSPairID = LiteralStringRef(PERSIST_PREFIX "ssWithTSSPairID");
static const KeyRef persistTssQuarantine = LiteralStringRef(PERSIST_PREFIX "tssQ");
static const KeyRef persistClusterIdKey = LiteralStringRef(PERSIST_PREFIX "clusterId");

// (Potentially) change with the durable version or when fetchKeys completes
static const KeyRef persistVersion = LiteralStringRef(PERSIST_PREFIX "Version");
static const KeyRangeRef persistShardAssignedKeys =
    KeyRangeRef(LiteralStringRef(PERSIST_PREFIX "ShardAssigned/"), LiteralStringRef(PERSIST_PREFIX "ShardAssigned0"));
static const KeyRangeRef persistShardAvailableKeys =
    KeyRangeRef(LiteralStringRef(PERSIST_PREFIX "ShardAvailable/"), LiteralStringRef(PERSIST_PREFIX "ShardAvailable0"));
static const KeyRangeRef persistByteSampleKeys =
    KeyRangeRef(LiteralStringRef(PERSIST_PREFIX "BS/"), LiteralStringRef(PERSIST_PREFIX "BS0"));
static const KeyRangeRef persistByteSampleSampleKeys =
    KeyRangeRef(LiteralStringRef(PERSIST_PREFIX "BS/" PERSIST_PREFIX "BS/"),
                LiteralStringRef(PERSIST_PREFIX "BS/" PERSIST_PREFIX "BS0"));
static const KeyRef persistLogProtocol = LiteralStringRef(PERSIST_PREFIX "LogProtocol");
static const KeyRef persistPrimaryLocality = LiteralStringRef(PERSIST_PREFIX "PrimaryLocality");
static const KeyRangeRef persistChangeFeedKeys =
    KeyRangeRef(LiteralStringRef(PERSIST_PREFIX "CF/"), LiteralStringRef(PERSIST_PREFIX "CF0"));
static const KeyRangeRef persistTenantMapKeys =
    KeyRangeRef(LiteralStringRef(PERSIST_PREFIX "TM/"), LiteralStringRef(PERSIST_PREFIX "TM0"));
// data keys are unmangled (but never start with PERSIST_PREFIX because they are always in allKeys)

static const KeyRangeRef persistStorageServerShardKeys =
    KeyRangeRef(LiteralStringRef(PERSIST_PREFIX "StorageServerShard/"),
                LiteralStringRef(PERSIST_PREFIX "StorageServerShard0"));

// Checkpoint related prefixes.
static const KeyRangeRef persistCheckpointKeys =
    KeyRangeRef(LiteralStringRef(PERSIST_PREFIX "Checkpoint/"), LiteralStringRef(PERSIST_PREFIX "Checkpoint0"));
static const KeyRangeRef persistPendingCheckpointKeys =
    KeyRangeRef(LiteralStringRef(PERSIST_PREFIX "PendingCheckpoint/"),
                LiteralStringRef(PERSIST_PREFIX "PendingCheckpoint0"));
static const std::string rocksdbCheckpointDirPrefix = "/rockscheckpoints_";

struct AddingShard : NonCopyable {
	KeyRange keys;
	Future<Void> fetchClient; // holds FetchKeys() actor
	Promise<Void> fetchComplete;
	Promise<Void> readWrite;

	// During the Fetching phase, it saves newer mutations whose version is greater or equal to fetchClient's
	// fetchVersion, while the shard is still busy catching up with fetchClient. It applies these updates after fetching
	// completes.
	std::deque<Standalone<VerUpdateRef>> updates;

	struct StorageServer* server;
	Version transferredVersion;
	Version fetchVersion;

	// To learn more details of the phase transitions, see function fetchKeys(). The phases below are sorted in
	// chronological order and do not go back.
	enum Phase {
		WaitPrevious,
		// During Fetching phase, it fetches data before fetchVersion and write it to storage, then let updater know it
		// is ready to update the deferred updates` (see the comment of member variable `updates` above).
		Fetching,
		// During the FetchingCF phase, the shard data is transferred but the remaining change feed data is still being
		// transferred. This is equivalent to the waiting phase for non-changefeed data.
		FetchingCF,
		// During Waiting phase, it sends updater the deferred updates, and wait until they are durable.
		Waiting
		// The shard's state is changed from adding to readWrite then.
	};

	Phase phase;

	AddingShard(StorageServer* server, KeyRangeRef const& keys);

	// When fetchKeys "partially completes" (splits an adding shard in two), this is used to construct the left half
	AddingShard(AddingShard* prev, KeyRange const& keys)
	  : keys(keys), fetchClient(prev->fetchClient), server(prev->server), transferredVersion(prev->transferredVersion),
	    fetchVersion(prev->fetchVersion), phase(prev->phase) {}
	~AddingShard() {
		if (!fetchComplete.isSet())
			fetchComplete.send(Void());
		if (!readWrite.isSet())
			readWrite.send(Void());
	}

	void addMutation(Version version, bool fromFetch, MutationRef const& mutation);

	bool isDataTransferred() const { return phase >= FetchingCF; }
	bool isDataAndCFTransferred() const { return phase >= Waiting; }
};

class ShardInfo : public ReferenceCounted<ShardInfo>, NonCopyable {
	ShardInfo(KeyRange keys, std::unique_ptr<AddingShard>&& adding, StorageServer* readWrite)
	  : adding(std::move(adding)), readWrite(readWrite), keys(keys), version(0) {}

public:
	// A shard has 3 mutual exclusive states: adding, readWrite and notAssigned.
	std::unique_ptr<AddingShard> adding;
	struct StorageServer* readWrite;
	KeyRange keys;
	uint64_t changeCounter;
	uint64_t shardId;
	uint64_t desiredShardId;
	Version version;

	static ShardInfo* newNotAssigned(KeyRange keys) { return new ShardInfo(keys, nullptr, nullptr); }
	static ShardInfo* newReadWrite(KeyRange keys, StorageServer* data) { return new ShardInfo(keys, nullptr, data); }
	static ShardInfo* newAdding(StorageServer* data, KeyRange keys) {
		return new ShardInfo(keys, std::make_unique<AddingShard>(data, keys), nullptr);
	}
	static ShardInfo* addingSplitLeft(KeyRange keys, AddingShard* oldShard) {
		return new ShardInfo(keys, std::make_unique<AddingShard>(oldShard, keys), nullptr);
	}

	static ShardInfo* newShard(StorageServer* data, const StorageServerShard& shard) {
		ShardInfo* res = nullptr;
		switch (shard.getShardState()) {
		case StorageServerShard::NotAssigned:
			res = newNotAssigned(shard.range);
			break;
		case StorageServerShard::MovingIn:
		case StorageServerShard::ReadWritePending:
			res = newAdding(data, shard.range);
			break;
		case StorageServerShard::ReadWrite:
			res = newReadWrite(shard.range, data);
			break;
		default:
			TraceEvent(SevError, "UnknownShardState").detail("State", shard.shardState);
		}
		res->populateShard(shard);
		return res;
	}

	static bool canMerge(const ShardInfo* l, const ShardInfo* r) {
		if (l == nullptr || r == nullptr || l->keys.end != r->keys.begin || l->version == invalidVersion ||
		    r->version == invalidVersion) {
			return false;
		}
		if (l->shardId != r->shardId || l->desiredShardId != r->desiredShardId) {
			return false;
		}
		return (l->isReadable() && r->isReadable()) || (!l->assigned() && !r->assigned());
	}

	StorageServerShard toStorageServerShard() const {
		StorageServerShard::ShardState st = StorageServerShard::NotAssigned;
		if (this->isReadable()) {
			st = StorageServerShard::ReadWrite;
		} else if (!this->assigned()) {
			st = StorageServerShard::NotAssigned;
		} else {
			ASSERT(this->adding);
			st = this->adding->phase == AddingShard::Waiting ? StorageServerShard::ReadWritePending
			                                                 : StorageServerShard::MovingIn;
		}
		return StorageServerShard(this->keys, this->version, this->shardId, this->desiredShardId, st);
	}

	// Copies necessary information from `shard`.
	void populateShard(const StorageServerShard& shard) {
		this->version = shard.version;
		this->shardId = shard.id;
		this->desiredShardId = shard.desiredId;
	}

	// Returns true if the current shard is merged with `other`.
	bool mergeWith(const ShardInfo* other) {
		if (!canMerge(this, other)) {
			return false;
		}
		this->keys = KeyRangeRef(this->keys.begin, other->keys.end);
		this->version = std::max(this->version, other->version);
		return true;
	}

	void validate() const {
		// TODO: Complete this.
	}

	bool isReadable() const { return readWrite != nullptr; }
	bool notAssigned() const { return !readWrite && !adding; }
	bool assigned() const { return readWrite || adding; }
	bool isInVersionedData() const { return readWrite || (adding && adding->isDataTransferred()); }
	bool isCFInVersionedData() const { return readWrite || (adding && adding->isDataAndCFTransferred()); }
	void addMutation(Version version, bool fromFetch, MutationRef const& mutation);
	bool isFetched() const { return readWrite || (adding && adding->fetchComplete.isSet()); }

	const char* debugDescribeState() const {
		if (notAssigned())
			return "NotAssigned";
		else if (adding && !adding->isDataAndCFTransferred())
			return "AddingFetchingCF";
		else if (adding && !adding->isDataTransferred())
			return "AddingFetching";
		else if (adding)
			return "AddingTransferred";
		else
			return "ReadWrite";
	}
};

struct StorageServerDisk {
	explicit StorageServerDisk(struct StorageServer* data, IKeyValueStore* storage) : data(data), storage(storage) {}

	void makeNewStorageServerDurable(const bool shardAware);
	bool makeVersionMutationsDurable(Version& prevStorageVersion,
	                                 Version newStorageVersion,
	                                 int64_t& bytesLeft,
	                                 UnlimitedCommitBytes unlimitedCommitBytes);
	void makeVersionDurable(Version version);
	void makeTssQuarantineDurable();
	Future<bool> restoreDurableState();

	void changeLogProtocol(Version version, ProtocolVersion protocol);

	void writeMutation(MutationRef mutation);
	void writeKeyValue(KeyValueRef kv);
	void clearRange(KeyRangeRef keys);

	Future<Void> addRange(KeyRangeRef range, std::string id) { return storage->addRange(range, id); }

	std::vector<std::string> removeRange(KeyRangeRef range) { return storage->removeRange(range); }

	void persistRangeMapping(KeyRangeRef range, bool isAdd) { storage->persistRangeMapping(range, isAdd); }

	Future<Void> cleanUpShardsIfNeeded(const std::vector<std::string>& shardIds) {
		return storage->cleanUpShardsIfNeeded(shardIds);
	};

	Future<Void> getError() { return storage->getError(); }
	Future<Void> init() { return storage->init(); }
	Future<Void> canCommit() { return storage->canCommit(); }
	Future<Void> commit() { return storage->commit(); }

	// SOMEDAY: Put readNextKeyInclusive in IKeyValueStore
	// Read the key that is equal or greater then 'key' from the storage engine.
	// For example, readNextKeyInclusive("a") should return:
	//  - "a", if key "a" exist
	//  - "b", if key "a" doesn't exist, and "b" is the next existing key in total order
	//  - allKeys.end, if keyrange [a, allKeys.end) is empty
	Future<Key> readNextKeyInclusive(KeyRef key, IKeyValueStore::ReadType type = IKeyValueStore::ReadType::NORMAL) {
		++(*kvScans);
		return readFirstKey(storage, KeyRangeRef(key, allKeys.end), type);
	}
	Future<Optional<Value>> readValue(KeyRef key,
	                                  IKeyValueStore::ReadType type = IKeyValueStore::ReadType::NORMAL,
	                                  Optional<UID> debugID = Optional<UID>()) {
		++(*kvGets);
		return storage->readValue(key, type, debugID);
	}
	Future<Optional<Value>> readValuePrefix(KeyRef key,
	                                        int maxLength,
	                                        IKeyValueStore::ReadType type = IKeyValueStore::ReadType::NORMAL,
	                                        Optional<UID> debugID = Optional<UID>()) {
		++(*kvGets);
		return storage->readValuePrefix(key, maxLength, type, debugID);
	}
	Future<RangeResult> readRange(KeyRangeRef keys,
	                              int rowLimit = 1 << 30,
	                              int byteLimit = 1 << 30,
	                              IKeyValueStore::ReadType type = IKeyValueStore::ReadType::NORMAL) {
		++(*kvScans);
		return storage->readRange(keys, rowLimit, byteLimit, type);
	}

	Future<CheckpointMetaData> checkpoint(const CheckpointRequest& request) { return storage->checkpoint(request); }

	Future<Void> restore(const std::vector<CheckpointMetaData>& checkpoints) { return storage->restore(checkpoints); }

	Future<Void> deleteCheckpoint(const CheckpointMetaData& checkpoint) {
		return storage->deleteCheckpoint(checkpoint);
	}

	KeyValueStoreType getKeyValueStoreType() const { return storage->getType(); }
	StorageBytes getStorageBytes() const { return storage->getStorageBytes(); }
	std::tuple<size_t, size_t, size_t> getSize() const { return storage->getSize(); }

	// The following are pointers to the Counters in StorageServer::counters of the same names.
	Counter* kvCommitLogicalBytes;
	Counter* kvClearRanges;
	Counter* kvGets;
	Counter* kvScans;
	Counter* kvCommits;

private:
	struct StorageServer* data;
	IKeyValueStore* storage;
	void writeMutations(const VectorRef<MutationRef>& mutations, Version debugVersion, const char* debugContext);

	ACTOR static Future<Key> readFirstKey(IKeyValueStore* storage, KeyRangeRef range, IKeyValueStore::ReadType type) {
		RangeResult r = wait(storage->readRange(range, 1, 1 << 30, type));
		if (r.size())
			return r[0].key;
		else
			return range.end;
	}
};

struct UpdateEagerReadInfo {
	std::vector<KeyRef> keyBegin;
	std::vector<Key> keyEnd; // these are for ClearRange

	std::vector<std::pair<KeyRef, int>> keys;
	std::vector<Optional<Value>> value;

	Arena arena;

	void addMutations(VectorRef<MutationRef> const& mutations) {
		for (auto& m : mutations)
			addMutation(m);
	}

	void addMutation(MutationRef const& m) {
		// SOMEDAY: Theoretically we can avoid a read if there is an earlier overlapping ClearRange
		if (m.type == MutationRef::ClearRange && !m.param2.startsWith(systemKeys.end) &&
		    SERVER_KNOBS->ENABLE_CLEAR_RANGE_EAGER_READS)
			keyBegin.push_back(m.param2);
		else if (m.type == MutationRef::CompareAndClear) {
			if (SERVER_KNOBS->ENABLE_CLEAR_RANGE_EAGER_READS)
				keyBegin.push_back(keyAfter(m.param1, arena));
			if (keys.size() > 0 && keys.back().first == m.param1) {
				// Don't issue a second read, if the last read was equal to the current key.
				// CompareAndClear is likely to be used after another atomic operation on same key.
				keys.back().second = std::max(keys.back().second, m.param2.size() + 1);
			} else {
				keys.emplace_back(m.param1, m.param2.size() + 1);
			}
		} else if ((m.type == MutationRef::AppendIfFits) || (m.type == MutationRef::ByteMin) ||
		           (m.type == MutationRef::ByteMax))
			keys.emplace_back(m.param1, CLIENT_KNOBS->VALUE_SIZE_LIMIT);
		else if (isAtomicOp((MutationRef::Type)m.type))
			keys.emplace_back(m.param1, m.param2.size());
	}

	void finishKeyBegin() {
		if (SERVER_KNOBS->ENABLE_CLEAR_RANGE_EAGER_READS) {
			std::sort(keyBegin.begin(), keyBegin.end());
			keyBegin.resize(std::unique(keyBegin.begin(), keyBegin.end()) - keyBegin.begin());
		}
		std::sort(keys.begin(), keys.end(), [](const std::pair<KeyRef, int>& lhs, const std::pair<KeyRef, int>& rhs) {
			return (lhs.first < rhs.first) || (lhs.first == rhs.first && lhs.second > rhs.second);
		});
		keys.resize(std::unique(keys.begin(),
		                        keys.end(),
		                        [](const std::pair<KeyRef, int>& lhs, const std::pair<KeyRef, int>& rhs) {
			                        return lhs.first == rhs.first;
		                        }) -
		            keys.begin());
		// value gets populated in doEagerReads
	}

	Optional<Value>& getValue(KeyRef key) {
		int i = std::lower_bound(keys.begin(),
		                         keys.end(),
		                         std::pair<KeyRef, int>(key, 0),
		                         [](const std::pair<KeyRef, int>& lhs, const std::pair<KeyRef, int>& rhs) {
			                         return lhs.first < rhs.first;
		                         }) -
		        keys.begin();
		ASSERT(i < keys.size() && keys[i].first == key);
		return value[i];
	}

	KeyRef getKeyEnd(KeyRef key) {
		int i = std::lower_bound(keyBegin.begin(), keyBegin.end(), key) - keyBegin.begin();
		ASSERT(i < keyBegin.size() && keyBegin[i] == key);
		return keyEnd[i];
	}
};

const int VERSION_OVERHEAD =
    64 + sizeof(Version) + sizeof(Standalone<VerUpdateRef>) + // mutationLog, 64b overhead for map
    2 * (64 + sizeof(Version) +
         sizeof(Reference<VersionedMap<KeyRef, ValueOrClearToRef>::PTreeT>)); // versioned map [ x2 for
                                                                              // createNewVersion(version+1) ], 64b
                                                                              // overhead for map
// For both the mutation log and the versioned map.
static int mvccStorageBytes(MutationRef const& m) {
	return VersionedMap<KeyRef, ValueOrClearToRef>::overheadPerItem * 2 +
	       (MutationRef::OVERHEAD_BYTES + m.param1.size() + m.param2.size()) * 2;
}

struct FetchInjectionInfo {
	Arena arena;
	std::vector<VerUpdateRef> changes;
};

struct ChangeFeedInfo : ReferenceCounted<ChangeFeedInfo> {
	std::deque<Standalone<MutationsAndVersionRef>> mutations;
	Version fetchVersion = invalidVersion; // The version that commits from a fetch have been written to storage, but
	                                       // have not yet been committed as part of updateStorage.
	Version storageVersion = invalidVersion; // The version between the storage version and the durable version are
	                                         // being written to disk as part of the current commit in updateStorage.
	Version durableVersion = invalidVersion; // All versions before the durable version are durable on disk
	// FIXME: this needs to get persisted to disk to still fix same races across restart!
	Version metadataVersion = invalidVersion; // Last update to the change feed metadata. Used for reasoning about
	                                          // fetched metadata vs local metadata
	Version emptyVersion = 0; // The change feed does not have any mutations before emptyVersion
	KeyRange range;
	Key id;
	AsyncTrigger newMutations;
	NotifiedVersion durableFetchVersion;
	// A stopped change feed no longer adds new mutations, but is still queriable.
	// stopVersion = MAX_VERSION means the feed has not been stopped
	Version stopVersion = MAX_VERSION;

	// We need to track the version the change feed metadata was created by private mutation, so that if it is rolled
	// back, we can avoid notifying other SS of change feeds that don't durably exist
	Version metadataCreateVersion = invalidVersion;

	bool removing = false;
	bool destroyed = false;

	KeyRangeMap<std::unordered_map<UID, Promise<Void>>> moveTriggers;

	void triggerOnMove(KeyRange range, UID streamUID, Promise<Void> p) {
		auto toInsert = moveTriggers.modify(range);
		for (auto triggerRange = toInsert.begin(); triggerRange != toInsert.end(); ++triggerRange) {
			triggerRange->value().insert({ streamUID, p });
		}
	}

	void moved(KeyRange range) {
		auto toTrigger = moveTriggers.intersectingRanges(range);
		for (auto& triggerRange : toTrigger) {
			for (auto& triggerStream : triggerRange.cvalue()) {
				if (triggerStream.second.canBeSet()) {
					triggerStream.second.send(Void());
				}
			}
		}
		// coalesce doesn't work with promises
		moveTriggers.insert(range, std::unordered_map<UID, Promise<Void>>());
	}

	void removeOnMoveTrigger(KeyRange range, UID streamUID) {
		auto toRemove = moveTriggers.modify(range);
		for (auto triggerRange = toRemove.begin(); triggerRange != toRemove.end(); ++triggerRange) {
			auto streamToRemove = triggerRange->value().find(streamUID);
			ASSERT(streamToRemove != triggerRange->cvalue().end());
			triggerRange->value().erase(streamToRemove);
		}
		// TODO: may be more cleanup possible here
	}

	void destroy(Version destroyVersion) {
		updateMetadataVersion(destroyVersion);
		removing = true;
		destroyed = true;
		moved(range);
		newMutations.trigger();
	}

	bool updateMetadataVersion(Version version) {
		// don't update metadata version if removing, so that metadata version remains the moved away version
		if (!removing && version > metadataVersion) {
			metadataVersion = version;
			return true;
		}
		return false;
	}
};

class ServerWatchMetadata : public ReferenceCounted<ServerWatchMetadata> {
public:
	Key key;
	Optional<Value> value;
	Version version;
	Future<Version> watch_impl;
	Promise<Version> versionPromise;
	Optional<TagSet> tags;
	Optional<UID> debugID;

	ServerWatchMetadata(Key key, Optional<Value> value, Version version, Optional<TagSet> tags, Optional<UID> debugID)
	  : key(key), value(value), version(version), tags(tags), debugID(debugID) {}
};

<<<<<<< HEAD
struct VersionStreamMessage {
	Version previous, version;
	bool expectData;
=======
struct BusiestWriteTagContext {
	const std::string busiestWriteTagTrackingKey;
	UID ratekeeperID;
	Reference<EventCacheHolder> busiestWriteTagEventHolder;
	double lastUpdateTime;

	BusiestWriteTagContext(const UID& thisServerID)
	  : busiestWriteTagTrackingKey(thisServerID.toString() + "/BusiestWriteTag"), ratekeeperID(UID()),
	    busiestWriteTagEventHolder(makeReference<EventCacheHolder>(busiestWriteTagTrackingKey)), lastUpdateTime(-1) {}
>>>>>>> f75bd100
};

struct StorageServer {
	typedef VersionedMap<KeyRef, ValueOrClearToRef> VersionedData;

private:
	// versionedData contains sets and clears.

	// * Nonoverlapping: No clear overlaps a set or another clear, or adjoins another clear.
	// ~ Clears are maximal: If versionedData.at(v) contains a clear [b,e) then
	//      there is a key data[e]@v, or e==allKeys.end, or a shard boundary or former boundary at e

	// * Reads are possible: When k is in a readable shard, for any v in [storageVersion, version.get()],
	//      storage[k] + versionedData.at(v)[k] = database[k] @ v    (storage[k] might be @ any version in
	//      [durableVersion, storageVersion])

	// * Transferred shards are partially readable: When k is in an adding, transferred shard, for any v in
	// [transferredVersion, version.get()],
	//      storage[k] + versionedData.at(v)[k] = database[k] @ v

	// * versionedData contains versions [storageVersion(), version.get()].  It might also contain version
	// (version.get()+1), in which changeDurableVersion may be deleting ghosts, and/or it might
	//      contain later versions if applyUpdate is on the stack.

	// * Old shards are erased: versionedData.atLatest() has entries (sets or intersecting clears) only for keys in
	// readable or adding,transferred shards.
	//   Earlier versions may have extra entries for shards that *were* readable or adding,transferred when those
	//   versions were the latest, but they eventually are forgotten.

	// * Old mutations are erased: All items in versionedData.atLatest() have insertVersion() > durableVersion(), but
	// views
	//   at older versions may contain older items which are also in storage (this is OK because of idempotency)

	VersionedData versionedData;
	std::map<Version, Standalone<VerUpdateRef>> mutationLog; // versions (durableVersion, version]
	std::unordered_map<KeyRef, Reference<ServerWatchMetadata>> watchMap; // keep track of server watches

public:
	struct PendingNewShard {
		PendingNewShard(uint64_t shardId, KeyRangeRef range) : shardId(format("%016llx", shardId)), range(range) {}

		std::string toString() const {
			return fmt::format("PendingNewShard: [ShardID]: {} [Range]: {}",
			                   this->shardId,
			                   Traceable<KeyRangeRef>::toString(this->range));
		}

		std::string shardId;
		KeyRange range;
	};

	std::map<Version, std::vector<CheckpointMetaData>> pendingCheckpoints; // Pending checkpoint requests
	std::unordered_map<UID, CheckpointMetaData> checkpoints; // Existing and deleting checkpoints
	TenantMap tenantMap;
	TenantPrefixIndex tenantPrefixIndex;
	std::map<Version, std::vector<PendingNewShard>>
	    pendingAddRanges; // Pending requests to add ranges to physical shards
	std::map<Version, std::vector<KeyRange>>
	    pendingRemoveRanges; // Pending requests to remove ranges from physical shards

	bool shardAware; // True if the storage server is aware of the physical shards.

	// Histograms
	struct FetchKeysHistograms {
		const Reference<Histogram> latency;
		const Reference<Histogram> bytes;
		const Reference<Histogram> bandwidth;

		FetchKeysHistograms()
		  : latency(Histogram::getHistogram(STORAGESERVER_HISTOGRAM_GROUP,
		                                    FETCH_KEYS_LATENCY_HISTOGRAM,
		                                    Histogram::Unit::microseconds)),
		    bytes(Histogram::getHistogram(STORAGESERVER_HISTOGRAM_GROUP,
		                                  FETCH_KEYS_BYTES_HISTOGRAM,
		                                  Histogram::Unit::bytes)),
		    bandwidth(Histogram::getHistogram(STORAGESERVER_HISTOGRAM_GROUP,
		                                      FETCH_KEYS_BYTES_PER_SECOND_HISTOGRAM,
		                                      Histogram::Unit::bytes_per_second)) {}
	} fetchKeysHistograms;

	Reference<Histogram> tlogCursorReadsLatencyHistogram;
	Reference<Histogram> ssVersionLockLatencyHistogram;
	Reference<Histogram> eagerReadsLatencyHistogram;
	Reference<Histogram> fetchKeysPTreeUpdatesLatencyHistogram;
	Reference<Histogram> tLogMsgsPTreeUpdatesLatencyHistogram;
	Reference<Histogram> storageUpdatesDurableLatencyHistogram;
	Reference<Histogram> storageCommitLatencyHistogram;
	Reference<Histogram> ssDurableVersionUpdateLatencyHistogram;

	// watch map operations
	Reference<ServerWatchMetadata> getWatchMetadata(KeyRef key) const;
	KeyRef setWatchMetadata(Reference<ServerWatchMetadata> metadata);
	void deleteWatchMetadata(KeyRef key);
	void clearWatchMetadata();

	// tenant map operations
	bool insertTenant(TenantNameRef tenantName, TenantMapEntry tenantEntry, Version version);
	void insertTenant(TenantNameRef tenantName, ValueRef value, Version version);
	void clearTenants(TenantNameRef startTenant, TenantNameRef endTenant, Version version);

	Optional<TenantMapEntry> getTenantEntry(Version version, TenantInfo tenant);
	KeyRangeRef clampRangeToTenant(KeyRangeRef range, Optional<TenantMapEntry> tenantEntry, Arena& arena);

	std::vector<StorageServerShard> getStorageServerShards(KeyRangeRef range);

	class CurrentRunningFetchKeys {
		std::unordered_map<UID, double> startTimeMap;
		std::unordered_map<UID, KeyRange> keyRangeMap;

		static const StringRef emptyString;
		static const KeyRangeRef emptyKeyRange;

	public:
		void recordStart(const UID id, const KeyRange& keyRange) {
			startTimeMap[id] = now();
			keyRangeMap[id] = keyRange;
		}

		void recordFinish(const UID id) {
			startTimeMap.erase(id);
			keyRangeMap.erase(id);
		}

		std::tuple<double, KeyRange, UID> longestTime() const {
			if (numRunning() == 0) {
				return { -1, emptyKeyRange, UID() };
			}

			const double currentTime = now();
			double longest = 0;
			UID UIDofLongest;
			for (const auto& kv : startTimeMap) {
				const double currentRunningTime = currentTime - kv.second;
				if (longest <= currentRunningTime) {
					longest = currentRunningTime;
					UIDofLongest = kv.first;
				}
			}
			if (BUGGIFY) {
				UIDofLongest = deterministicRandom()->randomUniqueID();
			}
			auto it = keyRangeMap.find(UIDofLongest);
			if (it != keyRangeMap.end()) {
				return { longest, it->second, UIDofLongest };
			}
			return { -1, emptyKeyRange, UIDofLongest };
		}

		int numRunning() const { return startTimeMap.size(); }
	} currentRunningFetchKeys;

	Tag tag;
	std::vector<std::pair<Version, Tag>> history;
	std::vector<std::pair<Version, Tag>> allHistory;
	Version poppedAllAfter;
	std::map<Version, Arena>
	    freeable; // for each version, an Arena that must be held until that version is < oldestVersion
	Arena lastArena;
	double cpuUsage;
	double diskUsage;

	std::map<Version, Standalone<VerUpdateRef>> const& getMutationLog() const { return mutationLog; }
	std::map<Version, Standalone<VerUpdateRef>>& getMutableMutationLog() { return mutationLog; }
	VersionedData const& data() const { return versionedData; }
	VersionedData& mutableData() { return versionedData; }

	double old_rate = 1.0;
	double currentRate() {
		auto versionLag = version.get() - durableVersion.get();
		double res;
		if (versionLag >= SERVER_KNOBS->STORAGE_DURABILITY_LAG_HARD_MAX) {
			res = 0.0;
		} else if (versionLag > SERVER_KNOBS->STORAGE_DURABILITY_LAG_SOFT_MAX) {
			res =
			    1.0 -
			    (double(versionLag - SERVER_KNOBS->STORAGE_DURABILITY_LAG_SOFT_MAX) /
			     double(SERVER_KNOBS->STORAGE_DURABILITY_LAG_HARD_MAX - SERVER_KNOBS->STORAGE_DURABILITY_LAG_SOFT_MAX));
		} else {
			res = 1.0;
		}
		if (res != old_rate) {
			TraceEvent(SevDebug, "LocalRatekeeperChange", thisServerID)
			    .detail("Old", old_rate)
			    .detail("New", res)
			    .detail("NonDurableVersions", versionLag);
			old_rate = res;
		}
		return res;
	}

	void addMutationToMutationLogOrStorage(
	    Version ver,
	    MutationRef m); // Appends m to mutationLog@ver, or to storage if ver==invalidVersion

	// Update the byteSample, and write the updates to the mutation log@ver, or to storage if ver==invalidVersion
	void byteSampleApplyMutation(MutationRef const& m, Version ver);
	void byteSampleApplySet(KeyValueRef kv, Version ver);
	void byteSampleApplyClear(KeyRangeRef range, Version ver);

	void popVersion(Version v, bool popAllTags = false) {
		if (logSystem && !isTss()) {
			if (v > poppedAllAfter) {
				popAllTags = true;
				poppedAllAfter = std::numeric_limits<Version>::max();
			}

			std::vector<std::pair<Version, Tag>>* hist = &history;
			std::vector<std::pair<Version, Tag>> allHistoryCopy;
			if (popAllTags) {
				allHistoryCopy = allHistory;
				hist = &allHistoryCopy;
			}

			while (hist->size() && v > hist->back().first) {
				logSystem->pop(v, hist->back().second);
				hist->pop_back();
			}
			if (hist->size()) {
				logSystem->pop(v, hist->back().second);
			} else {
				logSystem->pop(v, tag);
			}
		}
	}

	Standalone<VerUpdateRef>& addVersionToMutationLog(Version v) {
		// return existing version...
		auto m = mutationLog.find(v);
		if (m != mutationLog.end())
			return m->second;

		// ...or create a new one
		auto& u = mutationLog[v];
		u.version = v;
		if (lastArena.getSize() >= 65536)
			lastArena = Arena(4096);
		u.arena() = lastArena;
		counters.bytesInput += VERSION_OVERHEAD;
		return u;
	}

	MutationRef addMutationToMutationLog(Standalone<VerUpdateRef>& mLV, MutationRef const& m) {
		byteSampleApplyMutation(m, mLV.version);
		counters.bytesInput += mvccStorageBytes(m);
		return mLV.push_back_deep(mLV.arena(), m);
	}

	void setTssPair(UID pairId) {
		tssPairID = Optional<UID>(pairId);

		// Set up tss fault injection here, only if we are in simulated mode and with fault injection.
		// With fault injection enabled, the tss will start acting normal for a bit, then after the specified delay
		// start behaving incorrectly.
		if (g_network->isSimulated() && !g_simulator.speedUpSimulation &&
		    g_simulator.tssMode >= ISimulator::TSSMode::EnabledAddDelay) {
			tssFaultInjectTime = now() + deterministicRandom()->randomInt(60, 300);
			TraceEvent(SevWarnAlways, "TSSInjectFaultEnabled", thisServerID)
			    .detail("Mode", g_simulator.tssMode)
			    .detail("At", tssFaultInjectTime.get());
		}
	}

	// If a TSS is "in quarantine", it means it has incorrect data. It is effectively in a "zombie" state where it
	// rejects all read requests and ignores all non-private mutations and data movements, but otherwise is still part
	// of the cluster. The purpose of this state is to "freeze" the TSS state after a mismatch so a human operator can
	// investigate, but preventing a new storage process from replacing the TSS on the worker. It will still get removed
	// from the cluster if it falls behind on the mutation stream, or if its tss pair gets removed and its tag is no
	// longer valid.
	bool isTSSInQuarantine() { return tssPairID.present() && tssInQuarantine; }

	void startTssQuarantine() {
		if (!tssInQuarantine) {
			// persist quarantine so it's still quarantined if rebooted
			storage.makeTssQuarantineDurable();
		}
		tssInQuarantine = true;
	}

	StorageServerDisk storage;

	KeyRangeMap<Reference<ShardInfo>> shards;
	uint64_t shardChangeCounter; // max( shards->changecounter )

	KeyRangeMap<bool> cachedRangeMap; // indicates if a key-range is being cached

	KeyRangeMap<std::vector<Reference<ChangeFeedInfo>>> keyChangeFeed;
	std::map<Key, Reference<ChangeFeedInfo>> uidChangeFeed;
	Deque<std::pair<std::vector<Key>, Version>> changeFeedVersions;
	std::map<UID, PromiseStream<Key>> changeFeedDestroys;
	std::set<Key> currentChangeFeeds;
	std::set<Key> fetchingChangeFeeds;
	std::unordered_map<NetworkAddress, std::map<UID, Version>> changeFeedClientVersions;
	std::unordered_map<Key, Version> changeFeedCleanupDurable;
	int64_t activeFeedQueries = 0;

	// newestAvailableVersion[k]
	//   == invalidVersion -> k is unavailable at all versions
	//   <= storageVersion -> k is unavailable at all versions (but might be read anyway from storage if we are in the
	//   process of committing makeShardDurable)
	//   == v              -> k is readable (from storage+versionedData) @ [storageVersion,v], and not being updated
	//   when version increases
	//   == latestVersion  -> k is readable (from storage+versionedData) @ [storageVersion,version.get()], and thus
	//   stays available when version increases
	CoalescedKeyRangeMap<Version> newestAvailableVersion;

	CoalescedKeyRangeMap<Version> newestDirtyVersion; // Similar to newestAvailableVersion, but includes (only) keys
	                                                  // that were only partly available (due to cancelled fetchKeys)

	// The following are in rough order from newest to oldest
	Version lastTLogVersion, lastVersionWithData, restoredVersion, prevVersion;
	NotifiedVersion version;
	NotifiedVersion desiredOldestVersion; // We can increase oldestVersion (and then durableVersion) to this version
	                                      // when the disk permits
	NotifiedVersion oldestVersion; // See also storageVersion()
	NotifiedVersion durableVersion; // At least this version will be readable from storage after a power failure
	NotifiedVersion nextVersionWithNoData; // Comes from version indexer. All versions bewteen version and this don't
	                                       // have mutations for this storage
	Version versionIndexerReportedCommitted = invalidVersion;
	Version rebootAfterDurableVersion;
	int8_t primaryLocality;
	NotifiedVersion knownCommittedVersion;

	Deque<std::pair<Version, Version>> recoveryVersionSkips;
	int64_t versionLag; // An estimate for how many versions it takes for the data to move from the logs to this storage
	                    // server

	Optional<UID> sourceTLogID; // the tLog from which the latest batch of versions were fetched

	ProtocolVersion logProtocol;

	Reference<ILogSystem> logSystem;
	Reference<ILogSystem::IPeekCursor> logCursor;

	Promise<UID> clusterId;
	// The version the cluster starts on. This value is not persisted and may
	// not be valid after a recovery.
	Version initialClusterVersion = 1;
	UID thisServerID;
	Optional<UID> tssPairID; // if this server is a tss, this is the id of its (ss) pair
	Optional<UID> ssPairID; // if this server is an ss, this is the id of its (tss) pair
	Optional<double> tssFaultInjectTime;
	bool tssInQuarantine;

	Key sk;
	Reference<AsyncVar<ServerDBInfo> const> db;
	Database cx;
	ActorCollection actors;

	StorageServerMetrics metrics;
	CoalescedKeyRangeMap<bool, int64_t, KeyBytesMetric<int64_t>> byteSampleClears;
	AsyncVar<bool> byteSampleClearsTooLarge;
	Future<Void> byteSampleRecovery;
	Future<Void> durableInProgress;

	AsyncMap<Key, bool> watches;
	int64_t watchBytes;
	int64_t numWatches;
	AsyncVar<bool> noRecentUpdates;
	double lastUpdate;

	std::string folder;

	// defined only during splitMutations()/addMutation()
	UpdateEagerReadInfo* updateEagerReads;

	FlowLock durableVersionLock;
	FlowLock fetchKeysParallelismLock;
	// Extra lock that prevents too much post-initial-fetch work from building up, such as mutation applying and change
	// feed tail fetching
	FlowLock fetchKeysParallelismFullLock;
	FlowLock fetchChangeFeedParallelismLock;
	int64_t fetchKeysBytesBudget;
	AsyncVar<bool> fetchKeysBudgetUsed;
	std::vector<Promise<FetchInjectionInfo*>> readyFetchKeys;

	FlowLock serveFetchCheckpointParallelismLock;

	int64_t instanceID;

	Promise<Void> otherError;
	Promise<Void> coreStarted;
	PromiseStream<VersionStreamMessage> versionStream;
	bool shuttingDown;

	Promise<Void> registerInterfaceAcceptingRequests;
	Future<Void> interfaceRegistered;

	bool behind;
	bool versionBehind;

	bool debug_inApplyUpdate;
	double debug_lastValidateTime;

	int64_t lastBytesInputEBrake;
	Version lastDurableVersionEBrake;

	int maxQueryQueue;
	int getAndResetMaxQueryQueueSize() {
		int val = maxQueryQueue;
		maxQueryQueue = 0;
		return val;
	}

	TransactionTagCounter transactionTagCounter;
	BusiestWriteTagContext busiestWriteTagContext;

	Optional<LatencyBandConfig> latencyBandConfig;

	struct Counters {
		CounterCollection cc;
		Counter allQueries, getKeyQueries, getValueQueries, getRangeQueries, getMappedRangeQueries,
		    getRangeStreamQueries, finishedQueries, lowPriorityQueries, rowsQueried, bytesQueried, watchQueries,
		    emptyQueries, feedRowsQueried, feedBytesQueried, feedStreamQueries, feedVersionQueries;

		// Bytes of the mutations that have been added to the memory of the storage server. When the data is durable
		// and cleared from the memory, we do not subtract it but add it to bytesDurable.
		Counter bytesInput;
		// Bytes pulled from TLogs, it counts the size of the key value pairs, e.g., key-value pair ("a", "b") is
		// counted as 2 Bytes.
		Counter logicalBytesInput;
		// Bytes pulled from TLogs for moving-in shards, it counts the mutations sent to the moving-in shard during
		// Fetching and Waiting phases.
		Counter logicalBytesMoveInOverhead;
		// Bytes committed to the underlying storage engine by SS, it counts the size of key value pairs.
		Counter kvCommitLogicalBytes;
		// Count of all clearRange operatons to the storage engine.
		Counter kvClearRanges;
		// ClearRange operations issued by FDB, instead of from users, e.g., ClearRange operations to remove a shard
		// from a storage server, as in removeDataRange().
		Counter kvSystemClearRanges;
		// Bytes of the mutations that have been removed from memory because they durable. The counting is same as
		// bytesInput, instead of the actual bytes taken in the storages, so that (bytesInput - bytesDurable) can
		// reflect the current memory footprint of MVCC.
		Counter bytesDurable;
		// Bytes fetched by fetchKeys() for data movements. The size is counted as a collection of KeyValueRef.
		Counter bytesFetched;
		// Like bytesInput but without MVCC accounting. The size is counted as how much it takes when serialized. It
		// is basically the size of both parameters of the mutation and a 12 bytes overhead that keeps mutation type
		// and the lengths of both parameters.
		Counter mutationBytes;

		// Bytes fetched by fetchChangeFeed for data movements.
		Counter feedBytesFetched;

		Counter sampledBytesCleared;
		// The number of key-value pairs fetched by fetchKeys()
		Counter kvFetched;
		Counter mutations, setMutations, clearRangeMutations, atomicMutations, changeFeedMutations,
		    changeFeedMutationsDurable;
		Counter updateBatches, updateVersions;
		Counter loops;
		Counter fetchWaitingMS, fetchWaitingCount, fetchExecutingMS, fetchExecutingCount;
		Counter readsRejected;
		Counter wrongShardServer;
		Counter fetchedVersions;
		Counter fetchesFromLogs;
<<<<<<< HEAD
		Counter fetchesFromVersionIndexer;
		Counter versionIndexerIncrements;

		LatencySample readLatencySample;
		LatencyBands readLatencyBands;
		LatencyBands versionIndexerLatencyBand;
=======
		// The following counters measure how many of lookups in the getMappedRangeQueries are effective. "Miss"
		// means fallback if fallback is enabled, otherwise means failure (so that another layer could implement
		// fallback).
		Counter quickGetValueHit, quickGetValueMiss, quickGetKeyValuesHit, quickGetKeyValuesMiss;

		// The number of logical bytes returned from storage engine, in response to readRange operations.
		Counter kvScanBytes;
		// The number of logical bytes returned from storage engine, in response to readValue operations.
		Counter kvGetBytes;
		// The number of keys read from storage engine by eagerReads.
		Counter eagerReadsKeys;
		// The count of readValue operation to the storage engine.
		Counter kvGets;
		// The count of readValue operation to the storage engine.
		Counter kvScans;
		// The count of commit operation to the storage engine.
		Counter kvCommits;
		// The count of change feed reads that hit disk
		Counter changeFeedDiskReads;

		LatencySample readLatencySample;
		LatencyBands readLatencyBands;
		LatencySample mappedRangeSample; // Samples getMappedRange latency
		LatencySample mappedRangeRemoteSample; // Samples getMappedRange remote subquery latency
		LatencySample mappedRangeLocalSample; // Samples getMappedRange local subquery latency
>>>>>>> f75bd100

		Counters(StorageServer* self)
		  : cc("StorageServer", self->thisServerID.toString()), allQueries("QueryQueue", cc),
		    getKeyQueries("GetKeyQueries", cc), getValueQueries("GetValueQueries", cc),
		    getRangeQueries("GetRangeQueries", cc), getMappedRangeQueries("GetMappedRangeQueries", cc),
		    getRangeStreamQueries("GetRangeStreamQueries", cc), finishedQueries("FinishedQueries", cc),
		    lowPriorityQueries("LowPriorityQueries", cc), rowsQueried("RowsQueried", cc),
		    bytesQueried("BytesQueried", cc), watchQueries("WatchQueries", cc), emptyQueries("EmptyQueries", cc),
		    feedRowsQueried("FeedRowsQueried", cc), feedBytesQueried("FeedBytesQueried", cc),
		    feedStreamQueries("FeedStreamQueries", cc), feedVersionQueries("FeedVersionQueries", cc),
		    bytesInput("BytesInput", cc), logicalBytesInput("LogicalBytesInput", cc),
		    logicalBytesMoveInOverhead("LogicalBytesMoveInOverhead", cc),
		    kvCommitLogicalBytes("KVCommitLogicalBytes", cc), kvClearRanges("KVClearRanges", cc),
		    kvSystemClearRanges("KVSystemClearRanges", cc), bytesDurable("BytesDurable", cc),
		    bytesFetched("BytesFetched", cc), mutationBytes("MutationBytes", cc),
		    feedBytesFetched("FeedBytesFetched", cc), sampledBytesCleared("SampledBytesCleared", cc),
		    kvFetched("KVFetched", cc), mutations("Mutations", cc), setMutations("SetMutations", cc),
		    clearRangeMutations("ClearRangeMutations", cc), atomicMutations("AtomicMutations", cc),
		    changeFeedMutations("ChangeFeedMutations", cc),
		    changeFeedMutationsDurable("ChangeFeedMutationsDurable", cc), updateBatches("UpdateBatches", cc),
		    updateVersions("UpdateVersions", cc), loops("Loops", cc), fetchWaitingMS("FetchWaitingMS", cc),
		    fetchWaitingCount("FetchWaitingCount", cc), fetchExecutingMS("FetchExecutingMS", cc),
		    fetchExecutingCount("FetchExecutingCount", cc), readsRejected("ReadsRejected", cc),
		    wrongShardServer("WrongShardServer", cc), fetchedVersions("FetchedVersions", cc),
<<<<<<< HEAD
		    fetchesFromLogs("FetchesFromLogs", cc), fetchesFromVersionIndexer("FetchesFromVersionIndexer", cc),
		    versionIndexerIncrements("VersionIndexerIncrements", cc),
=======
		    fetchesFromLogs("FetchesFromLogs", cc), quickGetValueHit("QuickGetValueHit", cc),
		    quickGetValueMiss("QuickGetValueMiss", cc), quickGetKeyValuesHit("QuickGetKeyValuesHit", cc),
		    quickGetKeyValuesMiss("QuickGetKeyValuesMiss", cc), kvScanBytes("KVScanBytes", cc),
		    kvGetBytes("KVGetBytes", cc), eagerReadsKeys("EagerReadsKeys", cc), kvGets("KVGets", cc),
		    kvScans("KVScans", cc), kvCommits("KVCommits", cc), changeFeedDiskReads("ChangeFeedDiskReads", cc),
>>>>>>> f75bd100
		    readLatencySample("ReadLatencyMetrics",
		                      self->thisServerID,
		                      SERVER_KNOBS->LATENCY_METRICS_LOGGING_INTERVAL,
		                      SERVER_KNOBS->LATENCY_SAMPLE_SIZE),
		    readLatencyBands("ReadLatencyBands", self->thisServerID, SERVER_KNOBS->STORAGE_LOGGING_DELAY),
<<<<<<< HEAD
		    versionIndexerLatencyBand("VersionIndexerLatencyBand",
		                              self->thisServerID,
		                              SERVER_KNOBS->LATENCY_METRICS_LOGGING_INTERVAL) {
=======
		    mappedRangeSample("GetMappedRangeMetrics",
		                      self->thisServerID,
		                      SERVER_KNOBS->LATENCY_METRICS_LOGGING_INTERVAL,
		                      SERVER_KNOBS->LATENCY_SAMPLE_SIZE),
		    mappedRangeRemoteSample("GetMappedRangeRemoteMetrics",
		                            self->thisServerID,
		                            SERVER_KNOBS->LATENCY_METRICS_LOGGING_INTERVAL,
		                            SERVER_KNOBS->LATENCY_SAMPLE_SIZE),
		    mappedRangeLocalSample("GetMappedRangeLocalMetrics",
		                           self->thisServerID,
		                           SERVER_KNOBS->LATENCY_METRICS_LOGGING_INTERVAL,
		                           SERVER_KNOBS->LATENCY_SAMPLE_SIZE) {
>>>>>>> f75bd100
			specialCounter(cc, "LastTLogVersion", [self]() { return self->lastTLogVersion; });
			specialCounter(cc, "Version", [self]() { return self->version.get(); });
			specialCounter(cc, "StorageVersion", [self]() { return self->storageVersion(); });
			specialCounter(cc, "DurableVersion", [self]() { return self->durableVersion.get(); });
			specialCounter(cc, "DesiredOldestVersion", [self]() { return self->desiredOldestVersion.get(); });
			specialCounter(cc, "VersionLag", [self]() { return self->versionLag; });
			specialCounter(cc, "LocalRate", [self] { return int64_t(self->currentRate() * 100); });

			specialCounter(cc, "BytesReadSampleCount", [self]() { return self->metrics.bytesReadSample.queue.size(); });
			specialCounter(
			    cc, "FetchKeysFetchActive", [self]() { return self->fetchKeysParallelismLock.activePermits(); });
			specialCounter(cc, "FetchKeysWaiting", [self]() { return self->fetchKeysParallelismLock.waiters(); });
			specialCounter(cc, "FetchKeysFullFetchActive", [self]() {
				return self->fetchKeysParallelismFullLock.activePermits();
			});
			specialCounter(
			    cc, "FetchKeysFullFetchWaiting", [self]() { return self->fetchKeysParallelismFullLock.waiters(); });
			specialCounter(cc, "FetchChangeFeedFetchActive", [self]() {
				return self->fetchChangeFeedParallelismLock.activePermits();
			});
			specialCounter(
			    cc, "FetchChangeFeedWaiting", [self]() { return self->fetchChangeFeedParallelismLock.waiters(); });
			specialCounter(cc, "ServeFetchCheckpointActive", [self]() {
				return self->serveFetchCheckpointParallelismLock.activePermits();
			});
			specialCounter(cc, "ServeFetchCheckpointWaiting", [self]() {
				return self->serveFetchCheckpointParallelismLock.waiters();
			});
			specialCounter(cc, "QueryQueueMax", [self]() { return self->getAndResetMaxQueryQueueSize(); });
			specialCounter(cc, "BytesStored", [self]() { return self->metrics.byteSample.getEstimate(allKeys); });
			specialCounter(cc, "ActiveWatches", [self]() { return self->numWatches; });
			specialCounter(cc, "WatchBytes", [self]() { return self->watchBytes; });
			specialCounter(cc, "KvstoreSizeTotal", [self]() { return std::get<0>(self->storage.getSize()); });
			specialCounter(cc, "KvstoreNodeTotal", [self]() { return std::get<1>(self->storage.getSize()); });
			specialCounter(cc, "KvstoreInlineKey", [self]() { return std::get<2>(self->storage.getSize()); });
			specialCounter(cc, "ActiveChangeFeeds", [self]() { return self->uidChangeFeed.size(); });
			specialCounter(cc, "ActiveChangeFeedQueries", [self]() { return self->activeFeedQueries; });
		}
	} counters;

	// Bytes read from storage engine when a storage server starts.
	int64_t bytesRestored = 0;

	Reference<EventCacheHolder> storageServerSourceTLogIDEventHolder;

	StorageServer(IKeyValueStore* storage,
	              Reference<AsyncVar<ServerDBInfo> const> const& db,
	              StorageServerInterface const& ssi)
	  : shardAware(false), tlogCursorReadsLatencyHistogram(Histogram::getHistogram(STORAGESERVER_HISTOGRAM_GROUP,
	                                                                               TLOG_CURSOR_READS_LATENCY_HISTOGRAM,
	                                                                               Histogram::Unit::microseconds)),
	    ssVersionLockLatencyHistogram(Histogram::getHistogram(STORAGESERVER_HISTOGRAM_GROUP,
	                                                          SS_VERSION_LOCK_LATENCY_HISTOGRAM,
	                                                          Histogram::Unit::microseconds)),
	    eagerReadsLatencyHistogram(Histogram::getHistogram(STORAGESERVER_HISTOGRAM_GROUP,
	                                                       EAGER_READS_LATENCY_HISTOGRAM,
	                                                       Histogram::Unit::microseconds)),
	    fetchKeysPTreeUpdatesLatencyHistogram(Histogram::getHistogram(STORAGESERVER_HISTOGRAM_GROUP,
	                                                                  FETCH_KEYS_PTREE_UPDATES_LATENCY_HISTOGRAM,
	                                                                  Histogram::Unit::microseconds)),
	    tLogMsgsPTreeUpdatesLatencyHistogram(Histogram::getHistogram(STORAGESERVER_HISTOGRAM_GROUP,
	                                                                 TLOG_MSGS_PTREE_UPDATES_LATENCY_HISTOGRAM,
	                                                                 Histogram::Unit::microseconds)),
	    storageUpdatesDurableLatencyHistogram(Histogram::getHistogram(STORAGESERVER_HISTOGRAM_GROUP,
	                                                                  STORAGE_UPDATES_DURABLE_LATENCY_HISTOGRAM,
	                                                                  Histogram::Unit::microseconds)),
	    storageCommitLatencyHistogram(Histogram::getHistogram(STORAGESERVER_HISTOGRAM_GROUP,
	                                                          STORAGE_COMMIT_LATENCY_HISTOGRAM,
	                                                          Histogram::Unit::microseconds)),
	    ssDurableVersionUpdateLatencyHistogram(Histogram::getHistogram(STORAGESERVER_HISTOGRAM_GROUP,
	                                                                   SS_DURABLE_VERSION_UPDATE_LATENCY_HISTOGRAM,
	                                                                   Histogram::Unit::microseconds)),
	    tag(invalidTag), poppedAllAfter(std::numeric_limits<Version>::max()), cpuUsage(0.0), diskUsage(0.0),
	    storage(this, storage), shardChangeCounter(0), lastTLogVersion(0), lastVersionWithData(0), restoredVersion(0),
	    prevVersion(0), rebootAfterDurableVersion(std::numeric_limits<Version>::max()),
	    primaryLocality(tagLocalityInvalid), knownCommittedVersion(0), versionLag(0), logProtocol(0),
	    thisServerID(ssi.id()), tssInQuarantine(false), db(db), actors(false),
	    byteSampleClears(false, LiteralStringRef("\xff\xff\xff")), durableInProgress(Void()), watchBytes(0),
	    numWatches(0), noRecentUpdates(false), lastUpdate(now()), updateEagerReads(nullptr),
	    fetchKeysParallelismLock(SERVER_KNOBS->FETCH_KEYS_PARALLELISM),
	    fetchKeysParallelismFullLock(SERVER_KNOBS->FETCH_KEYS_PARALLELISM_FULL),
	    fetchChangeFeedParallelismLock(SERVER_KNOBS->FETCH_KEYS_PARALLELISM),
	    fetchKeysBytesBudget(SERVER_KNOBS->STORAGE_FETCH_BYTES), fetchKeysBudgetUsed(false),
	    serveFetchCheckpointParallelismLock(SERVER_KNOBS->SERVE_FETCH_CHECKPOINT_PARALLELISM),
	    instanceID(deterministicRandom()->randomUniqueID().first()), shuttingDown(false), behind(false),
	    versionBehind(false), debug_inApplyUpdate(false), debug_lastValidateTime(0), lastBytesInputEBrake(0),
	    lastDurableVersionEBrake(0), maxQueryQueue(0), transactionTagCounter(ssi.id()),
	    busiestWriteTagContext(ssi.id()), counters(this),
	    storageServerSourceTLogIDEventHolder(
	        makeReference<EventCacheHolder>(ssi.id().toString() + "/StorageServerSourceTLogID")) {
		version.initMetric(LiteralStringRef("StorageServer.Version"), counters.cc.id);
		oldestVersion.initMetric(LiteralStringRef("StorageServer.OldestVersion"), counters.cc.id);
		durableVersion.initMetric(LiteralStringRef("StorageServer.DurableVersion"), counters.cc.id);
		desiredOldestVersion.initMetric(LiteralStringRef("StorageServer.DesiredOldestVersion"), counters.cc.id);

		newestAvailableVersion.insert(allKeys, invalidVersion);
		newestDirtyVersion.insert(allKeys, invalidVersion);
		if (SERVER_KNOBS->SHARD_ENCODE_LOCATION_METADATA &&
		    (SERVER_KNOBS->STORAGE_SERVER_SHARD_AWARE || storage->shardAware())) {
			addShard(ShardInfo::newShard(this, StorageServerShard::notAssigned(allKeys)));
		} else {
			addShard(ShardInfo::newNotAssigned(allKeys));
		}

		cx = openDBOnServer(db, TaskPriority::DefaultEndpoint, LockAware::True);

		this->storage.kvCommitLogicalBytes = &counters.kvCommitLogicalBytes;
		this->storage.kvClearRanges = &counters.kvClearRanges;
		this->storage.kvGets = &counters.kvGets;
		this->storage.kvScans = &counters.kvScans;
		this->storage.kvCommits = &counters.kvCommits;
	}

	//~StorageServer() { fclose(log); }

	// Puts the given shard into shards.  The caller is responsible for adding shards
	//   for all ranges in shards.getAffectedRangesAfterInsertion(newShard->keys)), because these
	//   shards are invalidated by the call.
	void addShard(ShardInfo* newShard) {
		ASSERT(!newShard->keys.empty());
		newShard->changeCounter = ++shardChangeCounter;
		//TraceEvent("AddShard", this->thisServerID).detail("KeyBegin", newShard->keys.begin).detail("KeyEnd", newShard->keys.end).detail("State", newShard->isReadable() ? "Readable" : newShard->notAssigned() ? "NotAssigned" : "Adding").detail("Version", this->version.get());
		/*auto affected = shards.getAffectedRangesAfterInsertion( newShard->keys, Reference<ShardInfo>() );
		for(auto i = affected.begin(); i != affected.end(); ++i)
		    shards.insert( *i, Reference<ShardInfo>() );*/
		shards.insert(newShard->keys, Reference<ShardInfo>(newShard));
	}
	void addMutation(Version version,
	                 bool fromFetch,
	                 MutationRef const& mutation,
	                 KeyRangeRef const& shard,
	                 UpdateEagerReadInfo* eagerReads);
	void setInitialVersion(Version ver) {
		version = ver;
		desiredOldestVersion = ver;
		oldestVersion = ver;
		durableVersion = ver;
		lastVersionWithData = ver;
		restoredVersion = ver;

		mutableData().createNewVersion(ver);
		mutableData().forgetVersionsBefore(ver);
	}

	bool isTss() const { return tssPairID.present(); }

	bool isSSWithTSSPair() const { return ssPairID.present(); }

	void setSSWithTssPair(UID idOfTSS) { ssPairID = Optional<UID>(idOfTSS); }

	void clearSSWithTssPair() { ssPairID = Optional<UID>(); }

	// This is the maximum version that might be read from storage (the minimum version is durableVersion)
	Version storageVersion() const { return oldestVersion.get(); }

	bool isReadable(KeyRangeRef const& keys) {
		auto sh = shards.intersectingRanges(keys);
		for (auto i = sh.begin(); i != sh.end(); ++i)
			if (!i->value()->isReadable())
				return false;
		return true;
	}

	void checkChangeCounter(uint64_t oldShardChangeCounter, KeyRef const& key) {
		if (oldShardChangeCounter != shardChangeCounter && shards[key]->changeCounter > oldShardChangeCounter) {
			CODE_PROBE(true, "shard change during getValueQ");
			throw wrong_shard_server();
		}
	}

	void checkChangeCounter(uint64_t oldShardChangeCounter, KeyRangeRef const& keys) {
		if (oldShardChangeCounter != shardChangeCounter) {
			auto sh = shards.intersectingRanges(keys);
			for (auto i = sh.begin(); i != sh.end(); ++i)
				if (i->value()->changeCounter > oldShardChangeCounter) {
					CODE_PROBE(true, "shard change during range operation");
					throw wrong_shard_server();
				}
		}
	}

	Counter::Value queueSize() { return counters.bytesInput.getValue() - counters.bytesDurable.getValue(); }

	// penalty used by loadBalance() to balance requests among SSes. We prefer SS with less write queue size.
	double getPenalty() {
		return std::max(std::max(1.0,
		                         (queueSize() - (SERVER_KNOBS->TARGET_BYTES_PER_STORAGE_SERVER -
		                                         2.0 * SERVER_KNOBS->SPRING_BYTES_STORAGE_SERVER)) /
		                             SERVER_KNOBS->SPRING_BYTES_STORAGE_SERVER),
		                (currentRate() < 1e-6 ? 1e6 : 1.0 / currentRate()));
	}

	// Normally the storage server prefers to serve read requests over making mutations
	// durable to disk. However, when the storage server falls to far behind on
	// making mutations durable, this function will change the priority to prefer writes.
	Future<Void> getQueryDelay() {
		if ((version.get() - durableVersion.get() > SERVER_KNOBS->LOW_PRIORITY_DURABILITY_LAG) ||
		    (queueSize() > SERVER_KNOBS->LOW_PRIORITY_STORAGE_QUEUE_BYTES)) {
			++counters.lowPriorityQueries;
			return delay(0, TaskPriority::LowPriorityRead);
		}
		return delay(0, TaskPriority::DefaultEndpoint);
	}

	template <class Reply>
	using isLoadBalancedReply = std::is_base_of<LoadBalancedReply, Reply>;

	template <class Reply>
	typename std::enable_if<isLoadBalancedReply<Reply>::value, void>::type
	sendErrorWithPenalty(const ReplyPromise<Reply>& promise, const Error& err, double penalty) {
		if (err.code() == error_code_wrong_shard_server) {
			++counters.wrongShardServer;
		}
		Reply reply;
		reply.error = err;
		reply.penalty = penalty;
		promise.send(reply);
	}

	template <class Reply>
	typename std::enable_if<!isLoadBalancedReply<Reply>::value, void>::type
	sendErrorWithPenalty(const ReplyPromise<Reply>& promise, const Error& err, double) {
		if (err.code() == error_code_wrong_shard_server) {
			++counters.wrongShardServer;
		}
		promise.sendError(err);
	}

	template <class Request>
	bool shouldRead(const Request& request) {
		auto rate = currentRate();
		if (isTSSInQuarantine() || (rate < SERVER_KNOBS->STORAGE_DURABILITY_LAG_REJECT_THRESHOLD &&
		                            deterministicRandom()->random01() >
		                                std::max(SERVER_KNOBS->STORAGE_DURABILITY_LAG_MIN_RATE,
		                                         rate / SERVER_KNOBS->STORAGE_DURABILITY_LAG_REJECT_THRESHOLD))) {
			sendErrorWithPenalty(request.reply, server_overloaded(), getPenalty());
			++counters.readsRejected;
			return false;
		}
		return true;
	}

	template <class Request, class HandleFunction>
	Future<Void> readGuard(const Request& request, const HandleFunction& fun) {
		bool read = shouldRead(request);
		if (!read) {
			return Void();
		}
		return fun(this, request);
	}

<<<<<<< HEAD
	void updateDesiredOldestVersion(Version knownCommittedVersion) {
		Version maxVersionsInMemory = SERVER_KNOBS->MAX_READ_TRANSACTION_LIFE_VERSIONS;
		for (int i = 0; i < recoveryVersionSkips.size(); i++) {
			maxVersionsInMemory += recoveryVersionSkips[i].second;
		}
		Version proposedOldestVersion = std::max(version.get(), knownCommittedVersion) - maxVersionsInMemory;
		if (primaryLocality == tagLocalitySpecial || tag.locality == primaryLocality) {
			proposedOldestVersion = std::max(proposedOldestVersion, lastTLogVersion - maxVersionsInMemory);
		}
		proposedOldestVersion = std::min(proposedOldestVersion, version.get() - 1);
		proposedOldestVersion = std::max(proposedOldestVersion, oldestVersion.get());
		proposedOldestVersion = std::max(proposedOldestVersion, desiredOldestVersion.get());

		//TraceEvent("StorageServerUpdated", thisServerID).detail("Ver", ver).detail("DataVersion", version.get())
		//	.detail("LastTLogVersion", lastTLogVersion).detail("NewOldest",
		// oldestVersion.get()).detail("DesiredOldest",desiredOldestVersion.get())
		//	.detail("MaxVersionInMemory", maxVersionsInMemory).detail("Proposed",
		// proposedOldestVersion).detail("PrimaryLocality", primaryLocality).detail("Tag",
		// tag.toString());

		while (!recoveryVersionSkips.empty() && proposedOldestVersion > recoveryVersionSkips.front().first) {
			recoveryVersionSkips.pop_front();
		}
		desiredOldestVersion.set(proposedOldestVersion);
=======
	Version minFeedVersionForAddress(const NetworkAddress& addr) {
		auto& clientVersions = changeFeedClientVersions[addr];
		Version minVersion = version.get();
		for (auto& it : clientVersions) {
			/*fmt::print("SS {0} Blocked client {1} @ {2}\n",
			           thisServerID.toString().substr(0, 4),
			           it.first.toString().substr(0, 8),
			           it.second);*/
			minVersion = std::min(minVersion, it.second);
		}
		return minVersion;
	}

	void getSplitPoints(SplitRangeRequest const& req) {
		try {
			Optional<TenantMapEntry> entry = getTenantEntry(version.get(), req.tenantInfo);
			metrics.getSplitPoints(req, entry.map<Key>([](TenantMapEntry e) { return e.prefix; }));
		} catch (Error& e) {
			req.reply.sendError(e);
		}
	}

	void maybeInjectTargetedRestart(Version v) {
		// inject an SS restart at most once per test
		if (g_network->isSimulated() && !g_simulator.speedUpSimulation &&
		    now() > g_simulator.injectTargetedSSRestartTime &&
		    rebootAfterDurableVersion == std::numeric_limits<Version>::max()) {
			CODE_PROBE(true, "Injecting SS targeted restart");
			TraceEvent("SimSSInjectTargetedRestart", thisServerID).detail("Version", v);
			rebootAfterDurableVersion = v;
			g_simulator.injectTargetedSSRestartTime = std::numeric_limits<double>::max();
		}
	}

	bool maybeInjectDelay() {
		if (g_network->isSimulated() && !g_simulator.speedUpSimulation && now() > g_simulator.injectSSDelayTime) {
			CODE_PROBE(true, "Injecting SS targeted delay");
			TraceEvent("SimSSInjectDelay", thisServerID);
			g_simulator.injectSSDelayTime = std::numeric_limits<double>::max();
			return true;
		}
		return false;
>>>>>>> f75bd100
	}
};

const StringRef StorageServer::CurrentRunningFetchKeys::emptyString = LiteralStringRef("");
const KeyRangeRef StorageServer::CurrentRunningFetchKeys::emptyKeyRange =
    KeyRangeRef(StorageServer::CurrentRunningFetchKeys::emptyString,
                StorageServer::CurrentRunningFetchKeys::emptyString);

// If and only if key:=value is in (storage+versionedData),    // NOT ACTUALLY: and key < allKeys.end,
//   and H(key) < |key+value|/bytesPerSample,
//     let sampledSize = max(|key+value|,bytesPerSample)
//     persistByteSampleKeys.begin()+key := sampledSize is in storage
//     (key,sampledSize) is in byteSample

// So P(key is sampled) * sampledSize == |key+value|

void StorageServer::byteSampleApplyMutation(MutationRef const& m, Version ver) {
	if (m.type == MutationRef::ClearRange)
		byteSampleApplyClear(KeyRangeRef(m.param1, m.param2), ver);
	else if (m.type == MutationRef::SetValue)
		byteSampleApplySet(KeyValueRef(m.param1, m.param2), ver);
	else
		ASSERT(false); // Mutation of unknown type modfying byte sample
}

// watchMap Operations
Reference<ServerWatchMetadata> StorageServer::getWatchMetadata(KeyRef key) const {
	const auto it = watchMap.find(key);
	if (it == watchMap.end())
		return Reference<ServerWatchMetadata>();
	return it->second;
}

KeyRef StorageServer::setWatchMetadata(Reference<ServerWatchMetadata> metadata) {
	KeyRef keyRef = metadata->key.contents();

	watchMap[keyRef] = metadata;
	return keyRef;
}

void StorageServer::deleteWatchMetadata(KeyRef key) {
	watchMap.erase(key);
}

void StorageServer::clearWatchMetadata() {
	watchMap.clear();
}

#ifndef __INTEL_COMPILER
#pragma endregion
#endif

/////////////////////////////////// Validation ///////////////////////////////////////
#ifndef __INTEL_COMPILER
#pragma region Validation
#endif
bool validateRange(StorageServer::VersionedData::ViewAtVersion const& view,
                   KeyRangeRef range,
                   Version version,
                   UID id,
                   Version minInsertVersion) {
	// * Nonoverlapping: No clear overlaps a set or another clear, or adjoins another clear.
	// * Old mutations are erased: All items in versionedData.atLatest() have insertVersion() > durableVersion()

	//TraceEvent("ValidateRange", id).detail("KeyBegin", range.begin).detail("KeyEnd", range.end).detail("Version", version);
	KeyRef k;
	bool ok = true;
	bool kIsClear = false;
	auto i = view.lower_bound(range.begin);
	if (i != view.begin())
		--i;
	for (; i != view.end() && i.key() < range.end; ++i) {
		ASSERT(i.insertVersion() > minInsertVersion);
		if (kIsClear && i->isClearTo() ? i.key() <= k : i.key() < k) {
			TraceEvent(SevError, "InvalidRange", id)
			    .detail("Key1", k)
			    .detail("Key2", i.key())
			    .detail("Version", version);
			ok = false;
		}
		// ASSERT( i.key() >= k );
		kIsClear = i->isClearTo();
		k = kIsClear ? i->getEndKey() : i.key();
	}
	return ok;
}

void validate(StorageServer* data, bool force = false) {
	try {
		if (force || (EXPENSIVE_VALIDATION)) {
			data->newestAvailableVersion.validateCoalesced();
			data->newestDirtyVersion.validateCoalesced();

			for (auto s = data->shards.ranges().begin(); s != data->shards.ranges().end(); ++s) {
				TraceEvent(SevVerbose, "ValidateShard", data->thisServerID)
				    .detail("Range", s->range())
				    .detail("ShardRange", s->value()->keys)
				    .detail("ShardState", s->value()->debugDescribeState())
				    .log();
				ASSERT(s->value()->keys == s->range());
				ASSERT(!s->value()->keys.empty());
				if (data->shardAware) {
					s->value()->validate();
				}
			}

			for (auto s = data->shards.ranges().begin(); s != data->shards.ranges().end(); ++s) {
				if (s->value()->isReadable()) {
					auto ar = data->newestAvailableVersion.intersectingRanges(s->range());
					for (auto a = ar.begin(); a != ar.end(); ++a) {
						TraceEvent(SevVerbose, "ValidateShardReadable", data->thisServerID)
						    .detail("Range", s->range())
						    .detail("ShardRange", s->value()->keys)
						    .detail("ShardState", s->value()->debugDescribeState())
						    .detail("AvailableRange", a->range())
						    .detail("AvailableVersion", a->value())
						    .log();
						ASSERT(a->value() == latestVersion);
					}
				}
			}

			// * versionedData contains versions [storageVersion(), version.get()].  It might also contain version
			// (version.get()+1), in which changeDurableVersion may be deleting ghosts, and/or it might
			//      contain later versions if applyUpdate is on the stack.
			ASSERT(data->data().getOldestVersion() == data->storageVersion());
			ASSERT(data->data().getLatestVersion() == data->version.get() ||
			       data->data().getLatestVersion() == data->version.get() + 1 ||
			       (data->debug_inApplyUpdate && data->data().getLatestVersion() > data->version.get()));

			auto latest = data->data().atLatest();

			// * Old shards are erased: versionedData.atLatest() has entries (sets or clear *begins*) only for keys in
			// readable or adding,transferred shards.
			for (auto s = data->shards.ranges().begin(); s != data->shards.ranges().end(); ++s) {
				ShardInfo* shard = s->value().getPtr();
				if (!shard->isInVersionedData()) {
					if (latest.lower_bound(s->begin()) != latest.lower_bound(s->end())) {
						TraceEvent(SevError, "VF", data->thisServerID)
						    .detail("LastValidTime", data->debug_lastValidateTime)
						    .detail("KeyBegin", s->begin())
						    .detail("KeyEnd", s->end())
						    .detail("FirstKey", latest.lower_bound(s->begin()).key())
						    .detail("FirstInsertV", latest.lower_bound(s->begin()).insertVersion());
					}
					ASSERT(latest.lower_bound(s->begin()) == latest.lower_bound(s->end()));
				}
			}

			// FIXME: do some change feed validation?

			latest.validate();
			validateRange(latest, allKeys, data->version.get(), data->thisServerID, data->durableVersion.get());

			data->debug_lastValidateTime = now();
		}
	} catch (...) {
		TraceEvent(SevError, "ValidationFailure", data->thisServerID)
		    .detail("LastValidTime", data->debug_lastValidateTime);
		throw;
	}
}
#ifndef __INTEL_COMPILER
#pragma endregion
#endif

void updateProcessStats(StorageServer* self) {
	if (g_network->isSimulated()) {
		// diskUsage and cpuUsage are not relevant in the simulator,
		// and relying on the actual values could break seed determinism
		self->cpuUsage = 100.0;
		self->diskUsage = 100.0;
		return;
	}

	SystemStatistics sysStats = getSystemStatistics();
	if (sysStats.initialized) {
		self->cpuUsage = 100 * sysStats.processCPUSeconds / sysStats.elapsed;
		self->diskUsage = 100 * std::max(0.0, (sysStats.elapsed - sysStats.processDiskIdleSeconds) / sysStats.elapsed);
	}
}

///////////////////////////////////// Queries /////////////////////////////////
#ifndef __INTEL_COMPILER
#pragma region Queries
#endif

<<<<<<< HEAD
ACTOR Future<Version> waitForVersionActor(StorageServer* data, Version version, SpanID spanContext) {
	state Span span("SS.WaitForVersion"_loc, { spanContext });
	state double beginWait = now();
=======
ACTOR Future<Version> waitForVersionActor(StorageServer* data, Version version, SpanContext spanContext) {
	state Span span("SS:WaitForVersion"_loc, spanContext);
>>>>>>> f75bd100
	choose {
		when(wait(data->version.whenAtLeast(version))) {
			auto waitTime = now() - beginWait;
			if (waitTime > 0.01) {
				TraceEvent(SevWarn, "LongWaitDelay", data->thisServerID)
				    .detail("Version", version)
				    .detail("MyVersion", data->version.get())
				    .detail("ServerID", data->thisServerID);
			}
			// FIXME: A bunch of these can block with or without the following delay 0.
			// wait( delay(0) );  // don't do a whole bunch of these at once
			if (version < data->oldestVersion.get())
				throw transaction_too_old(); // just in case
			return version;
		}
		when(wait(delay(SERVER_KNOBS->FUTURE_VERSION_DELAY))) {
			if (deterministicRandom()->random01() < 0.001)
				TraceEvent(SevWarn, "ShardServerFutureVersion1000x", data->thisServerID)
				    .detail("Version", version)
				    .detail("MyVersion", data->version.get())
				    .detail("ServerID", data->thisServerID);
			throw future_version();
		}
	}
}

// If the latest commit version that mutated the shard(s) being served by the specified storage
// server is below the client specified read version then do a read at the latest commit version
// of the storage server.
Version getRealReadVersion(VersionVector& ssLatestCommitVersions, Tag& tag, Version specifiedReadVersion) {
	Version realReadVersion =
	    ssLatestCommitVersions.hasVersion(tag) ? ssLatestCommitVersions.getVersion(tag) : specifiedReadVersion;
	ASSERT(realReadVersion <= specifiedReadVersion);
	return realReadVersion;
}

// Find the latest commit version of the given tag.
Version getLatestCommitVersion(VersionVector& ssLatestCommitVersions, Tag& tag) {
	Version commitVersion =
	    ssLatestCommitVersions.hasVersion(tag) ? ssLatestCommitVersions.getVersion(tag) : invalidVersion;
	return commitVersion;
}

Future<Version> waitForVersion(StorageServer* data, Version version, SpanContext spanContext) {
	if (version == latestVersion) {
		version = std::max(Version(1), data->version.get());
	}

	if (version < data->oldestVersion.get() || version <= 0) {
		// TraceEvent(SevDebug, "WFVThrow", data->thisServerID).detail("Version", version).detail("OldestVersion", data->oldestVersion.get());
		return transaction_too_old();
	} else if (version <= data->version.get()) {
		return version;
	}

	if ((data->behind || data->versionBehind) && version > data->version.get()) {
		return process_behind();
	}

	if (deterministicRandom()->random01() < 0.001) {
		TraceEvent("WaitForVersion1000x").log();
	}
	return waitForVersionActor(data, version, spanContext);
}

Future<Version> waitForVersion(StorageServer* data,
                               Version commitVersion,
                               Version readVersion,
                               SpanContext spanContext) {
	ASSERT(commitVersion == invalidVersion || commitVersion < readVersion);

	if (commitVersion == invalidVersion) {
		return waitForVersion(data, readVersion, spanContext);
	}

	if (readVersion == latestVersion) {
		readVersion = std::max(Version(1), data->version.get());
	}

	if (readVersion < data->oldestVersion.get() || readVersion <= 0) {
		return transaction_too_old();
	} else {
		if (commitVersion < data->oldestVersion.get()) {
			return data->oldestVersion.get();
		} else if (commitVersion <= data->version.get()) {
			return commitVersion;
		}
	}

	if ((data->behind || data->versionBehind) && commitVersion > data->version.get()) {
		return process_behind();
	}

	if (deterministicRandom()->random01() < 0.001) {
		TraceEvent("WaitForVersion1000x");
	}
	return waitForVersionActor(data, std::max(commitVersion, data->oldestVersion.get()), spanContext);
}

ACTOR Future<Version> waitForVersionNoTooOld(StorageServer* data, Version version) {
	// This could become an Actor transparently, but for now it just does the lookup
	if (version == latestVersion)
		version = std::max(Version(1), data->version.get());
	if (version <= data->version.get())
		return version;
	choose {
		when(wait(data->version.whenAtLeast(version))) { return version; }
		when(wait(delay(SERVER_KNOBS->FUTURE_VERSION_DELAY))) {
			if (deterministicRandom()->random01() < 0.001)
				TraceEvent(SevWarn, "ShardServerFutureVersion1000x", data->thisServerID)
				    .detail("Version", version)
				    .detail("MyVersion", data->version.get())
				    .detail("ServerID", data->thisServerID);
			throw future_version();
		}
	}
}

Optional<TenantMapEntry> StorageServer::getTenantEntry(Version version, TenantInfo tenantInfo) {
	if (tenantInfo.name.present()) {
		auto view = tenantMap.at(version);
		auto itr = view.find(tenantInfo.name.get());
		if (itr == view.end()) {
			TraceEvent(SevWarn, "StorageUnknownTenant", thisServerID).detail("Tenant", tenantInfo.name).backtrace();
			throw unknown_tenant();
		} else if (itr->id != tenantInfo.tenantId) {
			TraceEvent(SevWarn, "StorageTenantIdMismatch", thisServerID)
			    .detail("Tenant", tenantInfo.name)
			    .detail("TenantId", tenantInfo.tenantId)
			    .detail("ExistingId", itr->id)
			    .backtrace();
			throw unknown_tenant();
		}

		return *itr;
	}

	return Optional<TenantMapEntry>();
}

std::vector<StorageServerShard> StorageServer::getStorageServerShards(KeyRangeRef range) {
	std::vector<StorageServerShard> res;
	for (auto t : this->shards.intersectingRanges(range)) {
		res.push_back(t.value()->toStorageServerShard());
	}
	return res;
}

ACTOR Future<Void> getValueQ(StorageServer* data, GetValueRequest req) {
	state int64_t resultSize = 0;
	Span span("SS:getValue"_loc, req.spanContext);
	if (req.tenantInfo.name.present()) {
		span.addAttribute("tenant"_sr, req.tenantInfo.name.get());
	}
	span.addAttribute("key"_sr, req.key);
	// Temporarily disabled -- this path is hit a lot
	// getCurrentLineage()->modify(&TransactionLineage::txID) = req.spanContext.first();

	try {
		++data->counters.getValueQueries;
		++data->counters.allQueries;
		data->maxQueryQueue = std::max<int>(
		    data->maxQueryQueue, data->counters.allQueries.getValue() - data->counters.finishedQueries.getValue());

		// Active load balancing runs at a very high priority (to obtain accurate queue lengths)
		// so we need to downgrade here
		wait(data->getQueryDelay());

		if (req.debugID.present())
			g_traceBatch.addEvent("GetValueDebug",
			                      req.debugID.get().first(),
			                      "getValueQ.DoRead"); //.detail("TaskID", g_network->getCurrentTask());

		state Optional<Value> v;
		Version commitVersion = getLatestCommitVersion(req.ssLatestCommitVersions, data->tag);
		state Version version = wait(waitForVersion(data, commitVersion, req.version, req.spanContext));
		if (req.debugID.present())
			g_traceBatch.addEvent("GetValueDebug",
			                      req.debugID.get().first(),
			                      "getValueQ.AfterVersion"); //.detail("TaskID", g_network->getCurrentTask());

		Optional<TenantMapEntry> entry = data->getTenantEntry(version, req.tenantInfo);
		if (entry.present()) {
			req.key = req.key.withPrefix(entry.get().prefix);
		}
		state uint64_t changeCounter = data->shardChangeCounter;

		if (!data->shards[req.key]->isReadable()) {
			//TraceEvent("WrongShardServer", data->thisServerID).detail("Key", req.key).detail("Version", version).detail("In", "getValueQ");
			throw wrong_shard_server();
		}

		state int path = 0;
		auto i = data->data().at(version).lastLessOrEqual(req.key);
		if (i && i->isValue() && i.key() == req.key) {
			v = (Value)i->getValue();
			path = 1;
		} else if (!i || !i->isClearTo() || i->getEndKey() <= req.key) {
			path = 2;
			Optional<Value> vv = wait(data->storage.readValue(req.key, IKeyValueStore::ReadType::NORMAL, req.debugID));
			data->counters.kvGetBytes += vv.expectedSize();
			// Validate that while we were reading the data we didn't lose the version or shard
			if (version < data->storageVersion()) {
				CODE_PROBE(true, "transaction_too_old after readValue");
				throw transaction_too_old();
			}
			data->checkChangeCounter(changeCounter, req.key);
			v = vv;
		}

		DEBUG_MUTATION("ShardGetValue",
		               version,
		               MutationRef(MutationRef::DebugKey, req.key, v.present() ? v.get() : LiteralStringRef("<null>")),
		               data->thisServerID);
		DEBUG_MUTATION("ShardGetPath",
		               version,
		               MutationRef(MutationRef::DebugKey,
		                           req.key,
		                           path == 0   ? LiteralStringRef("0")
		                           : path == 1 ? LiteralStringRef("1")
		                                       : LiteralStringRef("2")),
		               data->thisServerID);

		/*
		StorageMetrics m;
		m.bytesPerKSecond = req.key.size() + (v.present() ? v.get().size() : 0);
		m.iosPerKSecond = 1;
		data->metrics.notify(req.key, m);
		*/

		if (v.present()) {
			++data->counters.rowsQueried;
			resultSize = v.get().size();
			data->counters.bytesQueried += resultSize;
		} else {
			++data->counters.emptyQueries;
		}

		if (SERVER_KNOBS->READ_SAMPLING_ENABLED) {
			// If the read yields no value, randomly sample the empty read.
			int64_t bytesReadPerKSecond =
			    v.present() ? std::max((int64_t)(req.key.size() + v.get().size()), SERVER_KNOBS->EMPTY_READ_PENALTY)
			                : SERVER_KNOBS->EMPTY_READ_PENALTY;
			data->metrics.notifyBytesReadPerKSecond(req.key, bytesReadPerKSecond);
		}

		if (req.debugID.present())
			g_traceBatch.addEvent("GetValueDebug",
			                      req.debugID.get().first(),
			                      "getValueQ.AfterRead"); //.detail("TaskID", g_network->getCurrentTask());

		// Check if the desired key might be cached
		auto cached = data->cachedRangeMap[req.key];
		// if (cached)
		//	TraceEvent(SevDebug, "SSGetValueCached").detail("Key", req.key);

		GetValueReply reply(v, cached);
		reply.penalty = data->getPenalty();
		req.reply.send(reply);
	} catch (Error& e) {
		if (!canReplyWith(e))
			throw;
		data->sendErrorWithPenalty(req.reply, e, data->getPenalty());
	}

	data->transactionTagCounter.addRequest(req.tags, resultSize);

	++data->counters.finishedQueries;

	double duration = g_network->timer() - req.requestTime();
	data->counters.readLatencySample.addMeasurement(duration);
	if (data->latencyBandConfig.present()) {
		int maxReadBytes =
		    data->latencyBandConfig.get().readConfig.maxReadBytes.orDefault(std::numeric_limits<int>::max());
		data->counters.readLatencyBands.addMeasurement(duration, resultSize > maxReadBytes);
	}

	return Void();
}

// Pessimistic estimate the number of overhead bytes used by each
// watch. Watch key references are stored in an AsyncMap<Key,bool>, and actors
// must be kept alive until the watch is finished.
extern size_t WATCH_OVERHEAD_WATCHQ, WATCH_OVERHEAD_WATCHIMPL;

ACTOR Future<Version> watchWaitForValueChange(StorageServer* data, SpanContext parent, KeyRef key) {
	state Location spanLocation = "SS:watchWaitForValueChange"_loc;
	state Span span(spanLocation, parent);
	state Reference<ServerWatchMetadata> metadata = data->getWatchMetadata(key);

	if (metadata->debugID.present())
		g_traceBatch.addEvent("WatchValueDebug",
		                      metadata->debugID.get().first(),
		                      "watchValueSendReply.Before"); //.detail("TaskID", g_network->getCurrentTask());

	wait(success(waitForVersionNoTooOld(data, metadata->version)));
	if (metadata->debugID.present())
		g_traceBatch.addEvent("WatchValueDebug",
		                      metadata->debugID.get().first(),
		                      "watchValueSendReply.AfterVersion"); //.detail("TaskID", g_network->getCurrentTask());

	state Version minVersion = data->data().latestVersion;
	state Future<Void> watchFuture = data->watches.onChange(metadata->key);
	loop {
		try {
			metadata = data->getWatchMetadata(key);
			state Version latest = data->version.get();
			CODE_PROBE(latest >= minVersion && latest < data->data().latestVersion,
			           "Starting watch loop with latestVersion > data->version");
			GetValueRequest getReq(
			    span.context, TenantInfo(), metadata->key, latest, metadata->tags, metadata->debugID, VersionVector());
			state Future<Void> getValue = getValueQ(
			    data, getReq); // we are relying on the delay zero at the top of getValueQ, if removed we need one here
			GetValueReply reply = wait(getReq.reply.getFuture());
			span = Span(spanLocation, parent);

			if (reply.error.present()) {
				ASSERT(reply.error.get().code() != error_code_future_version);
				throw reply.error.get();
			}
			if (BUGGIFY) {
				throw transaction_too_old();
			}

			DEBUG_MUTATION(
			    "ShardWatchValue",
			    latest,
			    MutationRef(MutationRef::DebugKey,
			                metadata->key,
			                reply.value.present() ? StringRef(reply.value.get()) : LiteralStringRef("<null>")),
			    data->thisServerID);

			if (metadata->debugID.present())
				g_traceBatch.addEvent(
				    "WatchValueDebug",
				    metadata->debugID.get().first(),
				    "watchValueSendReply.AfterRead"); //.detail("TaskID", g_network->getCurrentTask());

			if (reply.value != metadata->value && latest >= metadata->version) {
				return latest; // fire watch
			}

			if (data->watchBytes > SERVER_KNOBS->MAX_STORAGE_SERVER_WATCH_BYTES) {
				CODE_PROBE(true, "Too many watches, reverting to polling");
				throw watch_cancelled();
			}

			state int64_t watchBytes =
			    (metadata->key.expectedSize() + metadata->value.expectedSize() + key.expectedSize() +
			     sizeof(Reference<ServerWatchMetadata>) + sizeof(ServerWatchMetadata) + WATCH_OVERHEAD_WATCHIMPL);

			data->watchBytes += watchBytes;
			try {
				if (latest < minVersion) {
					// If the version we read is less than minVersion, then we may fail to be notified of any changes
					// that occur up to or including minVersion To prevent that, we'll check the key again once the
					// version reaches our minVersion
					watchFuture = watchFuture || data->version.whenAtLeast(minVersion);
				}
				if (BUGGIFY) {
					// Simulate a trigger on the watch that results in the loop going around without the value changing
					watchFuture = watchFuture || delay(deterministicRandom()->random01());
				}
				wait(watchFuture);
				data->watchBytes -= watchBytes;
			} catch (Error& e) {
				data->watchBytes -= watchBytes;
				throw;
			}
		} catch (Error& e) {
			if (e.code() != error_code_transaction_too_old) {
				throw e;
			}

			CODE_PROBE(true, "Reading a watched key failed with transaction_too_old");
		}

		watchFuture = data->watches.onChange(metadata->key);
		wait(data->version.whenAtLeast(data->data().latestVersion));
	}
}

void checkCancelWatchImpl(StorageServer* data, WatchValueRequest req) {
	Reference<ServerWatchMetadata> metadata = data->getWatchMetadata(req.key.contents());
	if (metadata.isValid() && metadata->versionPromise.getFutureReferenceCount() == 1) {
		// last watch timed out so cancel watch_impl and delete key from the map
		data->deleteWatchMetadata(req.key.contents());
		metadata->watch_impl.cancel();
	}
}

ACTOR Future<Void> watchValueSendReply(StorageServer* data,
                                       WatchValueRequest req,
                                       Future<Version> resp,
                                       SpanContext spanContext) {
	state Span span("SS:watchValue"_loc, spanContext);
	state double startTime = now();
	++data->counters.watchQueries;
	++data->numWatches;
	data->watchBytes += WATCH_OVERHEAD_WATCHQ;

	loop {
		double timeoutDelay = -1;
		if (data->noRecentUpdates.get()) {
			timeoutDelay = std::max(CLIENT_KNOBS->FAST_WATCH_TIMEOUT - (now() - startTime), 0.0);
		} else if (!BUGGIFY) {
			timeoutDelay = std::max(CLIENT_KNOBS->WATCH_TIMEOUT - (now() - startTime), 0.0);
		}

		try {
			choose {
				when(Version ver = wait(resp)) {
					// fire watch
					req.reply.send(WatchValueReply{ ver });
					checkCancelWatchImpl(data, req);
					--data->numWatches;
					data->watchBytes -= WATCH_OVERHEAD_WATCHQ;
					return Void();
				}
				when(wait(timeoutDelay < 0 ? Never() : delay(timeoutDelay))) {
					// watch timed out
					data->sendErrorWithPenalty(req.reply, timed_out(), data->getPenalty());
					checkCancelWatchImpl(data, req);
					--data->numWatches;
					data->watchBytes -= WATCH_OVERHEAD_WATCHQ;
					return Void();
				}
				when(wait(data->noRecentUpdates.onChange())) {}
			}
		} catch (Error& e) {
			data->watchBytes -= WATCH_OVERHEAD_WATCHQ;
			checkCancelWatchImpl(data, req);
			--data->numWatches;

			if (!canReplyWith(e))
				throw e;
			data->sendErrorWithPenalty(req.reply, e, data->getPenalty());
			return Void();
		}
	}
}

// Finds a checkpoint.
ACTOR Future<Void> getCheckpointQ(StorageServer* self, GetCheckpointRequest req) {
	// Wait until the desired version is durable.
	wait(self->durableVersion.whenAtLeast(req.version + 1));

	TraceEvent(SevDebug, "ServeGetCheckpointVersionSatisfied", self->thisServerID)
	    .detail("Version", req.version)
	    .detail("Range", req.range.toString())
	    .detail("Format", static_cast<int>(req.format));

	try {
		std::unordered_map<UID, CheckpointMetaData>::iterator it = self->checkpoints.begin();
		for (; it != self->checkpoints.end(); ++it) {
			const CheckpointMetaData& md = it->second;
			if (md.version == req.version && md.format == req.format && md.range.contains(req.range) &&
			    md.getState() == CheckpointMetaData::Complete) {
				req.reply.send(md);
				TraceEvent(SevDebug, "ServeGetCheckpointEnd", self->thisServerID).detail("Checkpoint", md.toString());
				break;
			}
		}

		if (it == self->checkpoints.end()) {
			req.reply.sendError(checkpoint_not_found());
		}
	} catch (Error& e) {
		if (!canReplyWith(e)) {
			throw;
		}
		req.reply.sendError(e);
	}
	return Void();
}

// Delete the checkpoint from disk, as well as all related presisted meta data.
ACTOR Future<Void> deleteCheckpointQ(StorageServer* self, Version version, CheckpointMetaData checkpoint) {
	wait(delay(0, TaskPriority::Low));

	wait(self->durableVersion.whenAtLeast(version));

	TraceEvent("DeleteCheckpointBegin", self->thisServerID).detail("Checkpoint", checkpoint.toString());

	self->checkpoints.erase(checkpoint.checkpointID);

	try {
		wait(deleteCheckpoint(checkpoint));
	} catch (Error& e) {
		// TODO: Handle errors more gracefully.
		throw;
	}

	state Key persistCheckpointKey(persistCheckpointKeys.begin.toString() + checkpoint.checkpointID.toString());
	state Key pendingCheckpointKey(persistPendingCheckpointKeys.begin.toString() + checkpoint.checkpointID.toString());
	auto& mLV = self->addVersionToMutationLog(self->data().getLatestVersion());
	self->addMutationToMutationLog(
	    mLV, MutationRef(MutationRef::ClearRange, pendingCheckpointKey, keyAfter(pendingCheckpointKey)));
	self->addMutationToMutationLog(
	    mLV, MutationRef(MutationRef::ClearRange, persistCheckpointKey, keyAfter(persistCheckpointKey)));

	return Void();
}

// Serves FetchCheckpointRequests.
ACTOR Future<Void> fetchCheckpointQ(StorageServer* self, FetchCheckpointRequest req) {
	state ICheckpointReader* reader = nullptr;
	TraceEvent("ServeFetchCheckpointBegin", self->thisServerID)
	    .detail("CheckpointID", req.checkpointID)
	    .detail("Token", req.token);

	req.reply.setByteLimit(SERVER_KNOBS->CHECKPOINT_TRANSFER_BLOCK_BYTES);

	// Returns error is the checkpoint cannot be found.
	const auto it = self->checkpoints.find(req.checkpointID);
	if (it == self->checkpoints.end()) {
		req.reply.sendError(checkpoint_not_found());
		TraceEvent("ServeFetchCheckpointNotFound", self->thisServerID).detail("CheckpointID", req.checkpointID);
		return Void();
	}

	try {
		reader = newCheckpointReader(it->second, deterministicRandom()->randomUniqueID());
		wait(reader->init(req.token));

		loop {
			state Standalone<StringRef> data = wait(reader->nextChunk(CLIENT_KNOBS->REPLY_BYTE_LIMIT));
			wait(req.reply.onReady());
			FetchCheckpointReply reply(req.token);
			reply.data = data;
			req.reply.send(reply);
		}
	} catch (Error& e) {
		if (e.code() == error_code_end_of_stream) {
			req.reply.sendError(end_of_stream());
			TraceEvent("ServeFetchCheckpointEnd", self->thisServerID)
			    .detail("CheckpointID", req.checkpointID)
			    .detail("Token", req.token);
		} else {
			TraceEvent(SevWarnAlways, "ServerFetchCheckpointFailure")
			    .errorUnsuppressed(e)
			    .detail("CheckpointID", req.checkpointID)
			    .detail("Token", req.token);
			if (!canReplyWith(e)) {
				throw e;
			}
			req.reply.sendError(e);
		}
	}

	wait(reader->close());
	return Void();
}

// Serves FetchCheckpointKeyValuesRequest, reads local checkpoint and sends it to the client over wire.
ACTOR Future<Void> fetchCheckpointKeyValuesQ(StorageServer* self, FetchCheckpointKeyValuesRequest req) {
	wait(self->serveFetchCheckpointParallelismLock.take(TaskPriority::DefaultYield));
	state FlowLock::Releaser holder(self->serveFetchCheckpointParallelismLock);

	TraceEvent("ServeFetchCheckpointKeyValuesBegin", self->thisServerID)
	    .detail("CheckpointID", req.checkpointID)
	    .detail("Range", req.range);

	req.reply.setByteLimit(SERVER_KNOBS->CHECKPOINT_TRANSFER_BLOCK_BYTES);

	// Returns error if the checkpoint cannot be found.
	const auto it = self->checkpoints.find(req.checkpointID);
	if (it == self->checkpoints.end()) {
		req.reply.sendError(checkpoint_not_found());
		TraceEvent("ServeFetchCheckpointNotFound", self->thisServerID).detail("CheckpointID", req.checkpointID);
		return Void();
	}

	try {
		state ICheckpointReader* reader = newCheckpointReader(it->second, self->thisServerID);
		wait(reader->init(BinaryWriter::toValue(req.range, IncludeVersion())));

		loop {
			state RangeResult res =
			    wait(reader->nextKeyValues(CLIENT_KNOBS->REPLY_BYTE_LIMIT, CLIENT_KNOBS->REPLY_BYTE_LIMIT));
			if (!res.empty()) {
				TraceEvent(SevDebug, "FetchCheckpontKeyValuesReadRange", self->thisServerID)
				    .detail("CheckpointID", req.checkpointID)
				    .detail("FirstReturnedKey", res.front().key)
				    .detail("LastReturnedKey", res.back().key)
				    .detail("Size", res.size());
			} else {
				TraceEvent(SevInfo, "FetchCheckpontKeyValuesEmptyRange", self->thisServerID)
				    .detail("CheckpointID", req.checkpointID);
			}

			wait(req.reply.onReady());
			FetchCheckpointKeyValuesStreamReply reply;
			reply.arena.dependsOn(res.arena());
			for (int i = 0; i < res.size(); ++i) {
				reply.data.push_back(reply.arena, res[i]);
			}

			req.reply.send(reply);
		}
	} catch (Error& e) {
		if (e.code() == error_code_end_of_stream) {
			req.reply.sendError(end_of_stream());
			TraceEvent("ServeFetchCheckpointKeyValuesEnd", self->thisServerID)
			    .detail("CheckpointID", req.checkpointID)
			    .detail("Range", req.range);
		} else {
			TraceEvent(SevWarnAlways, "ServerFetchCheckpointKeyValuesFailure")
			    .errorUnsuppressed(e)
			    .detail("CheckpointID", req.checkpointID)
			    .detail("Range", req.range);
			if (!canReplyWith(e)) {
				throw e;
			}
			req.reply.sendError(e);
		}
	}

	wait(reader->close());
	return Void();
}

ACTOR Future<Void> overlappingChangeFeedsQ(StorageServer* data, OverlappingChangeFeedsRequest req) {
	wait(delay(0));
	wait(data->version.whenAtLeast(req.minVersion));

	if (!data->isReadable(req.range)) {
		req.reply.sendError(wrong_shard_server());
		return Void();
	}

	Version metadataWaitVersion = invalidVersion;

	auto ranges = data->keyChangeFeed.intersectingRanges(req.range);
	std::map<Key, std::tuple<KeyRange, Version, Version, Version>> rangeIds;
	for (auto r : ranges) {
		for (auto& it : r.value()) {
			if (!it->removing) {
				// Can't tell other SS about a change feed create or stopVersion that may get rolled back, and we only
				// need to tell it about the metadata if req.minVersion > metadataVersion, since it will get the
				// information from its own private mutations if it hasn't processed up that version yet
				metadataWaitVersion = std::max(metadataWaitVersion, it->metadataCreateVersion);

				// don't wait for all it->metadataVersion updates, if metadata was fetched from elsewhere it's already
				// durable, and some updates are unecessary to wait for
				Version stopVersion;
				if (it->stopVersion != MAX_VERSION && req.minVersion > it->stopVersion) {
					stopVersion = it->stopVersion;
					metadataWaitVersion = std::max(metadataWaitVersion, stopVersion);
				} else {
					stopVersion = MAX_VERSION;
				}

				rangeIds[it->id] = std::tuple(it->range, it->emptyVersion, stopVersion, it->metadataVersion);
			} else if (it->destroyed && it->metadataVersion > metadataWaitVersion) {
				// if we communicate the lack of a change feed because it's destroying, ensure the feed destroy isn't
				// rolled back first
				CODE_PROBE(true, "Overlapping Change Feeds ensuring destroy isn't rolled back");
				metadataWaitVersion = it->metadataVersion;
			}
		}
	}
	state OverlappingChangeFeedsReply reply;
	reply.feedMetadataVersion = data->version.get();
	for (auto& it : rangeIds) {
		reply.feeds.push_back_deep(reply.arena,
		                           OverlappingChangeFeedEntry(it.first,
		                                                      std::get<0>(it.second),
		                                                      std::get<1>(it.second),
		                                                      std::get<2>(it.second),
		                                                      std::get<3>(it.second)));
		TraceEvent(SevDebug, "OverlappingChangeFeedEntry", data->thisServerID)
		    .detail("MinVersion", req.minVersion)
		    .detail("FeedID", it.first)
		    .detail("Range", std::get<0>(it.second))
		    .detail("EmptyVersion", std::get<1>(it.second))
		    .detail("StopVersion", std::get<2>(it.second))
		    .detail("FeedMetadataVersion", std::get<3>(it.second));
	}

	// Make sure all of the metadata we are sending won't get rolled back
	if (metadataWaitVersion != invalidVersion && metadataWaitVersion > data->desiredOldestVersion.get()) {
		CODE_PROBE(true, "overlapping change feeds waiting for metadata version to be safe from rollback");
		wait(data->desiredOldestVersion.whenAtLeast(metadataWaitVersion));
	}
	req.reply.send(reply);
	return Void();
}

MutationsAndVersionRef filterMutationsInverted(Arena& arena, MutationsAndVersionRef const& m, KeyRange const& range) {
	Optional<VectorRef<MutationRef>> modifiedMutations;
	for (int i = 0; i < m.mutations.size(); i++) {
		if (m.mutations[i].type == MutationRef::SetValue) {
			if (modifiedMutations.present() && !range.contains(m.mutations[i].param1)) {
				modifiedMutations.get().push_back(arena, m.mutations[i]);
			}
			if (!modifiedMutations.present() && range.contains(m.mutations[i].param1)) {
				modifiedMutations = m.mutations.slice(0, i);
				arena.dependsOn(range.arena());
			}
		} else {
			ASSERT(m.mutations[i].type == MutationRef::ClearRange);
			if (!modifiedMutations.present() &&
			    (m.mutations[i].param2 > range.begin && m.mutations[i].param1 < range.end)) {
				modifiedMutations = m.mutations.slice(0, i);
				arena.dependsOn(range.arena());
			}
			if (modifiedMutations.present()) {
				if (m.mutations[i].param1 < range.begin) {
					modifiedMutations.get().push_back(arena,
					                                  MutationRef(MutationRef::ClearRange,
					                                              m.mutations[i].param1,
					                                              std::min(range.begin, m.mutations[i].param2)));
				}
				if (m.mutations[i].param2 > range.end) {
					modifiedMutations.get().push_back(arena,
					                                  MutationRef(MutationRef::ClearRange,
					                                              std::max(range.end, m.mutations[i].param1),
					                                              m.mutations[i].param2));
				}
			}
		}
	}
	if (modifiedMutations.present()) {
		return MutationsAndVersionRef(modifiedMutations.get(), m.version, m.knownCommittedVersion);
	}
	return m;
}

MutationsAndVersionRef filterMutations(Arena& arena,
                                       MutationsAndVersionRef const& m,
                                       KeyRange const& range,
                                       bool inverted) {
	if (m.mutations.size() == 1 && m.mutations.back().param1 == lastEpochEndPrivateKey) {
		return m;
	}

	if (inverted) {
		return filterMutationsInverted(arena, m, range);
	}

	Optional<VectorRef<MutationRef>> modifiedMutations;
	for (int i = 0; i < m.mutations.size(); i++) {
		if (m.mutations[i].type == MutationRef::SetValue) {
			if (modifiedMutations.present() && range.contains(m.mutations[i].param1)) {
				modifiedMutations.get().push_back(arena, m.mutations[i]);
			}
			if (!modifiedMutations.present() && !range.contains(m.mutations[i].param1)) {
				modifiedMutations = m.mutations.slice(0, i);
				arena.dependsOn(range.arena());
			}
		} else {
			ASSERT(m.mutations[i].type == MutationRef::ClearRange);
			if (!modifiedMutations.present() &&
			    (m.mutations[i].param1 < range.begin || m.mutations[i].param2 > range.end)) {
				modifiedMutations = m.mutations.slice(0, i);
				arena.dependsOn(range.arena());
			}
			if (modifiedMutations.present()) {
				if (m.mutations[i].param1 < range.end && range.begin < m.mutations[i].param2) {
					modifiedMutations.get().push_back(arena,
					                                  MutationRef(MutationRef::ClearRange,
					                                              std::max(range.begin, m.mutations[i].param1),
					                                              std::min(range.end, m.mutations[i].param2)));
				}
			}
		}
	}
	if (modifiedMutations.present()) {
		return MutationsAndVersionRef(modifiedMutations.get(), m.version, m.knownCommittedVersion);
	}
	return m;
}

// set this for VERY verbose logs on change feed SS reads
#define DEBUG_CF_TRACE false

// To easily find if a change feed read missed data. Set the CF to the feedId, the key to the missing key, and the
// version to the version the mutation is missing at.
#define DO_DEBUG_CF_MISSING false
#define DEBUG_CF_MISSING_CF ""_sr
#define DEBUG_CF_MISSING_KEY ""_sr
#define DEBUG_CF_MISSING_VERSION invalidVersion
#define DEBUG_CF_MISSING(cfId, keyRange, beginVersion, lastVersion)                                                    \
	DO_DEBUG_CF_MISSING&& cfId.printable().substr(0, 6) ==                                                             \
	        DEBUG_CF_MISSING_CF&& keyRange.contains(DEBUG_CF_MISSING_KEY) &&                                           \
	    beginVersion <= DEBUG_CF_MISSING_VERSION&& lastVersion >= DEBUG_CF_MISSING_VERSION

// efficiently searches for the change feed mutation start point at begin version
static std::deque<Standalone<MutationsAndVersionRef>>::const_iterator searchChangeFeedStart(
    std::deque<Standalone<MutationsAndVersionRef>> const& mutations,
    Version beginVersion,
    bool atLatest) {

	if (mutations.empty() || beginVersion > mutations.back().version) {
		return mutations.end();
	} else if (beginVersion <= mutations.front().version) {
		return mutations.begin();
	}

	MutationsAndVersionRef searchKey;
	searchKey.version = beginVersion;
	if (atLatest) {
		int jump = 1;
		// exponential search backwards, because atLatest means the new mutations are likely only at the very end
		auto lastEnd = mutations.end();
		auto currentEnd = mutations.end() - 1;
		while (currentEnd > mutations.begin()) {
			if (beginVersion >= currentEnd->version) {
				break;
			}
			lastEnd = currentEnd + 1;
			jump = std::min((int)(currentEnd - mutations.begin()), jump);
			currentEnd -= jump;
			jump <<= 1;
		}
		auto ret = std::lower_bound(currentEnd, lastEnd, searchKey, MutationsAndVersionRef::OrderByVersion());
		// TODO REMOVE: for validation
		if (ret != mutations.end()) {
			if (ret->version < beginVersion) {
				fmt::print("ERROR: {0}) {1} < {2}\n", ret - mutations.begin(), ret->version, beginVersion);
			}
			ASSERT(ret->version >= beginVersion);
		}
		if (ret != mutations.begin()) {
			if ((ret - 1)->version >= beginVersion) {
				fmt::print("ERROR: {0}) {1} >= {2}\n", (ret - mutations.begin()) - 1, (ret - 1)->version, beginVersion);
			}
			ASSERT((ret - 1)->version < beginVersion);
		}
		return ret;
	} else {
		// binary search
		return std::lower_bound(
		    mutations.begin(), mutations.end(), searchKey, MutationsAndVersionRef::OrderByVersion());
	}
}

ACTOR Future<std::pair<ChangeFeedStreamReply, bool>> getChangeFeedMutations(StorageServer* data,
                                                                            ChangeFeedStreamRequest req,
                                                                            bool inverted,
                                                                            bool atLatest,
                                                                            UID streamUID /* for debugging */) {
	state ChangeFeedStreamReply reply;
	state ChangeFeedStreamReply memoryReply;
	state int remainingLimitBytes = CLIENT_KNOBS->REPLY_BYTE_LIMIT;
	state int remainingDurableBytes = CLIENT_KNOBS->REPLY_BYTE_LIMIT;
	state Version startVersion = data->version.get();

	if (DEBUG_CF_TRACE) {
		TraceEvent(SevDebug, "TraceChangeFeedMutationsBegin", data->thisServerID)
		    .detail("FeedID", req.rangeID)
		    .detail("StreamUID", streamUID)
		    .detail("Range", req.range)
		    .detail("Begin", req.begin)
		    .detail("End", req.end);
	}

	if (data->version.get() < req.begin) {
		wait(data->version.whenAtLeast(req.begin));
		// we must delay here to ensure that any up-to-date change feeds that are waiting on the
		// mutation trigger run BEFORE any blocked change feeds run, in order to preserve the
		// correct minStreamVersion ordering
		wait(delay(0));
	}

	state uint64_t changeCounter = data->shardChangeCounter;
	if (!inverted && !data->isReadable(req.range)) {
		throw wrong_shard_server();
	}

	auto feed = data->uidChangeFeed.find(req.rangeID);
	if (feed == data->uidChangeFeed.end()) {
		throw unknown_change_feed();
	}

	state Reference<ChangeFeedInfo> feedInfo = feed->second;

	// We must copy the mutationDeque when fetching the durable bytes in case mutations are popped from memory while
	// waiting for the results
	state Version dequeVersion = data->version.get();
	state Version dequeKnownCommit = data->knownCommittedVersion.get();
	state Version emptyVersion = feedInfo->emptyVersion;
	state Version durableValidationVersion = std::min(data->durableVersion.get(), feedInfo->durableFetchVersion.get());
	Version fetchStorageVersion = std::max(feedInfo->fetchVersion, feedInfo->durableFetchVersion.get());

	if (DEBUG_CF_TRACE) {
		TraceEvent(SevDebug, "TraceChangeFeedMutationsDetails", data->thisServerID)
		    .detail("FeedID", req.rangeID)
		    .detail("StreamUID", streamUID)
		    .detail("Range", req.range)
		    .detail("Begin", req.begin)
		    .detail("End", req.end)
		    .detail("AtLatest", atLatest)
		    .detail("DequeVersion", dequeVersion)
		    .detail("EmptyVersion", feedInfo->emptyVersion)
		    .detail("StorageVersion", feedInfo->storageVersion)
		    .detail("DurableVersion", feedInfo->durableVersion)
		    .detail("FetchStorageVersion", fetchStorageVersion)
		    .detail("FetchVersion", feedInfo->fetchVersion)
		    .detail("DurableFetchVersion", feedInfo->durableFetchVersion.get())
		    .detail("DurableValidationVersion", durableValidationVersion);
	}

	if (req.end > emptyVersion + 1) {
		auto it = searchChangeFeedStart(feedInfo->mutations, req.begin, atLatest);
		while (it != feedInfo->mutations.end()) {
			if (it->version >= req.end || it->version > dequeVersion || remainingLimitBytes <= 0) {
				break;
			}
			auto m = filterMutations(memoryReply.arena, *it, req.range, inverted);
			if (m.mutations.size()) {
				memoryReply.arena.dependsOn(it->arena());
				memoryReply.mutations.push_back(memoryReply.arena, m);
				remainingLimitBytes -= sizeof(MutationsAndVersionRef) + m.expectedSize();
			}
			it++;
		}
	}

	state bool readDurable = feedInfo->durableVersion != invalidVersion && req.begin <= feedInfo->durableVersion;
	state bool readFetched = req.begin <= fetchStorageVersion && !atLatest;
	state bool waitFetched = false;
	if (req.end > emptyVersion + 1 && (readDurable || readFetched)) {
		if (readFetched && req.begin <= feedInfo->fetchVersion) {
			waitFetched = true;
			// Request needs data that has been written to storage by a change feed fetch, but not committed yet
			// To not block fetchKeys making normal SS data readable on making change feed data written to storage, we
			// wait in here instead for all fetched data to become readable from the storage engine.
			ASSERT(req.begin <= feedInfo->fetchVersion);
			CODE_PROBE(true, "getChangeFeedMutations before fetched data durable");

			// Wait for next commit to write pending feed data to storage
			wait(feedInfo->durableFetchVersion.whenAtLeast(feedInfo->fetchVersion));
			// To let update storage finish
			wait(delay(0));
		}
		RangeResult res = wait(
		    data->storage.readRange(KeyRangeRef(changeFeedDurableKey(req.rangeID, std::max(req.begin, emptyVersion)),
		                                        changeFeedDurableKey(req.rangeID, req.end)),
		                            1 << 30,
		                            remainingDurableBytes));

		data->counters.kvScanBytes += res.logicalSize();
		++data->counters.changeFeedDiskReads;

		if (!inverted && !req.range.empty()) {
			data->checkChangeCounter(changeCounter, req.range);
		}

		// TODO eventually: only do verify in simulation?
		int memoryVerifyIdx = 0;

		Version lastVersion = req.begin - 1;
		Version lastKnownCommitted = invalidVersion;
		for (auto& kv : res) {
			Key id;
			Version version, knownCommittedVersion;
			Standalone<VectorRef<MutationRef>> mutations;
			std::tie(id, version) = decodeChangeFeedDurableKey(kv.key);
			std::tie(mutations, knownCommittedVersion) = decodeChangeFeedDurableValue(kv.value);

			// gap validation
			while (memoryVerifyIdx < memoryReply.mutations.size() &&
			       version > memoryReply.mutations[memoryVerifyIdx].version) {
				if (req.canReadPopped) {
					// There are weird cases where SS fetching mixed with SS durability and popping can mean there are
					// gaps before the popped version temporarily
					memoryVerifyIdx++;
					continue;
				}

				// There is a case where this can happen - if we wait on a fetching change feed, and the feed is
				// popped while we wait, we could have copied the memory mutations into memoryReply before the
				// pop, but they may or may not have been skipped writing to disk
				if (waitFetched && feedInfo->emptyVersion > emptyVersion &&
				    memoryReply.mutations[memoryVerifyIdx].version <= feedInfo->emptyVersion) {
					memoryVerifyIdx++;
					continue;
				} else {
					fmt::print("ERROR: SS {0} CF {1} SQ {2} has mutation at {3} in memory but not on disk (next disk "
					           "is {4}) (emptyVersion={5}, emptyBefore={6})!\n",
					           data->thisServerID.toString().substr(0, 4),
					           req.rangeID.printable().substr(0, 6),
					           streamUID.toString().substr(0, 8),
					           memoryReply.mutations[memoryVerifyIdx].version,
					           version,
					           feedInfo->emptyVersion,
					           emptyVersion);

					fmt::print("  Memory: ({})\n", memoryReply.mutations[memoryVerifyIdx].mutations.size());
					for (auto& it : memoryReply.mutations[memoryVerifyIdx].mutations) {
						if (it.type == MutationRef::SetValue) {
							fmt::print("    {}=\n", it.param1.printable());
						} else {
							fmt::print("    {} - {}\n", it.param1.printable(), it.param2.printable());
						}
					}
					ASSERT(false);
				}
			}

			auto m = filterMutations(
			    reply.arena, MutationsAndVersionRef(mutations, version, knownCommittedVersion), req.range, inverted);
			if (m.mutations.size()) {
				reply.arena.dependsOn(mutations.arena());
				reply.mutations.push_back(reply.arena, m);

				if (memoryVerifyIdx < memoryReply.mutations.size() &&
				    version == memoryReply.mutations[memoryVerifyIdx].version) {
					// We could do validation of mutations here too, but it's complicated because clears can get split
					// and stuff
					memoryVerifyIdx++;
				}
			} else if (memoryVerifyIdx < memoryReply.mutations.size() &&
			           version == memoryReply.mutations[memoryVerifyIdx].version) {
				if (version > durableValidationVersion) {
					// Another validation case - feed was popped, data was fetched, fetched data was persisted but pop
					// wasn't yet, then SS restarted. Now SS has the data without the popped version. This looks wrong
					// here but is fine.
					memoryVerifyIdx++;
				} else {
					fmt::print("ERROR: SS {0} CF {1} SQ {2} has mutation at {3} in memory but all filtered out on "
					           "disk! (durable validation = {4})\n",
					           data->thisServerID.toString().substr(0, 4),
					           req.rangeID.printable().substr(0, 6),
					           streamUID.toString().substr(0, 8),
					           version,
					           durableValidationVersion);

					fmt::print("  Memory: ({})\n", memoryReply.mutations[memoryVerifyIdx].mutations.size());
					for (auto& it : memoryReply.mutations[memoryVerifyIdx].mutations) {
						if (it.type == MutationRef::SetValue) {
							fmt::print("    {}=\n", it.param1.printable().c_str());
						} else {
							fmt::print("    {} - {}\n", it.param1.printable().c_str(), it.param2.printable().c_str());
						}
					}
					fmt::print("  Disk(pre-filter): ({})\n", mutations.size());
					for (auto& it : mutations) {
						if (it.type == MutationRef::SetValue) {
							fmt::print("    {}=\n", it.param1.printable().c_str());
						} else {
							fmt::print("    {} - {}\n", it.param1.printable().c_str(), it.param2.printable().c_str());
						}
					}
					ASSERT_WE_THINK(false);
				}
			}
			remainingDurableBytes -=
			    sizeof(KeyValueRef) +
			    kv.expectedSize(); // This is tracking the size on disk rather than the reply size
			                       // because we cannot add mutations from memory if there are potentially more on disk
			lastVersion = version;
			lastKnownCommitted = knownCommittedVersion;
		}
		if (remainingDurableBytes > 0) {
			reply.arena.dependsOn(memoryReply.arena);
			auto it = memoryReply.mutations.begin();
			int totalCount = memoryReply.mutations.size();
			while (it != memoryReply.mutations.end() && it->version <= lastVersion) {
				++it;
				--totalCount;
			}
			reply.mutations.append(reply.arena, it, totalCount);
			// If still empty, that means disk results were filtered out, but skipped all memory results. Add an empty,
			// either the last version from disk
			if (reply.mutations.empty() && res.size()) {
				CODE_PROBE(true, "Change feed adding empty version after disk + memory filtered");
				reply.mutations.push_back(reply.arena, MutationsAndVersionRef(lastVersion, lastKnownCommitted));
			}
		} else if (reply.mutations.empty() || reply.mutations.back().version < lastVersion) {
			CODE_PROBE(true, "Change feed adding empty version after disk filtered");
			reply.mutations.push_back(reply.arena, MutationsAndVersionRef(lastVersion, lastKnownCommitted));
		}
	} else {
		reply = memoryReply;
	}

	bool gotAll = remainingLimitBytes > 0 && remainingDurableBytes > 0 && data->version.get() == startVersion;
	Version finalVersion = std::min(req.end - 1, dequeVersion);
	if ((reply.mutations.empty() || reply.mutations.back().version < finalVersion) && remainingLimitBytes > 0 &&
	    remainingDurableBytes > 0) {
		CODE_PROBE(true, "Change feed adding empty version after empty results");
		reply.mutations.push_back(
		    reply.arena, MutationsAndVersionRef(finalVersion, finalVersion == dequeVersion ? dequeKnownCommit : 0));
		// if we add empty mutation after the last thing in memory, and didn't read from disk, gotAll is true
		if (data->version.get() == startVersion) {
			gotAll = true;
		}
	}

	// FIXME: clean all of this up, and just rely on client-side check
	// This check is done just before returning, after all waits in this function
	// Check if pop happened concurently
	if (!req.canReadPopped && req.begin <= feedInfo->emptyVersion) {
		// This can happen under normal circumstances if this part of a change feed got no updates, but then the feed
		// was popped. We can check by confirming that the client was sent empty versions as part of another feed's
		// response's minStorageVersion, or a ChangeFeedUpdateRequest. If this was the case, we know no updates could
		// have happened between req.begin and minVersion.
		Version minVersion = data->minFeedVersionForAddress(req.reply.getEndpoint().getPrimaryAddress());
		bool ok = atLatest && minVersion > feedInfo->emptyVersion;
		CODE_PROBE(ok, "feed popped while valid read waiting");
		CODE_PROBE(!ok, "feed popped while invalid read waiting");
		if (!ok) {
			TraceEvent("ChangeFeedMutationsPopped", data->thisServerID)
			    .detail("FeedID", req.rangeID)
			    .detail("StreamUID", streamUID)
			    .detail("Range", req.range)
			    .detail("Begin", req.begin)
			    .detail("End", req.end)
			    .detail("EmptyVersion", feedInfo->emptyVersion)
			    .detail("AtLatest", atLatest)
			    .detail("MinVersionSent", minVersion);
			// Disabling this check because it returns false positives when forcing a delta file flush at an empty
			// version that was not a mutation version throw change_feed_popped();
		}
	}

	if (MUTATION_TRACKING_ENABLED) {
		for (auto& mutations : reply.mutations) {
			for (auto& m : mutations.mutations) {
				DEBUG_MUTATION("ChangeFeedSSRead", mutations.version, m, data->thisServerID)
				    .detail("ChangeFeedID", req.rangeID)
				    .detail("StreamUID", streamUID)
				    .detail("ReqBegin", req.begin)
				    .detail("ReqEnd", req.end)
				    .detail("ReqRange", req.range);
			}
		}
	}

	if (DEBUG_CF_TRACE) {
		TraceEvent(SevDebug, "ChangeFeedMutationsDone", data->thisServerID)
		    .detail("FeedID", req.rangeID)
		    .detail("StreamUID", streamUID)
		    .detail("Range", req.range)
		    .detail("Begin", req.begin)
		    .detail("End", req.end)
		    .detail("FirstVersion", reply.mutations.empty() ? invalidVersion : reply.mutations.front().version)
		    .detail("LastVersion", reply.mutations.empty() ? invalidVersion : reply.mutations.back().version)
		    .detail("Count", reply.mutations.size())
		    .detail("GotAll", gotAll);
	}

	if (DEBUG_CF_MISSING(req.rangeID, req.range, req.begin, reply.mutations.back().version) && !req.canReadPopped) {
		bool foundVersion = false;
		bool foundKey = false;
		for (auto& it : reply.mutations) {
			if (it.version == DEBUG_CF_MISSING_VERSION) {
				foundVersion = true;
				for (auto& m : it.mutations) {
					if (m.type == MutationRef::SetValue && m.param1 == DEBUG_CF_MISSING_KEY) {
						foundKey = true;
						break;
					}
				}
				break;
			}
		}
		if (!foundVersion || !foundKey) {
			fmt::print("ERROR: SS {0} CF {1} SQ {2} missing {3} @ {4} from request for [{5} - {6}) {7} - {8}\n",
			           data->thisServerID.toString().substr(0, 4),
			           req.rangeID.printable().substr(0, 6),
			           streamUID.toString().substr(0, 8),
			           foundVersion ? "key" : "version",
			           DEBUG_CF_MISSING_VERSION,
			           req.range.begin.printable(),
			           req.range.end.printable(),
			           req.begin,
			           req.end);
			fmt::print("ERROR: {0} versions in response {1} - {2}:\n",
			           reply.mutations.size(),
			           reply.mutations.front().version,
			           reply.mutations.back().version);
			for (auto& it : reply.mutations) {
				fmt::print("ERROR:    {0} ({1}){2}\n",
				           it.version,
				           it.mutations.size(),
				           it.version == DEBUG_CF_MISSING_VERSION ? "<-------" : "");
			}
		} else {
			fmt::print("DBG: SS {0} CF {1} SQ {2} correct @ {3} from request for [{4} - {5}) {6} - {7}\n",
			           data->thisServerID.toString().substr(0, 4),
			           req.rangeID.printable().substr(0, 6),
			           streamUID.toString().substr(0, 8),
			           DEBUG_CF_MISSING_VERSION,
			           req.range.begin.printable(),
			           req.range.end.printable(),
			           req.begin,
			           req.end);
		}
	}

	reply.popVersion = feedInfo->emptyVersion + 1;

	// If the SS's version advanced at all during any of the waits, the read from memory may have missed some
	// mutations, so gotAll can only be true if data->version didn't change over the course of this actor
	return std::make_pair(reply, gotAll);
}

ACTOR Future<Void> localChangeFeedStream(StorageServer* data,
                                         PromiseStream<Standalone<MutationsAndVersionRef>> results,
                                         Key rangeID,
                                         Version begin,
                                         Version end,
                                         KeyRange range) {
	try {
		loop {
			state ChangeFeedStreamRequest feedRequest;
			feedRequest.rangeID = rangeID;
			feedRequest.begin = begin;
			feedRequest.end = end;
			feedRequest.range = range;
			state std::pair<ChangeFeedStreamReply, bool> feedReply =
			    wait(getChangeFeedMutations(data, feedRequest, true, false, UID()));
			begin = feedReply.first.mutations.back().version + 1;
			state int resultLoc = 0;
			while (resultLoc < feedReply.first.mutations.size()) {
				if (feedReply.first.mutations[resultLoc].mutations.size() ||
				    feedReply.first.mutations[resultLoc].version == end - 1) {
					wait(results.onEmpty());
					results.send(feedReply.first.mutations[resultLoc]);
				}
				resultLoc++;
			}

			if (begin == end) {
				return Void();
			}
		}
	} catch (Error& e) {
		if (e.code() == error_code_unknown_change_feed) {
			CODE_PROBE(true, "CF was moved away, no more local data to merge with");
			// Send endVersion so local stream is effectively done. We couldn't have send that already, because that
			// would mean the stream would have finished without error
			results.send(MutationsAndVersionRef(end, invalidVersion));
		} else {
			TraceEvent(SevError, "LocalChangeFeedError", data->thisServerID).error(e).detail("CFID", rangeID);
		}
		throw;
	}
}

// Change feed stream must be sent an error as soon as it is moved away, or change feed can get incorrect results
ACTOR Future<Void> stopChangeFeedOnMove(StorageServer* data, ChangeFeedStreamRequest req, UID streamUID) {
	auto feed = data->uidChangeFeed.find(req.rangeID);
	if (feed == data->uidChangeFeed.end() || feed->second->removing) {
		req.reply.sendError(unknown_change_feed());
		return Void();
	}
	state Promise<Void> moved;
	feed->second->triggerOnMove(req.range, streamUID, moved);
	try {
		wait(moved.getFuture());
	} catch (Error& e) {
		ASSERT(e.code() == error_code_operation_cancelled);
		// remove from tracking

		auto feed = data->uidChangeFeed.find(req.rangeID);
		if (feed != data->uidChangeFeed.end()) {
			feed->second->removeOnMoveTrigger(req.range, streamUID);
		}
		return Void();
	}
	CODE_PROBE(true, "Change feed moved away cancelling queries");
	// DO NOT call req.reply.onReady before sending - we need to propagate this error through regardless of how far
	// behind client is
	req.reply.sendError(wrong_shard_server());
	return Void();
}

ACTOR Future<Void> changeFeedStreamQ(StorageServer* data, ChangeFeedStreamRequest req, UID streamUID) {
	state Span span("SS:getChangeFeedStream"_loc, req.spanContext);
	state bool atLatest = false;
	state bool removeUID = false;
	state Optional<Version> blockedVersion;
	if (req.replyBufferSize <= 0) {
		req.reply.setByteLimit(SERVER_KNOBS->CHANGEFEEDSTREAM_LIMIT_BYTES);
	} else {
		req.reply.setByteLimit(std::min((int64_t)req.replyBufferSize, SERVER_KNOBS->CHANGEFEEDSTREAM_LIMIT_BYTES));
	}

	++data->counters.feedStreamQueries;

	wait(delay(0, TaskPriority::DefaultEndpoint));

	try {
		if (DEBUG_CF_TRACE) {
			TraceEvent(SevDebug, "TraceChangeFeedStreamStart", data->thisServerID)
			    .detail("FeedID", req.rangeID)
			    .detail("StreamUID", streamUID)
			    .detail("Range", req.range)
			    .detail("Begin", req.begin)
			    .detail("End", req.end)
			    .detail("CanReadPopped", req.canReadPopped);
		}
		data->activeFeedQueries++;

		// send an empty version at begin - 1 to establish the stream quickly
		ChangeFeedStreamReply emptyInitialReply;
		MutationsAndVersionRef emptyInitialVersion;
		emptyInitialVersion.version = req.begin - 1;
		emptyInitialReply.mutations.push_back_deep(emptyInitialReply.arena, emptyInitialVersion);
		ASSERT(emptyInitialReply.atLatestVersion == false);
		ASSERT(emptyInitialReply.minStreamVersion == invalidVersion);
		req.reply.send(emptyInitialReply);

		if (DEBUG_CF_TRACE) {
			TraceEvent(SevDebug, "TraceChangeFeedStreamSentInitialEmpty", data->thisServerID)
			    .detail("FeedID", req.rangeID)
			    .detail("StreamUID", streamUID)
			    .detail("Range", req.range)
			    .detail("Begin", req.begin)
			    .detail("End", req.end)
			    .detail("CanReadPopped", req.canReadPopped)
			    .detail("Version", req.begin - 1);
		}

		loop {
			Future<Void> onReady = req.reply.onReady();
			if (atLatest && !onReady.isReady() && !removeUID) {
				data->changeFeedClientVersions[req.reply.getEndpoint().getPrimaryAddress()][streamUID] =
				    blockedVersion.present() ? blockedVersion.get() : data->prevVersion;
				if (DEBUG_CF_TRACE) {
					TraceEvent(SevDebug, "TraceChangeFeedStreamBlockedOnReady", data->thisServerID)
					    .detail("FeedID", req.rangeID)
					    .detail("StreamUID", streamUID)
					    .detail("Range", req.range)
					    .detail("Begin", req.begin)
					    .detail("End", req.end)
					    .detail("CanReadPopped", req.canReadPopped)
					    .detail("Version", blockedVersion.present() ? blockedVersion.get() : data->prevVersion);
				}
				removeUID = true;
			}
			wait(onReady);
			// keep this as not state variable so it is freed after sending to reduce memory
			Future<std::pair<ChangeFeedStreamReply, bool>> feedReplyFuture =
			    getChangeFeedMutations(data, req, false, atLatest, streamUID);
			if (atLatest && !removeUID && !feedReplyFuture.isReady()) {
				data->changeFeedClientVersions[req.reply.getEndpoint().getPrimaryAddress()][streamUID] =
				    blockedVersion.present() ? blockedVersion.get() : data->prevVersion;
				removeUID = true;
				if (DEBUG_CF_TRACE) {
					TraceEvent(SevDebug, "TraceChangeFeedStreamBlockedMutations", data->thisServerID)
					    .detail("FeedID", req.rangeID)
					    .detail("StreamUID", streamUID)
					    .detail("Range", req.range)
					    .detail("Begin", req.begin)
					    .detail("End", req.end)
					    .detail("CanReadPopped", req.canReadPopped)
					    .detail("Version", blockedVersion.present() ? blockedVersion.get() : data->prevVersion);
				}
			}
			std::pair<ChangeFeedStreamReply, bool> _feedReply = wait(feedReplyFuture);
			ChangeFeedStreamReply feedReply = _feedReply.first;
			bool gotAll = _feedReply.second;

			ASSERT(feedReply.mutations.size() > 0);
			req.begin = feedReply.mutations.back().version + 1;
			if (!atLatest && gotAll) {
				atLatest = true;
			}

			auto& clientVersions = data->changeFeedClientVersions[req.reply.getEndpoint().getPrimaryAddress()];
			Version minVersion = removeUID ? data->version.get() : data->prevVersion;
			if (removeUID) {
				if (gotAll || req.begin == req.end) {
					data->changeFeedClientVersions[req.reply.getEndpoint().getPrimaryAddress()].erase(streamUID);
					removeUID = false;
				} else {
					data->changeFeedClientVersions[req.reply.getEndpoint().getPrimaryAddress()][streamUID] =
					    feedReply.mutations.back().version;
				}
			}

			for (auto& it : clientVersions) {
				minVersion = std::min(minVersion, it.second);
			}
			feedReply.atLatestVersion = atLatest;
			feedReply.minStreamVersion = minVersion;

			data->counters.feedRowsQueried += feedReply.mutations.size();
			data->counters.feedBytesQueried += feedReply.mutations.expectedSize();

			req.reply.send(feedReply);
			if (req.begin == req.end) {
				data->activeFeedQueries--;
				req.reply.sendError(end_of_stream());
				return Void();
			}
			if (gotAll) {
				blockedVersion = Optional<Version>();
				auto feed = data->uidChangeFeed.find(req.rangeID);
				if (feed == data->uidChangeFeed.end() || feed->second->removing) {
					req.reply.sendError(unknown_change_feed());
					// throw to delete from changeFeedClientVersions if present
					throw unknown_change_feed();
				}
				choose {
					when(wait(feed->second->newMutations.onTrigger())) {}
					when(wait(req.end == std::numeric_limits<Version>::max() ? Future<Void>(Never())
					                                                         : data->version.whenAtLeast(req.end))) {}
				}
				auto feedItr = data->uidChangeFeed.find(req.rangeID);
				if (feedItr == data->uidChangeFeed.end() || feedItr->second->removing) {
					req.reply.sendError(unknown_change_feed());
					// throw to delete from changeFeedClientVersions if present
					throw unknown_change_feed();
				}
			} else {
				blockedVersion = feedReply.mutations.back().version;
			}
		}
	} catch (Error& e) {
		data->activeFeedQueries--;
		auto it = data->changeFeedClientVersions.find(req.reply.getEndpoint().getPrimaryAddress());
		if (it != data->changeFeedClientVersions.end()) {
			if (removeUID) {
				it->second.erase(streamUID);
			}
			if (it->second.empty()) {
				data->changeFeedClientVersions.erase(it);
			}
		}
		if (e.code() != error_code_operation_obsolete) {
			if (!canReplyWith(e))
				throw;
			req.reply.sendError(e);
		}
	}
	return Void();
}

ACTOR Future<Void> changeFeedVersionUpdateQ(StorageServer* data, ChangeFeedVersionUpdateRequest req) {
	++data->counters.feedVersionQueries;
	wait(data->version.whenAtLeast(req.minVersion));
	wait(delay(0));
	Version minVersion = data->minFeedVersionForAddress(req.reply.getEndpoint().getPrimaryAddress());
	req.reply.send(ChangeFeedVersionUpdateReply(minVersion));
	return Void();
}

#ifdef NO_INTELLISENSE
size_t WATCH_OVERHEAD_WATCHQ =
    sizeof(WatchValueSendReplyActorState<WatchValueSendReplyActor>) + sizeof(WatchValueSendReplyActor);
size_t WATCH_OVERHEAD_WATCHIMPL =
    sizeof(WatchWaitForValueChangeActorState<WatchWaitForValueChangeActor>) + sizeof(WatchWaitForValueChangeActor);
#else
size_t WATCH_OVERHEAD_WATCHQ = 0; // only used in IDE so value is irrelevant
size_t WATCH_OVERHEAD_WATCHIMPL = 0;
#endif

ACTOR Future<Void> getShardState_impl(StorageServer* data, GetShardStateRequest req) {
	ASSERT(req.mode != GetShardStateRequest::NO_WAIT);

	loop {
		std::vector<Future<Void>> onChange;

		for (auto t : data->shards.intersectingRanges(req.keys)) {
			if (!t.value()->assigned()) {
				onChange.push_back(delay(SERVER_KNOBS->SHARD_READY_DELAY));
				break;
			}

			if (req.mode == GetShardStateRequest::READABLE && !t.value()->isReadable())
				onChange.push_back(t.value()->adding->readWrite.getFuture());

			if (req.mode == GetShardStateRequest::FETCHING && !t.value()->isFetched())
				onChange.push_back(t.value()->adding->fetchComplete.getFuture());
		}

		if (!onChange.size()) {
			GetShardStateReply rep(data->version.get(), data->durableVersion.get());
			if (req.includePhysicalShard) {
				rep.shards = data->getStorageServerShards(req.keys);
			}
			req.reply.send(rep);
			return Void();
		}

		wait(waitForAll(onChange));
		wait(delay(0)); // onChange could have been triggered by cancellation, let things settle before rechecking
	}
}

ACTOR Future<Void> getShardStateQ(StorageServer* data, GetShardStateRequest req) {
	choose {
		when(wait(getShardState_impl(data, req))) {}
		when(wait(delay(g_network->isSimulated() ? 10 : 60))) {
			data->sendErrorWithPenalty(req.reply, timed_out(), data->getPenalty());
		}
	}
	return Void();
}

KeyRef addPrefix(KeyRef const& key, Optional<Key> prefix, Arena& arena) {
	if (prefix.present()) {
		return key.withPrefix(prefix.get(), arena);
	} else {
		return key;
	}
}

KeyValueRef removePrefix(KeyValueRef const& src, Optional<Key> prefix) {
	if (prefix.present()) {
		return KeyValueRef(src.key.removePrefix(prefix.get()), src.value);
	} else {
		return src;
	}
}

void merge(Arena& arena,
           VectorRef<KeyValueRef, VecSerStrategy::String>& output,
           VectorRef<KeyValueRef> const& vm_output,
           RangeResult const& base,
           int& vCount,
           int limit,
           bool stopAtEndOfBase,
           int& pos,
           int limitBytes,
           Optional<Key> tenantPrefix)
// Combines data from base (at an older version) with sets from newer versions in [start, end) and appends the first (up
// to) |limit| rows to output If limit<0, base and output are in descending order, and start->key()>end->key(), but
// start is still inclusive and end is exclusive
{
	ASSERT(limit != 0);
	// Add a dependency of the new arena on the result from the KVS so that we don't have to copy any of the KVS
	// results.
	arena.dependsOn(base.arena());

	bool forward = limit > 0;
	if (!forward)
		limit = -limit;
	int adjustedLimit = limit + output.size();
	int accumulatedBytes = 0;
	KeyValueRef const* baseStart = base.begin();
	KeyValueRef const* baseEnd = base.end();
	while (baseStart != baseEnd && vCount > 0 && output.size() < adjustedLimit && accumulatedBytes < limitBytes) {
		if (forward ? baseStart->key < vm_output[pos].key : baseStart->key > vm_output[pos].key) {
			output.push_back(arena, removePrefix(*baseStart++, tenantPrefix));
		} else {
			output.push_back_deep(arena, removePrefix(vm_output[pos], tenantPrefix));
			if (baseStart->key == vm_output[pos].key)
				++baseStart;
			++pos;
			vCount--;
		}
		accumulatedBytes += sizeof(KeyValueRef) + output.end()[-1].expectedSize();
	}
	while (baseStart != baseEnd && output.size() < adjustedLimit && accumulatedBytes < limitBytes) {
		output.push_back(arena, removePrefix(*baseStart++, tenantPrefix));
		accumulatedBytes += sizeof(KeyValueRef) + output.end()[-1].expectedSize();
	}
	if (!stopAtEndOfBase) {
		while (vCount > 0 && output.size() < adjustedLimit && accumulatedBytes < limitBytes) {
			output.push_back_deep(arena, removePrefix(vm_output[pos], tenantPrefix));
			accumulatedBytes += sizeof(KeyValueRef) + output.end()[-1].expectedSize();
			++pos;
			vCount--;
		}
	}
}

static inline void copyOptionalValue(Arena* a,
                                     GetValueReqAndResultRef& getValue,
                                     const Optional<Value>& optionalValue) {
	std::function<StringRef(Value)> contents = [](Value value) { return value.contents(); };
	getValue.result = optionalValue.map(contents);
	if (optionalValue.present()) {
		a->dependsOn(optionalValue.get().arena());
	}
}
ACTOR Future<GetValueReqAndResultRef> quickGetValue(StorageServer* data,
                                                    StringRef key,
                                                    Version version,
                                                    Arena* a,
                                                    // To provide span context, tags, debug ID to underlying lookups.
                                                    GetMappedKeyValuesRequest* pOriginalReq) {
	state GetValueReqAndResultRef getValue;
	state double getValueStart = g_network->timer();
	getValue.key = key;

	if (data->shards[key]->isReadable()) {
		try {
			// TODO: Use a lower level API may be better? Or tweak priorities?
			GetValueRequest req(pOriginalReq->spanContext,
			                    pOriginalReq->tenantInfo,
			                    key,
			                    version,
			                    pOriginalReq->tags,
			                    pOriginalReq->debugID,
			                    VersionVector());
			// Note that it does not use readGuard to avoid server being overloaded here. Throttling is enforced at the
			// original request level, rather than individual underlying lookups. The reason is that throttle any
			// individual underlying lookup will fail the original request, which is not productive.
			data->actors.add(getValueQ(data, req));
			GetValueReply reply = wait(req.reply.getFuture());
			if (!reply.error.present()) {
				++data->counters.quickGetValueHit;
				copyOptionalValue(a, getValue, reply.value);
				const double duration = g_network->timer() - getValueStart;
				data->counters.mappedRangeLocalSample.addMeasurement(duration);
				return getValue;
			}
			// Otherwise fallback.
		} catch (Error& e) {
			// Fallback.
		}
	}
	// Otherwise fallback.

	++data->counters.quickGetValueMiss;
	if (SERVER_KNOBS->QUICK_GET_VALUE_FALLBACK) {
		state Transaction tr(data->cx, pOriginalReq->tenantInfo.name.castTo<TenantName>());
		tr.setVersion(version);
		// TODO: is DefaultPromiseEndpoint the best priority for this?
		tr.trState->taskID = TaskPriority::DefaultPromiseEndpoint;
		Future<Optional<Value>> valueFuture = tr.get(key, Snapshot::True);
		// TODO: async in case it needs to read from other servers.
		Optional<Value> valueOption = wait(valueFuture);
		copyOptionalValue(a, getValue, valueOption);
		double duration = g_network->timer() - getValueStart;
		data->counters.mappedRangeRemoteSample.addMeasurement(duration);
		return getValue;
	} else {
		throw quick_get_value_miss();
	}
}

// If limit>=0, it returns the first rows in the range (sorted ascending), otherwise the last rows (sorted descending).
// readRange has O(|result|) + O(log |data|) cost
ACTOR Future<GetKeyValuesReply> readRange(StorageServer* data,
                                          Version version,
                                          KeyRange range,
                                          int limit,
                                          int* pLimitBytes,
                                          SpanContext parentSpan,
                                          IKeyValueStore::ReadType type,
                                          Optional<Key> tenantPrefix) {
	state GetKeyValuesReply result;
	state StorageServer::VersionedData::ViewAtVersion view = data->data().at(version);
	state StorageServer::VersionedData::iterator vCurrent = view.end();
	state KeyRef readBegin;
	state KeyRef readEnd;
	state Key readBeginTemp;
	state int vCount = 0;
	state Span span("SS:readRange"_loc, parentSpan);

	// for caching the storage queue results during the first PTree traversal
	state VectorRef<KeyValueRef> resultCache;

	// for remembering the position in the resultCache
	state int pos = 0;

	// Check if the desired key-range is cached
	auto containingRange = data->cachedRangeMap.rangeContaining(range.begin);
	if (containingRange.value() && containingRange->range().end >= range.end) {
		//TraceEvent(SevDebug, "SSReadRangeCached").detail("Size",data->cachedRangeMap.size()).detail("ContainingRangeBegin",containingRange->range().begin).detail("ContainingRangeEnd",containingRange->range().end).
		//	detail("Begin", range.begin).detail("End",range.end);
		result.cached = true;
	} else
		result.cached = false;

	// if (limit >= 0) we are reading forward, else backward
	if (limit >= 0) {
		// We might care about a clear beginning before start that
		//  runs into range
		vCurrent = view.lastLessOrEqual(range.begin);
		if (vCurrent && vCurrent->isClearTo() && vCurrent->getEndKey() > range.begin)
			readBegin = vCurrent->getEndKey();
		else
			readBegin = range.begin;

		if (vCurrent) {
			// We can get first greater or equal from the result of lastLessOrEqual
			if (vCurrent.key() != readBegin) {
				++vCurrent;
			}
		} else {
			// There's nothing less than or equal to readBegin in view, so
			// begin() is the first thing greater than readBegin, or end().
			// Either way that's the correct result for lower_bound.
			vCurrent = view.begin();
		}

		while (limit > 0 && *pLimitBytes > 0 && readBegin < range.end) {
			ASSERT(!vCurrent || vCurrent.key() >= readBegin);
			ASSERT(data->storageVersion() <= version);

			/* Traverse the PTree further, if thare are no unconsumed resultCache items */
			if (pos == resultCache.size()) {
				if (vCurrent) {
					auto b = vCurrent;
					--b;
					ASSERT(!b || b.key() < readBegin);
				}

				// Read up to limit items from the view, stopping at the next clear (or the end of the range)
				int vSize = 0;
				while (vCurrent && vCurrent.key() < range.end && !vCurrent->isClearTo() && vCount < limit &&
				       vSize < *pLimitBytes) {
					// Store the versionedData results in resultCache
					resultCache.emplace_back(result.arena, vCurrent.key(), vCurrent->getValue());
					vSize += sizeof(KeyValueRef) + resultCache.cback().expectedSize() -
					         (tenantPrefix.present() ? tenantPrefix.get().size() : 0);
					++vCount;
					++vCurrent;
				}
			}

			// Read the data on disk up to vCurrent (or the end of the range)
			readEnd = vCurrent ? std::min(vCurrent.key(), range.end) : range.end;
			RangeResult atStorageVersion =
			    wait(data->storage.readRange(KeyRangeRef(readBegin, readEnd), limit, *pLimitBytes, type));
			data->counters.kvScanBytes += atStorageVersion.logicalSize();

			ASSERT(atStorageVersion.size() <= limit);
			if (data->storageVersion() > version) {
				// TraceEvent(SevDebug, "ReadRangeThrow", data->thisServerID).detail("Version", version).detail("StorageVersion", data->storageVersion());
				throw transaction_too_old();
			}

			// merge the sets in resultCache with the sets on disk, stopping at the last key from disk if there is
			// 'more'
			int prevSize = result.data.size();
			merge(result.arena,
			      result.data,
			      resultCache,
			      atStorageVersion,
			      vCount,
			      limit,
			      atStorageVersion.more,
			      pos,
			      *pLimitBytes,
			      tenantPrefix);
			limit -= result.data.size() - prevSize;

			for (auto i = result.data.begin() + prevSize; i != result.data.end(); i++) {
				*pLimitBytes -= sizeof(KeyValueRef) + i->expectedSize();
			}

			if (limit <= 0 || *pLimitBytes <= 0) {
				break;
			}

			// Setup for the next iteration
			// If we hit our limits reading from disk but then combining with MVCC gave us back more room

			// if there might be more data, begin reading right after what we already found to find out
			if (atStorageVersion.more) {
				ASSERT(atStorageVersion.end()[-1].key.size() ==
				           result.data.end()[-1].key.size() + tenantPrefix.orDefault(""_sr).size() &&
				       atStorageVersion.end()[-1].key.endsWith(result.data.end()[-1].key) &&
				       atStorageVersion.end()[-1].key.startsWith(tenantPrefix.orDefault(""_sr)));

				readBegin = readBeginTemp = keyAfter(atStorageVersion.end()[-1].key);
			}

			// if vCurrent is a clear, skip it.
			else if (vCurrent && vCurrent->isClearTo()) {
				ASSERT(vCurrent->getEndKey() > readBegin);
				// next disk read should start at the end of the clear
				readBegin = vCurrent->getEndKey();
				++vCurrent;
			} else {
				ASSERT(readEnd == range.end);
				break;
			}
		}
	} else {
		vCurrent = view.lastLess(range.end);

		// A clear might extend all the way to range.end
		if (vCurrent && vCurrent->isClearTo() && vCurrent->getEndKey() >= range.end) {
			readEnd = vCurrent.key();
			--vCurrent;
		} else {
			readEnd = range.end;
		}

		while (limit < 0 && *pLimitBytes > 0 && readEnd > range.begin) {
			ASSERT(!vCurrent || vCurrent.key() < readEnd);
			ASSERT(data->storageVersion() <= version);

			/* Traverse the PTree further, if thare are no unconsumed resultCache items */
			if (pos == resultCache.size()) {
				if (vCurrent) {
					auto b = vCurrent;
					++b;
					ASSERT(!b || b.key() >= readEnd);
				}

				vCount = 0;
				int vSize = 0;
				while (vCurrent && vCurrent.key() >= range.begin && !vCurrent->isClearTo() && vCount < -limit &&
				       vSize < *pLimitBytes) {
					// Store the versionedData results in resultCache
					resultCache.emplace_back(result.arena, vCurrent.key(), vCurrent->getValue());
					vSize += sizeof(KeyValueRef) + resultCache.cback().expectedSize() -
					         (tenantPrefix.present() ? tenantPrefix.get().size() : 0);
					++vCount;
					--vCurrent;
				}
			}

			readBegin = vCurrent ? std::max(vCurrent->isClearTo() ? vCurrent->getEndKey() : vCurrent.key(), range.begin)
			                     : range.begin;
			RangeResult atStorageVersion =
			    wait(data->storage.readRange(KeyRangeRef(readBegin, readEnd), limit, *pLimitBytes, type));
			data->counters.kvScanBytes += atStorageVersion.logicalSize();

			ASSERT(atStorageVersion.size() <= -limit);
			if (data->storageVersion() > version)
				throw transaction_too_old();

			int prevSize = result.data.size();
			merge(result.arena,
			      result.data,
			      resultCache,
			      atStorageVersion,
			      vCount,
			      limit,
			      atStorageVersion.more,
			      pos,
			      *pLimitBytes,
			      tenantPrefix);
			limit += result.data.size() - prevSize;

			for (auto i = result.data.begin() + prevSize; i != result.data.end(); i++) {
				*pLimitBytes -= sizeof(KeyValueRef) + i->expectedSize();
			}

			if (limit >= 0 || *pLimitBytes <= 0) {
				break;
			}

			if (atStorageVersion.more) {
				ASSERT(atStorageVersion.end()[-1].key.size() ==
				           result.data.end()[-1].key.size() + tenantPrefix.orDefault(""_sr).size() &&
				       atStorageVersion.end()[-1].key.endsWith(result.data.end()[-1].key) &&
				       atStorageVersion.end()[-1].key.startsWith(tenantPrefix.orDefault(""_sr)));

				readEnd = atStorageVersion.end()[-1].key;
			} else if (vCurrent && vCurrent->isClearTo()) {
				ASSERT(vCurrent.key() < readEnd);
				readEnd = vCurrent.key();
				--vCurrent;
			} else {
				ASSERT(readBegin == range.begin);
				break;
			}
		}
	}

	// all but the last item are less than *pLimitBytes
	ASSERT(result.data.size() == 0 || *pLimitBytes + result.data.end()[-1].expectedSize() + sizeof(KeyValueRef) > 0);
	result.more = limit == 0 || *pLimitBytes <= 0; // FIXME: Does this have to be exact?
	result.version = version;
	return result;
}

KeyRangeRef StorageServer::clampRangeToTenant(KeyRangeRef range, Optional<TenantMapEntry> tenantEntry, Arena& arena) {
	if (tenantEntry.present()) {
		return KeyRangeRef(range.begin.startsWith(tenantEntry.get().prefix) ? range.begin : tenantEntry.get().prefix,
		                   range.end.startsWith(tenantEntry.get().prefix)
		                       ? range.end
		                       : allKeys.end.withPrefix(tenantEntry.get().prefix, arena));
	} else {
		return range;
	}
}

ACTOR Future<Key> findKey(StorageServer* data,
                          KeySelectorRef sel,
                          Version version,
                          KeyRange range,
                          int* pOffset,
                          SpanContext parentSpan,
                          IKeyValueStore::ReadType type)
// Attempts to find the key indicated by sel in the data at version, within range.
// Precondition: selectorInRange(sel, range)
// If it is found, offset is set to 0 and a key is returned which falls inside range.
// If the search would depend on any key outside range OR if the key selector offset is too large (range read returns
// too many bytes), it returns either
//   a negative offset and a key in [range.begin, sel.getKey()], indicating the key is (the first key <= returned key) +
//   offset, or a positive offset and a key in (sel.getKey(), range.end], indicating the key is (the first key >=
//   returned key) + offset-1
// The range passed in to this function should specify a shard.  If range.begin is repeatedly not the beginning of a
// shard, then it is possible to get stuck looping here
{
	ASSERT(version != latestVersion);
	ASSERT(selectorInRange(sel, range) && version >= data->oldestVersion.get());

	// Count forward or backward distance items, skipping the first one if it == key and skipEqualKey
	state bool forward = sel.offset > 0; // If forward, result >= sel.getKey(); else result <= sel.getKey()
	state int sign = forward ? +1 : -1;
	state bool skipEqualKey = sel.orEqual == forward;
	state int distance = forward ? sel.offset : 1 - sel.offset;
	state Span span("SS.findKey"_loc, parentSpan);

	// Don't limit the number of bytes if this is a trivial key selector (there will be at most two items returned from
	// the read range in this case)
	state int maxBytes;
	if (sel.offset <= 1 && sel.offset >= 0)
		maxBytes = std::numeric_limits<int>::max();
	else
		maxBytes = (g_network->isSimulated() && g_simulator.tssMode == ISimulator::TSSMode::Disabled && BUGGIFY)
		               ? SERVER_KNOBS->BUGGIFY_LIMIT_BYTES
		               : SERVER_KNOBS->STORAGE_LIMIT_BYTES;

	state GetKeyValuesReply rep = wait(
	    readRange(data,
	              version,
	              forward ? KeyRangeRef(sel.getKey(), range.end) : KeyRangeRef(range.begin, keyAfter(sel.getKey())),
	              (distance + skipEqualKey) * sign,
	              &maxBytes,
	              span.context,
	              type,
	              Optional<Key>()));
	state bool more = rep.more && rep.data.size() != distance + skipEqualKey;

	// If we get only one result in the reverse direction as a result of the data being too large, we could get stuck in
	// a loop
	if (more && !forward && rep.data.size() == 1) {
		CODE_PROBE(true, "Reverse key selector returned only one result in range read");
		maxBytes = std::numeric_limits<int>::max();
		GetKeyValuesReply rep2 = wait(readRange(data,
		                                        version,
		                                        KeyRangeRef(range.begin, keyAfter(sel.getKey())),
		                                        -2,
		                                        &maxBytes,
		                                        span.context,
		                                        type,
		                                        Optional<Key>()));
		rep = rep2;
		more = rep.more && rep.data.size() != distance + skipEqualKey;
		ASSERT(rep.data.size() == 2 || !more);
	}

	int index = distance - 1;
	if (skipEqualKey && rep.data.size() && rep.data[0].key == sel.getKey())
		++index;

	if (index < rep.data.size()) {
		*pOffset = 0;

		if (SERVER_KNOBS->READ_SAMPLING_ENABLED) {
			int64_t bytesReadPerKSecond =
			    std::max((int64_t)rep.data[index].key.size(), SERVER_KNOBS->EMPTY_READ_PENALTY);
			data->metrics.notifyBytesReadPerKSecond(sel.getKey(), bytesReadPerKSecond);
		}

		return rep.data[index].key;
	} else {
		if (SERVER_KNOBS->READ_SAMPLING_ENABLED) {
			int64_t bytesReadPerKSecond = SERVER_KNOBS->EMPTY_READ_PENALTY;
			data->metrics.notifyBytesReadPerKSecond(sel.getKey(), bytesReadPerKSecond);
		}

		// FIXME: If range.begin=="" && !forward, return success?
		*pOffset = index - rep.data.size() + 1;
		if (!forward)
			*pOffset = -*pOffset;

		if (more) {
			CODE_PROBE(true, "Key selector read range had more results");

			ASSERT(rep.data.size());
			Key returnKey = forward ? keyAfter(rep.data.back().key) : rep.data.back().key;

			// This is possible if key/value pairs are very large and only one result is returned on a last less than
			// query SOMEDAY: graceful handling of exceptionally sized values
			ASSERT(returnKey != sel.getKey());
			return returnKey;
		} else {
			return forward ? range.end : range.begin;
		}
	}
}

KeyRange getShardKeyRange(StorageServer* data, const KeySelectorRef& sel)
// Returns largest range such that the shard state isReadable and selectorInRange(sel, range) or wrong_shard_server if
// no such range exists
{
	auto i = sel.isBackward() ? data->shards.rangeContainingKeyBefore(sel.getKey())
	                          : data->shards.rangeContaining(sel.getKey());
	auto fullRange = data->shards.ranges();
	if (!i->value()->isReadable())
		throw wrong_shard_server();
	ASSERT(selectorInRange(sel, i->range()));
	Key begin, end;
	if (sel.isBackward()) {
		end = i->range().end;
		while (i != fullRange.begin() && i.value()->isReadable()) {
			begin = i->range().begin;
			--i;
		}
		if (i.value()->isReadable()) {
			begin = i->range().begin;
		}
	} else {
		begin = i->range().begin;
		while (i != fullRange.end() && i.value()->isReadable()) {
			end = i->range().end;
			++i;
		}
	}
	return KeyRangeRef(begin, end);
}

ACTOR Future<Void> getKeyValuesQ(StorageServer* data, GetKeyValuesRequest req)
// Throws a wrong_shard_server if the keys in the request or result depend on data outside this server OR if a large
// selector offset prevents all data from being read in one range read
{
	state Span span("SS:getKeyValues"_loc, req.spanContext);
	state int64_t resultSize = 0;
	state IKeyValueStore::ReadType type =
	    req.isFetchKeys ? IKeyValueStore::ReadType::FETCH : IKeyValueStore::ReadType::NORMAL;

	if (req.tenantInfo.name.present()) {
		span.addAttribute("tenant"_sr, req.tenantInfo.name.get());
	}

	getCurrentLineage()->modify(&TransactionLineage::txID) = req.spanContext.traceID;

	++data->counters.getRangeQueries;
	++data->counters.allQueries;
	data->maxQueryQueue = std::max<int>(
	    data->maxQueryQueue, data->counters.allQueries.getValue() - data->counters.finishedQueries.getValue());

	// Active load balancing runs at a very high priority (to obtain accurate queue lengths)
	// so we need to downgrade here
	if (SERVER_KNOBS->FETCH_KEYS_LOWER_PRIORITY && req.isFetchKeys) {
		wait(delay(0, TaskPriority::FetchKeys));
	} else {
		wait(data->getQueryDelay());
	}

	try {
		if (req.debugID.present())
			g_traceBatch.addEvent("TransactionDebug", req.debugID.get().first(), "storageserver.getKeyValues.Before");

		Version commitVersion = getLatestCommitVersion(req.ssLatestCommitVersions, data->tag);
		state Version version = wait(waitForVersion(data, commitVersion, req.version, span.context));

		state Optional<TenantMapEntry> tenantEntry = data->getTenantEntry(version, req.tenantInfo);
		state Optional<Key> tenantPrefix = tenantEntry.map<Key>([](TenantMapEntry e) { return e.prefix; });
		if (tenantPrefix.present()) {
			req.begin.setKeyUnlimited(req.begin.getKey().withPrefix(tenantPrefix.get(), req.arena));
			req.end.setKeyUnlimited(req.end.getKey().withPrefix(tenantPrefix.get(), req.arena));
		}

		state uint64_t changeCounter = data->shardChangeCounter;
		//		try {
		state KeyRange shard = getShardKeyRange(data, req.begin);

		if (req.debugID.present())
			g_traceBatch.addEvent(
			    "TransactionDebug", req.debugID.get().first(), "storageserver.getKeyValues.AfterVersion");
		//.detail("ShardBegin", shard.begin).detail("ShardEnd", shard.end);
		//} catch (Error& e) { TraceEvent("WrongShardServer", data->thisServerID).detail("Begin",
		// req.begin.toString()).detail("End", req.end.toString()).detail("Version", version).detail("Shard",
		//"None").detail("In", "getKeyValues>getShardKeyRange"); throw e; }

		if (!selectorInRange(req.end, shard) && !(req.end.isFirstGreaterOrEqual() && req.end.getKey() == shard.end)) {
			//			TraceEvent("WrongShardServer1", data->thisServerID).detail("Begin",
			// req.begin.toString()).detail("End", req.end.toString()).detail("Version", version).detail("ShardBegin",
			// shard.begin).detail("ShardEnd", shard.end).detail("In", "getKeyValues>checkShardExtents");
			throw wrong_shard_server();
		}

		KeyRangeRef searchRange = data->clampRangeToTenant(shard, tenantEntry, req.arena);

		state int offset1 = 0;
		state int offset2;
		state Future<Key> fBegin = req.begin.isFirstGreaterOrEqual()
		                               ? Future<Key>(req.begin.getKey())
		                               : findKey(data, req.begin, version, searchRange, &offset1, span.context, type);
		state Future<Key> fEnd = req.end.isFirstGreaterOrEqual()
		                             ? Future<Key>(req.end.getKey())
		                             : findKey(data, req.end, version, searchRange, &offset2, span.context, type);
		state Key begin = wait(fBegin);
		state Key end = wait(fEnd);

		if (req.debugID.present())
			g_traceBatch.addEvent(
			    "TransactionDebug", req.debugID.get().first(), "storageserver.getKeyValues.AfterKeys");
		//.detail("Off1",offset1).detail("Off2",offset2).detail("ReqBegin",req.begin.getKey()).detail("ReqEnd",req.end.getKey());

		// Offsets of zero indicate begin/end keys in this shard, which obviously means we can answer the query
		// An end offset of 1 is also OK because the end key is exclusive, so if the first key of the next shard is the
		// end the last actual key returned must be from this shard. A begin offset of 1 is also OK because then either
		// begin is past end or equal to end (so the result is definitely empty)
		if ((offset1 && offset1 != 1) || (offset2 && offset2 != 1)) {
			CODE_PROBE(true, "wrong_shard_server due to offset");
			// We could detect when offset1 takes us off the beginning of the database or offset2 takes us off the end,
			// and return a clipped range rather than an error (since that is what the NativeAPI.getRange will do anyway
			// via its "slow path"), but we would have to add some flags to the response to encode whether we went off
			// the beginning and the end, since it needs that information.
			//TraceEvent("WrongShardServer2", data->thisServerID).detail("Begin", req.begin.toString()).detail("End", req.end.toString()).detail("Version", version).detail("ShardBegin", shard.begin).detail("ShardEnd", shard.end).detail("In", "getKeyValues>checkOffsets").detail("BeginKey", begin).detail("EndKey", end).detail("BeginOffset", offset1).detail("EndOffset", offset2);
			throw wrong_shard_server();
		}

		if (begin >= end) {
			if (req.debugID.present())
				g_traceBatch.addEvent("TransactionDebug", req.debugID.get().first(), "storageserver.getKeyValues.Send");
			//.detail("Begin",begin).detail("End",end);

			GetKeyValuesReply none;
			none.version = version;
			none.more = false;
			none.penalty = data->getPenalty();

			data->checkChangeCounter(changeCounter,
			                         KeyRangeRef(std::min<KeyRef>(req.begin.getKey(), req.end.getKey()),
			                                     std::max<KeyRef>(req.begin.getKey(), req.end.getKey())));
			req.reply.send(none);
		} else {
			state int remainingLimitBytes = req.limitBytes;

			GetKeyValuesReply _r = wait(readRange(data,
			                                      version,
			                                      KeyRangeRef(begin, end),
			                                      req.limit,
			                                      &remainingLimitBytes,
			                                      span.context,
			                                      type,
			                                      tenantPrefix));
			GetKeyValuesReply r = _r;

			if (req.debugID.present())
				g_traceBatch.addEvent(
				    "TransactionDebug", req.debugID.get().first(), "storageserver.getKeyValues.AfterReadRange");
			//.detail("Begin",begin).detail("End",end).detail("SizeOf",r.data.size());
			data->checkChangeCounter(
			    changeCounter,
			    KeyRangeRef(std::min<KeyRef>(begin, std::min<KeyRef>(req.begin.getKey(), req.end.getKey())),
			                std::max<KeyRef>(end, std::max<KeyRef>(req.begin.getKey(), req.end.getKey()))));
			if (EXPENSIVE_VALIDATION) {
				for (int i = 0; i < r.data.size(); i++) {
					if (tenantPrefix.present()) {
						ASSERT(r.data[i].key >= begin.removePrefix(tenantPrefix.get()) &&
						       r.data[i].key < end.removePrefix(tenantPrefix.get()));
					} else {
						ASSERT(r.data[i].key >= begin && r.data[i].key < end);
					}
				}
				ASSERT(r.data.size() <= std::abs(req.limit));
			}

			// For performance concerns, the cost of a range read is billed to the start key and end key of the range.
			int64_t totalByteSize = 0;
			for (int i = 0; i < r.data.size(); i++) {
				totalByteSize += r.data[i].expectedSize();
			}
			if (totalByteSize > 0 && SERVER_KNOBS->READ_SAMPLING_ENABLED) {
				int64_t bytesReadPerKSecond = std::max(totalByteSize, SERVER_KNOBS->EMPTY_READ_PENALTY) / 2;
				data->metrics.notifyBytesReadPerKSecond(addPrefix(r.data[0].key, tenantPrefix, req.arena),
				                                        bytesReadPerKSecond);
				data->metrics.notifyBytesReadPerKSecond(
				    addPrefix(r.data[r.data.size() - 1].key, tenantPrefix, req.arena), bytesReadPerKSecond);
			}

			r.penalty = data->getPenalty();
			req.reply.send(r);

			resultSize = req.limitBytes - remainingLimitBytes;
			data->counters.bytesQueried += resultSize;
			data->counters.rowsQueried += r.data.size();
			if (r.data.size() == 0) {
				++data->counters.emptyQueries;
			}
		}
	} catch (Error& e) {
		if (!canReplyWith(e))
			throw;
		data->sendErrorWithPenalty(req.reply, e, data->getPenalty());
	}

	data->transactionTagCounter.addRequest(req.tags, resultSize);
	++data->counters.finishedQueries;

	double duration = g_network->timer() - req.requestTime();
	data->counters.readLatencySample.addMeasurement(duration);
	if (data->latencyBandConfig.present()) {
		int maxReadBytes =
		    data->latencyBandConfig.get().readConfig.maxReadBytes.orDefault(std::numeric_limits<int>::max());
		int maxSelectorOffset =
		    data->latencyBandConfig.get().readConfig.maxKeySelectorOffset.orDefault(std::numeric_limits<int>::max());
		data->counters.readLatencyBands.addMeasurement(duration,
		                                               resultSize > maxReadBytes ||
		                                                   abs(req.begin.offset) > maxSelectorOffset ||
		                                                   abs(req.end.offset) > maxSelectorOffset);
	}

	return Void();
}

ACTOR Future<GetRangeReqAndResultRef> quickGetKeyValues(
    StorageServer* data,
    StringRef prefix,
    Version version,
    Arena* a,
    // To provide span context, tags, debug ID to underlying lookups.
    GetMappedKeyValuesRequest* pOriginalReq) {
	state GetRangeReqAndResultRef getRange;
	state double getValuesStart = g_network->timer();
	getRange.begin = firstGreaterOrEqual(KeyRef(*a, prefix));
	getRange.end = firstGreaterOrEqual(strinc(prefix, *a));
	if (pOriginalReq->debugID.present())
		g_traceBatch.addEvent(
		    "TransactionDebug", pOriginalReq->debugID.get().first(), "storageserver.quickGetKeyValues.Before");
	try {
		// TODO: Use a lower level API may be better? Or tweak priorities?
		GetKeyValuesRequest req;
		req.spanContext = pOriginalReq->spanContext;
		req.arena = *a;
		req.begin = getRange.begin;
		req.end = getRange.end;
		req.version = version;
		req.tenantInfo = pOriginalReq->tenantInfo;
		// TODO: Validate when the underlying range query exceeds the limit.
		// TODO: Use remainingLimit, remainingLimitBytes rather than separate knobs.
		req.limit = SERVER_KNOBS->QUICK_GET_KEY_VALUES_LIMIT;
		req.limitBytes = SERVER_KNOBS->QUICK_GET_KEY_VALUES_LIMIT_BYTES;
		req.isFetchKeys = false;
		req.tags = pOriginalReq->tags;
		req.ssLatestCommitVersions = VersionVector();
		req.debugID = pOriginalReq->debugID;

		// Note that it does not use readGuard to avoid server being overloaded here. Throttling is enforced at the
		// original request level, rather than individual underlying lookups. The reason is that throttle any individual
		// underlying lookup will fail the original request, which is not productive.
		data->actors.add(getKeyValuesQ(data, req));
		GetKeyValuesReply reply = wait(req.reply.getFuture());
		if (!reply.error.present()) {
			++data->counters.quickGetKeyValuesHit;
			// Convert GetKeyValuesReply to RangeResult.
			a->dependsOn(reply.arena);
			getRange.result = RangeResultRef(reply.data, reply.more);
			const double duration = g_network->timer() - getValuesStart;
			data->counters.mappedRangeLocalSample.addMeasurement(duration);
			if (pOriginalReq->debugID.present())
				g_traceBatch.addEvent("TransactionDebug",
				                      pOriginalReq->debugID.get().first(),
				                      "storageserver.quickGetKeyValues.AfterLocalFetch");
			return getRange;
		}
		// Otherwise fallback.
	} catch (Error& e) {
		// Fallback.
	}

	++data->counters.quickGetKeyValuesMiss;
	if (SERVER_KNOBS->QUICK_GET_KEY_VALUES_FALLBACK) {
		state Transaction tr(data->cx, pOriginalReq->tenantInfo.name.castTo<TenantName>());
		tr.setVersion(version);
		if (pOriginalReq->debugID.present()) {
			tr.debugTransaction(pOriginalReq->debugID.get());
		}
		// TODO: is DefaultPromiseEndpoint the best priority for this?
		tr.trState->taskID = TaskPriority::DefaultPromiseEndpoint;
		Future<RangeResult> rangeResultFuture =
		    tr.getRange(prefixRange(prefix), GetRangeLimits::ROW_LIMIT_UNLIMITED, Snapshot::True);
		// TODO: async in case it needs to read from other servers.
		RangeResult rangeResult = wait(rangeResultFuture);
		a->dependsOn(rangeResult.arena());
		getRange.result = rangeResult;
		const double duration = g_network->timer() - getValuesStart;
		data->counters.mappedRangeRemoteSample.addMeasurement(duration);
		if (pOriginalReq->debugID.present())
			g_traceBatch.addEvent("TransactionDebug",
			                      pOriginalReq->debugID.get().first(),
			                      "storageserver.quickGetKeyValues.AfterRemoteFetch");
		return getRange;
	} else {
		throw quick_get_key_values_miss();
	}
}

void unpackKeyTuple(Tuple** referenceTuple, Optional<Tuple>& keyTuple, KeyValueRef* keyValue) {
	if (!keyTuple.present()) {
		// May throw exception if the key is not parsable as a tuple.
		try {
			keyTuple = Tuple::unpack(keyValue->key);
		} catch (Error& e) {
			TraceEvent("KeyNotTuple").error(e).detail("Key", keyValue->key.printable());
			throw key_not_tuple();
		}
	}
	*referenceTuple = &keyTuple.get();
}

void unpackValueTuple(Tuple** referenceTuple, Optional<Tuple>& valueTuple, KeyValueRef* keyValue) {
	if (!valueTuple.present()) {
		// May throw exception if the value is not parsable as a tuple.
		try {
			valueTuple = Tuple::unpack(keyValue->value);
		} catch (Error& e) {
			TraceEvent("ValueNotTuple").error(e).detail("Value", keyValue->value.printable());
			throw value_not_tuple();
		}
	}
	*referenceTuple = &valueTuple.get();
}

bool unescapeLiterals(std::string& s, std::string before, std::string after) {
	bool escaped = false;
	size_t p = 0;
	while (true) {
		size_t found = s.find(before, p);
		if (found == std::string::npos) {
			break;
		}
		s.replace(found, before.length(), after);
		p = found + after.length();
		escaped = true;
	}
	return escaped;
}

bool singleKeyOrValue(const std::string& s, size_t sz) {
	// format would be {K[??]} or {V[??]}
	return sz > 5 && s[0] == '{' && (s[1] == 'K' || s[1] == 'V') && s[2] == '[' && s[sz - 2] == ']' && s[sz - 1] == '}';
}

bool rangeQuery(const std::string& s) {
	return s == "{...}";
}

// create a vector of Optional<Tuple>
// in case of a singleKeyOrValue, insert an empty Tuple to vector as placeholder
// in case of a rangeQuery, insert Optional.empty as placeholder
// in other cases, insert the correct Tuple to be used.
void preprocessMappedKey(Tuple& mappedKeyFormatTuple, std::vector<Optional<Tuple>>& vt, bool& isRangeQuery) {
	vt.reserve(mappedKeyFormatTuple.size());

	for (int i = 0; i < mappedKeyFormatTuple.size(); i++) {
		Tuple::ElementType type = mappedKeyFormatTuple.getType(i);
		if (type == Tuple::BYTES || type == Tuple::UTF8) {
			std::string s = mappedKeyFormatTuple.getString(i).toString();
			auto sz = s.size();
			bool escaped = unescapeLiterals(s, "{{", "{");
			escaped = unescapeLiterals(s, "}}", "}") || escaped;
			if (escaped) {
				vt.emplace_back(Tuple::makeTuple(s));
			} else if (singleKeyOrValue(s, sz)) {
				// when it is SingleKeyOrValue, insert an empty Tuple to vector as placeholder
				vt.emplace_back(Tuple());
			} else if (rangeQuery(s)) {
				if (i != mappedKeyFormatTuple.size() - 1) {
					// It must be the last element of the mapper tuple
					throw mapper_bad_range_decriptor();
				}
				// when it is rangeQuery, insert Optional.empty as placeholder
				vt.emplace_back(Optional<Tuple>());
				isRangeQuery = true;
			} else {
				Tuple t;
				t.appendRaw(mappedKeyFormatTuple.subTupleRawString(i));
				vt.emplace_back(t);
			}
		} else {
			Tuple t;
			t.appendRaw(mappedKeyFormatTuple.subTupleRawString(i));
			vt.emplace_back(t);
		}
	}
}

Key constructMappedKey(KeyValueRef* keyValue,
                       std::vector<Optional<Tuple>>& vec,
                       Tuple& mappedKeyTuple,
                       Tuple& mappedKeyFormatTuple) {
	// Lazily parse key and/or value to tuple because they may not need to be a tuple if not used.
	Optional<Tuple> keyTuple;
	Optional<Tuple> valueTuple;
	mappedKeyTuple.clear();
	mappedKeyTuple.reserve(vec.size());

	for (int i = 0; i < vec.size(); i++) {
		if (!vec[i].present()) {
			// rangeQuery
			continue;
		}
		if (vec[i].get().size()) {
			mappedKeyTuple.append(vec[i].get());
		} else {
			// singleKeyOrValue is true
			std::string s = mappedKeyFormatTuple.getString(i).toString();
			auto sz = s.size();
			int idx;
			Tuple* referenceTuple;
			try {
				idx = std::stoi(s.substr(3, sz - 5));
			} catch (std::exception& e) {
				throw mapper_bad_index();
			}
			if (s[1] == 'K') {
				unpackKeyTuple(&referenceTuple, keyTuple, keyValue);
			} else if (s[1] == 'V') {
				unpackValueTuple(&referenceTuple, valueTuple, keyValue);
			} else {
				ASSERT(false);
				throw internal_error();
			}
			if (idx < 0 || idx >= referenceTuple->size()) {
				throw mapper_bad_index();
			}
			mappedKeyTuple.appendRaw(referenceTuple->subTupleRawString(idx));
		}
	}

	return mappedKeyTuple.pack();
}

TEST_CASE("/fdbserver/storageserver/constructMappedKey") {
	Key key = Tuple::makeTuple("key-0"_sr, "key-1"_sr, "key-2"_sr).getDataAsStandalone();
	Value value = Tuple::makeTuple("value-0"_sr, "value-1"_sr, "value-2"_sr).getDataAsStandalone();
	state KeyValueRef kvr(key, value);
	{
		Tuple mappedKeyFormatTuple =
		    Tuple::makeTuple("normal"_sr, "{{escaped}}"_sr, "{K[2]}"_sr, "{V[0]}"_sr, "{...}"_sr);

		Tuple mappedKeyTuple;
		std::vector<Optional<Tuple>> vt;
		bool isRangeQuery = false;
		preprocessMappedKey(mappedKeyFormatTuple, vt, isRangeQuery);

		Key mappedKey = constructMappedKey(&kvr, vt, mappedKeyTuple, mappedKeyFormatTuple);

		Key expectedMappedKey =
		    Tuple::makeTuple("normal"_sr, "{escaped}"_sr, "key-2"_sr, "value-0"_sr).getDataAsStandalone();
		//		std::cout << printable(mappedKey) << " == " << printable(expectedMappedKey) << std::endl;
		ASSERT(mappedKey.compare(expectedMappedKey) == 0);
		ASSERT(isRangeQuery == true);
	}

	{
		Tuple mappedKeyFormatTuple = Tuple::makeTuple("{{{{}}"_sr, "}}"_sr);

		Tuple mappedKeyTuple;
		std::vector<Optional<Tuple>> vt;
		bool isRangeQuery = false;
		preprocessMappedKey(mappedKeyFormatTuple, vt, isRangeQuery);
		Key mappedKey = constructMappedKey(&kvr, vt, mappedKeyTuple, mappedKeyFormatTuple);

		Key expectedMappedKey = Tuple::makeTuple("{{}"_sr, "}"_sr).getDataAsStandalone();
		//		std::cout << printable(mappedKey) << " == " << printable(expectedMappedKey) << std::endl;
		ASSERT(mappedKey.compare(expectedMappedKey) == 0);
		ASSERT(isRangeQuery == false);
	}
	{
		Tuple mappedKeyFormatTuple = Tuple::makeTuple("{{{{}}"_sr, "}}"_sr);

		Tuple mappedKeyTuple;
		std::vector<Optional<Tuple>> vt;
		bool isRangeQuery = false;
		preprocessMappedKey(mappedKeyFormatTuple, vt, isRangeQuery);
		Key mappedKey = constructMappedKey(&kvr, vt, mappedKeyTuple, mappedKeyFormatTuple);

		Key expectedMappedKey = Tuple::makeTuple("{{}"_sr, "}"_sr).getDataAsStandalone();
		//		std::cout << printable(mappedKey) << " == " << printable(expectedMappedKey) << std::endl;
		ASSERT(mappedKey.compare(expectedMappedKey) == 0);
		ASSERT(isRangeQuery == false);
	}
	{
		Tuple mappedKeyFormatTuple = Tuple::makeTuple("{K[100]}"_sr);
		state bool throwException = false;
		try {
			Tuple mappedKeyTuple;
			std::vector<Optional<Tuple>> vt;
			bool isRangeQuery = false;
			preprocessMappedKey(mappedKeyFormatTuple, vt, isRangeQuery);

			Key mappedKey = constructMappedKey(&kvr, vt, mappedKeyTuple, mappedKeyFormatTuple);
		} catch (Error& e) {
			ASSERT(e.code() == error_code_mapper_bad_index);
			throwException = true;
		}
		ASSERT(throwException);
	}
	{
		Tuple mappedKeyFormatTuple = Tuple::makeTuple("{...}"_sr, "last-element"_sr);
		state bool throwException2 = false;
		try {
			Tuple mappedKeyTuple;
			std::vector<Optional<Tuple>> vt;
			bool isRangeQuery = false;
			preprocessMappedKey(mappedKeyFormatTuple, vt, isRangeQuery);

			Key mappedKey = constructMappedKey(&kvr, vt, mappedKeyTuple, mappedKeyFormatTuple);
		} catch (Error& e) {
			ASSERT(e.code() == error_code_mapper_bad_range_decriptor);
			throwException2 = true;
		}
		ASSERT(throwException2);
	}
	{
		Tuple mappedKeyFormatTuple = Tuple::makeTuple("{K[not-a-number]}"_sr);
		state bool throwException3 = false;
		try {
			Tuple mappedKeyTuple;
			std::vector<Optional<Tuple>> vt;
			bool isRangeQuery = false;
			preprocessMappedKey(mappedKeyFormatTuple, vt, isRangeQuery);

			Key mappedKey = constructMappedKey(&kvr, vt, mappedKeyTuple, mappedKeyFormatTuple);
		} catch (Error& e) {
			ASSERT(e.code() == error_code_mapper_bad_index);
			throwException3 = true;
		}
		ASSERT(throwException3);
	}
	return Void();
}

// Issues a secondary query (either range and point read) and fills results into "kvm".
ACTOR Future<Void> mapSubquery(StorageServer* data,
                               Version version,
                               GetMappedKeyValuesRequest* pOriginalReq,
                               Arena* pArena,
                               int matchIndex,
                               bool isRangeQuery,
                               bool isBoundary,
                               KeyValueRef* it,
                               MappedKeyValueRef* kvm,
                               Key mappedKey) {
	if (isRangeQuery) {
		// Use the mappedKey as the prefix of the range query.
		GetRangeReqAndResultRef getRange = wait(quickGetKeyValues(data, mappedKey, version, pArena, pOriginalReq));
		if ((!getRange.result.empty() && matchIndex == MATCH_INDEX_MATCHED_ONLY) ||
		    (getRange.result.empty() && matchIndex == MATCH_INDEX_UNMATCHED_ONLY)) {
			kvm->key = it->key;
			kvm->value = it->value;
		}

		kvm->boundaryAndExist = isBoundary && !getRange.result.empty();
		kvm->reqAndResult = getRange;
	} else {
		GetValueReqAndResultRef getValue = wait(quickGetValue(data, mappedKey, version, pArena, pOriginalReq));
		kvm->reqAndResult = getValue;
		kvm->boundaryAndExist = isBoundary && getValue.result.present();
	}
	return Void();
}

ACTOR Future<GetMappedKeyValuesReply> mapKeyValues(StorageServer* data,
                                                   GetKeyValuesReply input,
                                                   StringRef mapper,
                                                   // To provide span context, tags, debug ID to underlying lookups.
                                                   GetMappedKeyValuesRequest* pOriginalReq,
                                                   Optional<Key> tenantPrefix,
                                                   int matchIndex) {
	state GetMappedKeyValuesReply result;
	result.version = input.version;
	result.more = input.more;
	result.cached = input.cached;
	result.arena.dependsOn(input.arena);

	result.data.reserve(result.arena, input.data.size());
	if (pOriginalReq->debugID.present())
		g_traceBatch.addEvent(
		    "TransactionDebug", pOriginalReq->debugID.get().first(), "storageserver.mapKeyValues.Start");
	state Tuple mappedKeyFormatTuple;
	state Tuple mappedKeyTuple;

	try {
		mappedKeyFormatTuple = Tuple::unpack(mapper);
	} catch (Error& e) {
		TraceEvent("MapperNotTuple").error(e).detail("Mapper", mapper);
		throw mapper_not_tuple();
	}
	state std::vector<Optional<Tuple>> vt;
	state bool isRangeQuery = false;
	preprocessMappedKey(mappedKeyFormatTuple, vt, isRangeQuery);

	state int sz = input.data.size();
	const int k = std::min(sz, SERVER_KNOBS->MAX_PARALLEL_QUICK_GET_VALUE);
	state std::vector<MappedKeyValueRef> kvms(k);
	state std::vector<Future<Void>> subqueries;
	state int offset = 0;
	if (pOriginalReq->debugID.present())
		g_traceBatch.addEvent(
		    "TransactionDebug", pOriginalReq->debugID.get().first(), "storageserver.mapKeyValues.BeforeLoop");
	for (; offset < sz; offset += SERVER_KNOBS->MAX_PARALLEL_QUICK_GET_VALUE) {
		// Divide into batches of MAX_PARALLEL_QUICK_GET_VALUE subqueries
		for (int i = 0; i + offset < sz && i < SERVER_KNOBS->MAX_PARALLEL_QUICK_GET_VALUE; i++) {
			KeyValueRef* it = &input.data[i + offset];
			MappedKeyValueRef* kvm = &kvms[i];
			bool isBoundary = (i + offset) == 0 || (i + offset) == sz - 1;
			// need to keep the boundary, so that caller can use it as a continuation.
			if (isBoundary || matchIndex == MATCH_INDEX_ALL) {
				kvm->key = it->key;
				kvm->value = it->value;
			} else {
				// Clear key value to the default.
				kvm->key = ""_sr;
				kvm->value = ""_sr;
			}

			Key mappedKey = constructMappedKey(it, vt, mappedKeyTuple, mappedKeyFormatTuple);
			// Make sure the mappedKey is always available, so that it's good even we want to get key asynchronously.
			result.arena.dependsOn(mappedKey.arena());

			// std::cout << "key:" << printable(kvm->key) << ", value:" << printable(kvm->value)
			//          << ", mappedKey:" << printable(mappedKey) << std::endl;

			subqueries.push_back(mapSubquery(data,
			                                 input.version,
			                                 pOriginalReq,
			                                 &result.arena,
			                                 matchIndex,
			                                 isRangeQuery,
			                                 isBoundary,
			                                 it,
			                                 kvm,
			                                 mappedKey));
		}
		wait(waitForAll(subqueries));
		if (pOriginalReq->debugID.present())
			g_traceBatch.addEvent(
			    "TransactionDebug", pOriginalReq->debugID.get().first(), "storageserver.mapKeyValues.AfterBatch");
		subqueries.clear();
		for (int i = 0; i + offset < sz && i < SERVER_KNOBS->MAX_PARALLEL_QUICK_GET_VALUE; i++) {
			result.data.push_back(result.arena, kvms[i]);
		}
	}
	if (pOriginalReq->debugID.present())
		g_traceBatch.addEvent(
		    "TransactionDebug", pOriginalReq->debugID.get().first(), "storageserver.mapKeyValues.AfterAll");
	return result;
}

bool rangeIntersectsAnyTenant(TenantPrefixIndex& prefixIndex, KeyRangeRef range, Version ver) {
	auto view = prefixIndex.at(ver);
	auto beginItr = view.lastLessOrEqual(range.begin);
	auto endItr = view.lastLess(range.end);

	// If the begin and end reference different spots in the tenant index, then the tenant pointed to
	// by endItr intersects the range
	if (beginItr != endItr) {
		return true;
	}

	// If the iterators point to the same entry and that entry contains begin, then we are wholly in
	// one tenant
	if (beginItr != view.end() && range.begin.startsWith(beginItr.key())) {
		return true;
	}

	return false;
}

TEST_CASE("/fdbserver/storageserver/rangeIntersectsAnyTenant") {
	std::map<TenantName, TenantMapEntry> entries = {
		std::make_pair("tenant0"_sr, TenantMapEntry(0, TenantState::READY, SERVER_KNOBS->ENABLE_ENCRYPTION)),
		std::make_pair("tenant2"_sr, TenantMapEntry(2, TenantState::READY, SERVER_KNOBS->ENABLE_ENCRYPTION)),
		std::make_pair("tenant3"_sr, TenantMapEntry(3, TenantState::READY, SERVER_KNOBS->ENABLE_ENCRYPTION)),
		std::make_pair("tenant4"_sr, TenantMapEntry(4, TenantState::READY, SERVER_KNOBS->ENABLE_ENCRYPTION)),
		std::make_pair("tenant6"_sr, TenantMapEntry(6, TenantState::READY, SERVER_KNOBS->ENABLE_ENCRYPTION))
	};
	TenantPrefixIndex index;
	index.createNewVersion(1);
	for (auto entry : entries) {
		index.insert(entry.second.prefix, entry.first);
	}

	// Before all tenants
	ASSERT(!rangeIntersectsAnyTenant(index, KeyRangeRef(""_sr, "\x00"_sr), index.getLatestVersion()));

	// After all tenants
	ASSERT(!rangeIntersectsAnyTenant(index, KeyRangeRef("\xfe"_sr, "\xff"_sr), index.getLatestVersion()));

	// In between tenants
	ASSERT(!rangeIntersectsAnyTenant(
	    index,
	    KeyRangeRef(TenantMapEntry::idToPrefix(1), TenantMapEntry::idToPrefix(1).withSuffix("\xff"_sr)),
	    index.getLatestVersion()));

	// In between tenants with end intersecting tenant start
	ASSERT(!rangeIntersectsAnyTenant(
	    index, KeyRangeRef(TenantMapEntry::idToPrefix(5), entries["tenant6"_sr].prefix), index.getLatestVersion()));

	// Entire tenants
	ASSERT(rangeIntersectsAnyTenant(
	    index, KeyRangeRef(entries["tenant0"_sr].prefix, TenantMapEntry::idToPrefix(1)), index.getLatestVersion()));
	ASSERT(rangeIntersectsAnyTenant(
	    index, KeyRangeRef(entries["tenant2"_sr].prefix, entries["tenant3"_sr].prefix), index.getLatestVersion()));

	// Partial tenants
	ASSERT(rangeIntersectsAnyTenant(
	    index,
	    KeyRangeRef(entries["tenant0"_sr].prefix, entries["tenant0"_sr].prefix.withSuffix("foo"_sr)),
	    index.getLatestVersion()));
	ASSERT(rangeIntersectsAnyTenant(
	    index,
	    KeyRangeRef(entries["tenant3"_sr].prefix.withSuffix("foo"_sr), entries["tenant4"_sr].prefix),
	    index.getLatestVersion()));
	ASSERT(rangeIntersectsAnyTenant(index,
	                                KeyRangeRef(entries["tenant4"_sr].prefix.withSuffix("bar"_sr),
	                                            entries["tenant4"_sr].prefix.withSuffix("foo"_sr)),
	                                index.getLatestVersion()));

	// Begin outside, end inside tenant
	ASSERT(rangeIntersectsAnyTenant(
	    index,
	    KeyRangeRef(TenantMapEntry::idToPrefix(1), entries["tenant2"_sr].prefix.withSuffix("foo"_sr)),
	    index.getLatestVersion()));
	ASSERT(rangeIntersectsAnyTenant(
	    index,
	    KeyRangeRef(TenantMapEntry::idToPrefix(1), entries["tenant3"_sr].prefix.withSuffix("foo"_sr)),
	    index.getLatestVersion()));

	// Begin inside, end outside tenant
	ASSERT(rangeIntersectsAnyTenant(
	    index,
	    KeyRangeRef(entries["tenant3"_sr].prefix.withSuffix("foo"_sr), TenantMapEntry::idToPrefix(5)),
	    index.getLatestVersion()));
	ASSERT(rangeIntersectsAnyTenant(
	    index,
	    KeyRangeRef(entries["tenant4"_sr].prefix.withSuffix("foo"_sr), TenantMapEntry::idToPrefix(5)),
	    index.getLatestVersion()));

	// Both inside different tenants
	ASSERT(rangeIntersectsAnyTenant(index,
	                                KeyRangeRef(entries["tenant0"_sr].prefix.withSuffix("foo"_sr),
	                                            entries["tenant2"_sr].prefix.withSuffix("foo"_sr)),
	                                index.getLatestVersion()));
	ASSERT(rangeIntersectsAnyTenant(index,
	                                KeyRangeRef(entries["tenant0"_sr].prefix.withSuffix("foo"_sr),
	                                            entries["tenant3"_sr].prefix.withSuffix("foo"_sr)),
	                                index.getLatestVersion()));
	ASSERT(rangeIntersectsAnyTenant(index,
	                                KeyRangeRef(entries["tenant2"_sr].prefix.withSuffix("foo"_sr),
	                                            entries["tenant6"_sr].prefix.withSuffix("foo"_sr)),
	                                index.getLatestVersion()));

	// Both outside tenants with tenant in the middle
	ASSERT(rangeIntersectsAnyTenant(
	    index, KeyRangeRef(""_sr, TenantMapEntry::idToPrefix(1).withSuffix("foo"_sr)), index.getLatestVersion()));
	ASSERT(rangeIntersectsAnyTenant(index, KeyRangeRef(""_sr, "\xff"_sr), index.getLatestVersion()));
	ASSERT(rangeIntersectsAnyTenant(
	    index, KeyRangeRef(TenantMapEntry::idToPrefix(5).withSuffix("foo"_sr), "\xff"_sr), index.getLatestVersion()));

	return Void();
}

// Most of the actor is copied from getKeyValuesQ. I tried to use templates but things become nearly impossible after
// combining actor shenanigans with template shenanigans.
ACTOR Future<Void> getMappedKeyValuesQ(StorageServer* data, GetMappedKeyValuesRequest req)
// Throws a wrong_shard_server if the keys in the request or result depend on data outside this server OR if a large
// selector offset prevents all data from being read in one range read
{
	state Span span("SS:getMappedKeyValues"_loc, req.spanContext);
	state int64_t resultSize = 0;
	state IKeyValueStore::ReadType type =
	    req.isFetchKeys ? IKeyValueStore::ReadType::FETCH : IKeyValueStore::ReadType::NORMAL;

	if (req.tenantInfo.name.present()) {
		span.addAttribute("tenant"_sr, req.tenantInfo.name.get());
	}

	getCurrentLineage()->modify(&TransactionLineage::txID) = req.spanContext.traceID;

	++data->counters.getMappedRangeQueries;
	++data->counters.allQueries;
	data->maxQueryQueue = std::max<int>(
	    data->maxQueryQueue, data->counters.allQueries.getValue() - data->counters.finishedQueries.getValue());

	// Active load balancing runs at a very high priority (to obtain accurate queue lengths)
	// so we need to downgrade here
	if (SERVER_KNOBS->FETCH_KEYS_LOWER_PRIORITY && req.isFetchKeys) {
		wait(delay(0, TaskPriority::FetchKeys));
	} else {
		wait(data->getQueryDelay());
	}

	try {
		if (req.debugID.present())
			g_traceBatch.addEvent(
			    "TransactionDebug", req.debugID.get().first(), "storageserver.getMappedKeyValues.Before");
		// VERSION_VECTOR change
		Version commitVersion = getLatestCommitVersion(req.ssLatestCommitVersions, data->tag);
		state Version version = wait(waitForVersion(data, commitVersion, req.version, span.context));

		state Optional<TenantMapEntry> tenantEntry = data->getTenantEntry(req.version, req.tenantInfo);
		state Optional<Key> tenantPrefix = tenantEntry.map<Key>([](TenantMapEntry e) { return e.prefix; });
		if (tenantPrefix.present()) {
			req.begin.setKeyUnlimited(req.begin.getKey().withPrefix(tenantPrefix.get(), req.arena));
			req.end.setKeyUnlimited(req.end.getKey().withPrefix(tenantPrefix.get(), req.arena));
		}

		state uint64_t changeCounter = data->shardChangeCounter;
		//		try {
		state KeyRange shard = getShardKeyRange(data, req.begin);

		if (req.debugID.present())
			g_traceBatch.addEvent(
			    "TransactionDebug", req.debugID.get().first(), "storageserver.getMappedKeyValues.AfterVersion");
		//.detail("ShardBegin", shard.begin).detail("ShardEnd", shard.end);
		//} catch (Error& e) { TraceEvent("WrongShardServer", data->thisServerID).detail("Begin",
		// req.begin.toString()).detail("End", req.end.toString()).detail("Version", version).detail("Shard",
		//"None").detail("In", "getMappedKeyValues>getShardKeyRange"); throw e; }

		if (!selectorInRange(req.end, shard) && !(req.end.isFirstGreaterOrEqual() && req.end.getKey() == shard.end)) {
			//			TraceEvent("WrongShardServer1", data->thisServerID).detail("Begin",
			// req.begin.toString()).detail("End", req.end.toString()).detail("Version", version).detail("ShardBegin",
			// shard.begin).detail("ShardEnd", shard.end).detail("In", "getMappedKeyValues>checkShardExtents");
			throw wrong_shard_server();
		}

		KeyRangeRef searchRange = data->clampRangeToTenant(shard, tenantEntry, req.arena);

		state int offset1 = 0;
		state int offset2;
		state Future<Key> fBegin = req.begin.isFirstGreaterOrEqual()
		                               ? Future<Key>(req.begin.getKey())
		                               : findKey(data, req.begin, version, searchRange, &offset1, span.context, type);
		state Future<Key> fEnd = req.end.isFirstGreaterOrEqual()
		                             ? Future<Key>(req.end.getKey())
		                             : findKey(data, req.end, version, searchRange, &offset2, span.context, type);
		state Key begin = wait(fBegin);
		state Key end = wait(fEnd);

		if (!tenantPrefix.present()) {
			// We do not support raw flat map requests when using tenants.
			// When tenants are required, we disable raw flat map requests entirely.
			// If tenants are optional, we check whether the range intersects a tenant and fail if it does.
			if (data->db->get().client.tenantMode == TenantMode::REQUIRED) {
				throw tenant_name_required();
			}

			if (rangeIntersectsAnyTenant(data->tenantPrefixIndex, KeyRangeRef(begin, end), req.version)) {
				throw tenant_name_required();
			}
		}

		if (req.debugID.present())
			g_traceBatch.addEvent(
			    "TransactionDebug", req.debugID.get().first(), "storageserver.getMappedKeyValues.AfterKeys");
		//.detail("Off1",offset1).detail("Off2",offset2).detail("ReqBegin",req.begin.getKey()).detail("ReqEnd",req.end.getKey());

		// Offsets of zero indicate begin/end keys in this shard, which obviously means we can answer the query
		// An end offset of 1 is also OK because the end key is exclusive, so if the first key of the next shard is the
		// end the last actual key returned must be from this shard. A begin offset of 1 is also OK because then either
		// begin is past end or equal to end (so the result is definitely empty)
		if ((offset1 && offset1 != 1) || (offset2 && offset2 != 1)) {
			CODE_PROBE(true, "wrong_shard_server due to offset in getMappedKeyValuesQ");
			// We could detect when offset1 takes us off the beginning of the database or offset2 takes us off the end,
			// and return a clipped range rather than an error (since that is what the NativeAPI.getRange will do anyway
			// via its "slow path"), but we would have to add some flags to the response to encode whether we went off
			// the beginning and the end, since it needs that information.
			//TraceEvent("WrongShardServer2", data->thisServerID).detail("Begin", req.begin.toString()).detail("End", req.end.toString()).detail("Version", version).detail("ShardBegin", shard.begin).detail("ShardEnd", shard.end).detail("In", "getMappedKeyValues>checkOffsets").detail("BeginKey", begin).detail("EndKey", end).detail("BeginOffset", offset1).detail("EndOffset", offset2);
			throw wrong_shard_server();
		}

		if (begin >= end) {
			if (req.debugID.present())
				g_traceBatch.addEvent(
				    "TransactionDebug", req.debugID.get().first(), "storageserver.getMappedKeyValues.Send");
			//.detail("Begin",begin).detail("End",end);

			GetMappedKeyValuesReply none;
			none.version = version;
			none.more = false;
			none.penalty = data->getPenalty();

			data->checkChangeCounter(changeCounter,
			                         KeyRangeRef(std::min<KeyRef>(req.begin.getKey(), req.end.getKey()),
			                                     std::max<KeyRef>(req.begin.getKey(), req.end.getKey())));
			req.reply.send(none);
		} else {
			state int remainingLimitBytes = req.limitBytes;

			GetKeyValuesReply getKeyValuesReply = wait(readRange(data,
			                                                     version,
			                                                     KeyRangeRef(begin, end),
			                                                     req.limit,
			                                                     &remainingLimitBytes,
			                                                     span.context,
			                                                     type,
			                                                     tenantPrefix));

			state GetMappedKeyValuesReply r;
			try {
				// Map the scanned range to another list of keys and look up.
				GetMappedKeyValuesReply _r =
				    wait(mapKeyValues(data, getKeyValuesReply, req.mapper, &req, tenantPrefix, req.matchIndex));
				r = _r;
			} catch (Error& e) {
				TraceEvent("MapError").error(e);
				throw;
			}

			if (req.debugID.present())
				g_traceBatch.addEvent(
				    "TransactionDebug", req.debugID.get().first(), "storageserver.getMappedKeyValues.AfterReadRange");
			//.detail("Begin",begin).detail("End",end).detail("SizeOf",r.data.size());
			data->checkChangeCounter(
			    changeCounter,
			    KeyRangeRef(std::min<KeyRef>(begin, std::min<KeyRef>(req.begin.getKey(), req.end.getKey())),
			                std::max<KeyRef>(end, std::max<KeyRef>(req.begin.getKey(), req.end.getKey()))));
			if (EXPENSIVE_VALIDATION) {
				// TODO: GetMappedKeyValuesRequest doesn't respect limit yet.
				//                ASSERT(r.data.size() <= std::abs(req.limit));
			}

			// For performance concerns, the cost of a range read is billed to the start key and end key of the range.
			int64_t totalByteSize = 0;
			for (int i = 0; i < r.data.size(); i++) {
				totalByteSize += r.data[i].expectedSize();
			}
			if (totalByteSize > 0 && SERVER_KNOBS->READ_SAMPLING_ENABLED) {
				int64_t bytesReadPerKSecond = std::max(totalByteSize, SERVER_KNOBS->EMPTY_READ_PENALTY) / 2;
				data->metrics.notifyBytesReadPerKSecond(addPrefix(r.data[0].key, tenantPrefix, req.arena),
				                                        bytesReadPerKSecond);
				data->metrics.notifyBytesReadPerKSecond(
				    addPrefix(r.data[r.data.size() - 1].key, tenantPrefix, req.arena), bytesReadPerKSecond);
			}

			r.penalty = data->getPenalty();
			req.reply.send(r);

			resultSize = req.limitBytes - remainingLimitBytes;
			data->counters.bytesQueried += resultSize;
			data->counters.rowsQueried += r.data.size();
			if (r.data.size() == 0) {
				++data->counters.emptyQueries;
			}
		}
	} catch (Error& e) {
		if (!canReplyWith(e))
			throw;
		data->sendErrorWithPenalty(req.reply, e, data->getPenalty());
	}

	data->transactionTagCounter.addRequest(req.tags, resultSize);
	++data->counters.finishedQueries;

	double duration = g_network->timer() - req.requestTime();
	data->counters.readLatencySample.addMeasurement(duration);
	data->counters.mappedRangeSample.addMeasurement(duration);
	if (data->latencyBandConfig.present()) {
		int maxReadBytes =
		    data->latencyBandConfig.get().readConfig.maxReadBytes.orDefault(std::numeric_limits<int>::max());
		int maxSelectorOffset =
		    data->latencyBandConfig.get().readConfig.maxKeySelectorOffset.orDefault(std::numeric_limits<int>::max());
		data->counters.readLatencyBands.addMeasurement(duration,
		                                               resultSize > maxReadBytes ||
		                                                   abs(req.begin.offset) > maxSelectorOffset ||
		                                                   abs(req.end.offset) > maxSelectorOffset);
	}

	return Void();
}

ACTOR Future<Void> getKeyValuesStreamQ(StorageServer* data, GetKeyValuesStreamRequest req)
// Throws a wrong_shard_server if the keys in the request or result depend on data outside this server OR if a large
// selector offset prevents all data from being read in one range read
{
	state Span span("SS:getKeyValuesStream"_loc, req.spanContext);
	state int64_t resultSize = 0;
	state IKeyValueStore::ReadType type =
	    req.isFetchKeys ? IKeyValueStore::ReadType::FETCH : IKeyValueStore::ReadType::NORMAL;

	if (req.tenantInfo.name.present()) {
		span.addAttribute("tenant"_sr, req.tenantInfo.name.get());
	}

	req.reply.setByteLimit(SERVER_KNOBS->RANGESTREAM_LIMIT_BYTES);
	++data->counters.getRangeStreamQueries;
	++data->counters.allQueries;
	data->maxQueryQueue = std::max<int>(
	    data->maxQueryQueue, data->counters.allQueries.getValue() - data->counters.finishedQueries.getValue());

	// Active load balancing runs at a very high priority (to obtain accurate queue lengths)
	// so we need to downgrade here
	if (SERVER_KNOBS->FETCH_KEYS_LOWER_PRIORITY && req.isFetchKeys) {
		wait(delay(0, TaskPriority::FetchKeys));
	} else {
		wait(delay(0, TaskPriority::DefaultEndpoint));
	}

	try {
		if (req.debugID.present())
			g_traceBatch.addEvent(
			    "TransactionDebug", req.debugID.get().first(), "storageserver.getKeyValuesStream.Before");

		Version commitVersion = getLatestCommitVersion(req.ssLatestCommitVersions, data->tag);
		state Version version = wait(waitForVersion(data, commitVersion, req.version, span.context));

		state Optional<TenantMapEntry> tenantEntry = data->getTenantEntry(version, req.tenantInfo);
		state Optional<Key> tenantPrefix = tenantEntry.map<Key>([](TenantMapEntry e) { return e.prefix; });
		if (tenantPrefix.present()) {
			req.begin.setKeyUnlimited(req.begin.getKey().withPrefix(tenantPrefix.get(), req.arena));
			req.end.setKeyUnlimited(req.end.getKey().withPrefix(tenantPrefix.get(), req.arena));
		}

		state uint64_t changeCounter = data->shardChangeCounter;
		//		try {
		state KeyRange shard = getShardKeyRange(data, req.begin);

		if (req.debugID.present())
			g_traceBatch.addEvent(
			    "TransactionDebug", req.debugID.get().first(), "storageserver.getKeyValuesStream.AfterVersion");
		//.detail("ShardBegin", shard.begin).detail("ShardEnd", shard.end);
		//} catch (Error& e) { TraceEvent("WrongShardServer", data->thisServerID).detail("Begin",
		// req.begin.toString()).detail("End", req.end.toString()).detail("Version", version).detail("Shard",
		//"None").detail("In", "getKeyValues>getShardKeyRange"); throw e; }

		if (!selectorInRange(req.end, shard) && !(req.end.isFirstGreaterOrEqual() && req.end.getKey() == shard.end)) {
			//			TraceEvent("WrongShardServer1", data->thisServerID).detail("Begin",
			// req.begin.toString()).detail("End", req.end.toString()).detail("Version", version).detail("ShardBegin",
			// shard.begin).detail("ShardEnd", shard.end).detail("In", "getKeyValues>checkShardExtents");
			throw wrong_shard_server();
		}

		KeyRangeRef searchRange = data->clampRangeToTenant(shard, tenantEntry, req.arena);

		state int offset1 = 0;
		state int offset2;
		state Future<Key> fBegin = req.begin.isFirstGreaterOrEqual()
		                               ? Future<Key>(req.begin.getKey())
		                               : findKey(data, req.begin, version, searchRange, &offset1, span.context, type);
		state Future<Key> fEnd = req.end.isFirstGreaterOrEqual()
		                             ? Future<Key>(req.end.getKey())
		                             : findKey(data, req.end, version, searchRange, &offset2, span.context, type);
		state Key begin = wait(fBegin);
		state Key end = wait(fEnd);
		if (req.debugID.present())
			g_traceBatch.addEvent(
			    "TransactionDebug", req.debugID.get().first(), "storageserver.getKeyValuesStream.AfterKeys");
		//.detail("Off1",offset1).detail("Off2",offset2).detail("ReqBegin",req.begin.getKey()).detail("ReqEnd",req.end.getKey());

		// Offsets of zero indicate begin/end keys in this shard, which obviously means we can answer the query
		// An end offset of 1 is also OK because the end key is exclusive, so if the first key of the next shard is the
		// end the last actual key returned must be from this shard. A begin offset of 1 is also OK because then either
		// begin is past end or equal to end (so the result is definitely empty)
		if ((offset1 && offset1 != 1) || (offset2 && offset2 != 1)) {
			CODE_PROBE(true, "wrong_shard_server due to offset in rangeStream");
			// We could detect when offset1 takes us off the beginning of the database or offset2 takes us off the end,
			// and return a clipped range rather than an error (since that is what the NativeAPI.getRange will do anyway
			// via its "slow path"), but we would have to add some flags to the response to encode whether we went off
			// the beginning and the end, since it needs that information.
			//TraceEvent("WrongShardServer2", data->thisServerID).detail("Begin", req.begin.toString()).detail("End", req.end.toString()).detail("Version", version).detail("ShardBegin", shard.begin).detail("ShardEnd", shard.end).detail("In", "getKeyValues>checkOffsets").detail("BeginKey", begin).detail("EndKey", end).detail("BeginOffset", offset1).detail("EndOffset", offset2);
			throw wrong_shard_server();
		}

		if (begin >= end) {
			if (req.debugID.present())
				g_traceBatch.addEvent(
				    "TransactionDebug", req.debugID.get().first(), "storageserver.getKeyValuesStream.Send");
			//.detail("Begin",begin).detail("End",end);

			GetKeyValuesStreamReply none;
			none.version = version;
			none.more = false;

			data->checkChangeCounter(changeCounter,
			                         KeyRangeRef(std::min<KeyRef>(req.begin.getKey(), req.end.getKey()),
			                                     std::max<KeyRef>(req.begin.getKey(), req.end.getKey())));
			req.reply.send(none);
			req.reply.sendError(end_of_stream());
		} else {
			loop {
				wait(req.reply.onReady());

				if (version < data->oldestVersion.get()) {
					throw transaction_too_old();
				}

				// Even if TSS mode is Disabled, this may be the second test in a restarting test where the first run
				// had it enabled.
				state int byteLimit = (BUGGIFY && g_simulator.tssMode == ISimulator::TSSMode::Disabled &&
				                       !data->isTss() && !data->isSSWithTSSPair())
				                          ? 1
				                          : CLIENT_KNOBS->REPLY_BYTE_LIMIT;
				GetKeyValuesReply _r = wait(readRange(
				    data, version, KeyRangeRef(begin, end), req.limit, &byteLimit, span.context, type, tenantPrefix));
				GetKeyValuesStreamReply r(_r);

				if (req.debugID.present())
					g_traceBatch.addEvent("TransactionDebug",
					                      req.debugID.get().first(),
					                      "storageserver.getKeyValuesStream.AfterReadRange");
				//.detail("Begin",begin).detail("End",end).detail("SizeOf",r.data.size());
				data->checkChangeCounter(
				    changeCounter,
				    KeyRangeRef(std::min<KeyRef>(begin, std::min<KeyRef>(req.begin.getKey(), req.end.getKey())),
				                std::max<KeyRef>(end, std::max<KeyRef>(req.begin.getKey(), req.end.getKey()))));
				if (EXPENSIVE_VALIDATION) {
					for (int i = 0; i < r.data.size(); i++) {
						if (tenantPrefix.present()) {
							ASSERT(r.data[i].key >= begin.removePrefix(tenantPrefix.get()) &&
							       r.data[i].key < end.removePrefix(tenantPrefix.get()));
						} else {
							ASSERT(r.data[i].key >= begin && r.data[i].key < end);
						}
					}
					ASSERT(r.data.size() <= std::abs(req.limit));
				}

				// For performance concerns, the cost of a range read is billed to the start key and end key of the
				// range.
				int64_t totalByteSize = 0;
				for (int i = 0; i < r.data.size(); i++) {
					totalByteSize += r.data[i].expectedSize();
				}

				KeyRef lastKey;
				if (!r.data.empty()) {
					lastKey = addPrefix(r.data.back().key, tenantPrefix, req.arena);
				}
				if (totalByteSize > 0 && SERVER_KNOBS->READ_SAMPLING_ENABLED) {
					int64_t bytesReadPerKSecond = std::max(totalByteSize, SERVER_KNOBS->EMPTY_READ_PENALTY) / 2;
					KeyRef firstKey = addPrefix(r.data[0].key, tenantPrefix, req.arena);
					data->metrics.notifyBytesReadPerKSecond(firstKey, bytesReadPerKSecond);
					data->metrics.notifyBytesReadPerKSecond(lastKey, bytesReadPerKSecond);
				}

				req.reply.send(r);

				data->counters.rowsQueried += r.data.size();
				if (r.data.size() == 0) {
					++data->counters.emptyQueries;
				}
				if (!r.more) {
					req.reply.sendError(end_of_stream());
					break;
				}
				ASSERT(r.data.size());

				if (req.limit >= 0) {
					begin = keyAfter(lastKey);
				} else {
					end = lastKey;
				}

				if (SERVER_KNOBS->FETCH_KEYS_LOWER_PRIORITY && req.isFetchKeys) {
					wait(delay(0, TaskPriority::FetchKeys));
				} else {
					wait(delay(0, TaskPriority::DefaultEndpoint));
				}

				data->transactionTagCounter.addRequest(req.tags, resultSize);
			}
		}
	} catch (Error& e) {
		if (e.code() != error_code_operation_obsolete) {
			if (!canReplyWith(e))
				throw;
			req.reply.sendError(e);
		}
	}

	data->transactionTagCounter.addRequest(req.tags, resultSize);
	++data->counters.finishedQueries;

	return Void();
}

ACTOR Future<Void> getKeyQ(StorageServer* data, GetKeyRequest req) {
	state Span span("SS:getKey"_loc, req.spanContext);
	if (req.tenantInfo.name.present()) {
		span.addAttribute("tenant"_sr, req.tenantInfo.name.get());
	}
	state int64_t resultSize = 0;
	getCurrentLineage()->modify(&TransactionLineage::txID) = req.spanContext.traceID;

	++data->counters.getKeyQueries;
	++data->counters.allQueries;
	data->maxQueryQueue = std::max<int>(
	    data->maxQueryQueue, data->counters.allQueries.getValue() - data->counters.finishedQueries.getValue());

	// Active load balancing runs at a very high priority (to obtain accurate queue lengths)
	// so we need to downgrade here
	wait(data->getQueryDelay());

	try {
		Version commitVersion = getLatestCommitVersion(req.ssLatestCommitVersions, data->tag);
		state Version version = wait(waitForVersion(data, commitVersion, req.version, req.spanContext));

		state Optional<TenantMapEntry> tenantEntry = data->getTenantEntry(version, req.tenantInfo);
		if (tenantEntry.present()) {
			req.sel.setKeyUnlimited(req.sel.getKey().withPrefix(tenantEntry.get().prefix, req.arena));
		}
		state uint64_t changeCounter = data->shardChangeCounter;

		KeyRange shard = getShardKeyRange(data, req.sel);
		KeyRangeRef searchRange = data->clampRangeToTenant(shard, tenantEntry, req.arena);

		state int offset;
		Key absoluteKey = wait(
		    findKey(data, req.sel, version, searchRange, &offset, req.spanContext, IKeyValueStore::ReadType::NORMAL));

		data->checkChangeCounter(changeCounter,
		                         KeyRangeRef(std::min<KeyRef>(req.sel.getKey(), absoluteKey),
		                                     std::max<KeyRef>(req.sel.getKey(), absoluteKey)));

		KeyRef k = absoluteKey;
		if (tenantEntry.present()) {
			k = k.removePrefix(tenantEntry.get().prefix);
		}

		KeySelector updated;
		if (offset < 0)
			updated = firstGreaterOrEqual(k) +
			          offset; // first thing on this shard OR (large offset case) smallest key retrieved in range read
		else if (offset > 0)
			updated =
			    firstGreaterOrEqual(k) + offset -
			    1; // first thing on next shard OR (large offset case) keyAfter largest key retrieved in range read
		else
			updated = KeySelectorRef(k, true, 0); // found

		resultSize = k.size();
		data->counters.bytesQueried += resultSize;
		++data->counters.rowsQueried;

		// Check if the desired key might be cached
		auto cached = data->cachedRangeMap[absoluteKey];
		// if (cached)
		//	TraceEvent(SevDebug, "SSGetKeyCached").detail("Key", k).detail("Begin",
		// shard.begin).detail("End", shard.end);

		GetKeyReply reply(updated, cached);
		reply.penalty = data->getPenalty();

		req.reply.send(reply);
	} catch (Error& e) {
		// if (e.code() == error_code_wrong_shard_server) TraceEvent("WrongShardServer").detail("In","getKey");
		if (!canReplyWith(e))
			throw;
		data->sendErrorWithPenalty(req.reply, e, data->getPenalty());
	}

	// SOMEDAY: The size reported here is an undercount of the bytes read due to the fact that we have to scan for the
	// key It would be more accurate to count all the read bytes, but it's not critical because this function is only
	// used if read-your-writes is disabled
	data->transactionTagCounter.addRequest(req.tags, resultSize);

	++data->counters.finishedQueries;

	double duration = g_network->timer() - req.requestTime();
	data->counters.readLatencySample.addMeasurement(duration);
	if (data->latencyBandConfig.present()) {
		int maxReadBytes =
		    data->latencyBandConfig.get().readConfig.maxReadBytes.orDefault(std::numeric_limits<int>::max());
		int maxSelectorOffset =
		    data->latencyBandConfig.get().readConfig.maxKeySelectorOffset.orDefault(std::numeric_limits<int>::max());
		data->counters.readLatencyBands.addMeasurement(
		    duration, resultSize > maxReadBytes || abs(req.sel.offset) > maxSelectorOffset);
	}

	return Void();
}

void getQueuingMetrics(StorageServer* self, StorageQueuingMetricsRequest const& req) {
	StorageQueuingMetricsReply reply;
	reply.localTime = now();
	reply.instanceID = self->instanceID;
	reply.bytesInput = self->counters.bytesInput.getValue();
	reply.bytesDurable = self->counters.bytesDurable.getValue();

	reply.storageBytes = self->storage.getStorageBytes();
	reply.localRateLimit = self->currentRate();

	reply.version = self->version.get();
	reply.cpuUsage = self->cpuUsage;
	reply.diskUsage = self->diskUsage;
	reply.durableVersion = self->durableVersion.get();

	reply.busiestTags = self->transactionTagCounter.getBusiestTags();

	req.reply.send(reply);
}

#ifndef __INTEL_COMPILER
#pragma endregion
#endif

/////////////////////////// Updates ////////////////////////////////
#ifndef __INTEL_COMPILER
#pragma region Updates
#endif

ACTOR Future<Void> doEagerReads(StorageServer* data, UpdateEagerReadInfo* eager) {
	eager->finishKeyBegin();

	if (SERVER_KNOBS->ENABLE_CLEAR_RANGE_EAGER_READS) {
		std::vector<Future<Key>> keyEnd(eager->keyBegin.size());
		for (int i = 0; i < keyEnd.size(); i++)
			keyEnd[i] = data->storage.readNextKeyInclusive(eager->keyBegin[i], IKeyValueStore::ReadType::EAGER);
		data->counters.eagerReadsKeys += keyEnd.size();

		state Future<std::vector<Key>> futureKeyEnds = getAll(keyEnd);
		state std::vector<Key> keyEndVal = wait(futureKeyEnds);
		for (const auto& key : keyEndVal) {
			data->counters.kvScanBytes += key.expectedSize();
		}
		eager->keyEnd = keyEndVal;
	}

	std::vector<Future<Optional<Value>>> value(eager->keys.size());
	for (int i = 0; i < value.size(); i++)
		value[i] =
		    data->storage.readValuePrefix(eager->keys[i].first, eager->keys[i].second, IKeyValueStore::ReadType::EAGER);

	state Future<std::vector<Optional<Value>>> futureValues = getAll(value);
	std::vector<Optional<Value>> optionalValues = wait(futureValues);
	for (const auto& value : optionalValues) {
		if (value.present()) {
			data->counters.kvGetBytes += value.expectedSize();
		}
	}
	data->counters.eagerReadsKeys += eager->keys.size();
	eager->value = optionalValues;

	return Void();
}

bool changeDurableVersion(StorageServer* data, Version desiredDurableVersion) {
	// Remove entries from the latest version of data->versionedData that haven't changed since they were inserted
	//   before or at desiredDurableVersion, to maintain the invariants for versionedData.
	// Such entries remain in older versions of versionedData until they are forgotten, because it is expensive to dig
	// them out. We also remove everything up to and including newDurableVersion from mutationLog, and everything
	//   up to but excluding desiredDurableVersion from freeable
	// May return false if only part of the work has been done, in which case the caller must call again with the same
	// parameters

	auto& verData = data->mutableData();
	ASSERT(verData.getLatestVersion() == data->version.get() || verData.getLatestVersion() == data->version.get() + 1);

	Version nextDurableVersion = desiredDurableVersion;

	auto mlv = data->getMutationLog().begin();
	if (mlv != data->getMutationLog().end() && mlv->second.version <= desiredDurableVersion) {
		auto& v = mlv->second;
		nextDurableVersion = v.version;
		data->freeable[data->version.get()].dependsOn(v.arena());

		if (verData.getLatestVersion() <= data->version.get())
			verData.createNewVersion(data->version.get() + 1);

		int64_t bytesDurable = VERSION_OVERHEAD;
		for (const auto& m : v.mutations) {
			bytesDurable += mvccStorageBytes(m);
			auto i = verData.atLatest().find(m.param1);
			if (i) {
				ASSERT(i.key() == m.param1);
				ASSERT(i.insertVersion() >= nextDurableVersion);
				if (i.insertVersion() == nextDurableVersion)
					verData.erase(i);
			}
			if (m.type == MutationRef::SetValue) {
				// A set can split a clear, so there might be another entry immediately after this one that should also
				// be cleaned up
				i = verData.atLatest().upper_bound(m.param1);
				if (i) {
					ASSERT(i.insertVersion() >= nextDurableVersion);
					if (i.insertVersion() == nextDurableVersion)
						verData.erase(i);
				}
			}
		}
		data->counters.bytesDurable += bytesDurable;
	}

	if (EXPENSIVE_VALIDATION) {
		// Check that the above loop did its job
		auto view = data->data().atLatest();
		for (auto i = view.begin(); i != view.end(); ++i)
			ASSERT(i.insertVersion() > nextDurableVersion);
	}
	data->getMutableMutationLog().erase(data->getMutationLog().begin(),
	                                    data->getMutationLog().upper_bound(nextDurableVersion));
	data->freeable.erase(data->freeable.begin(), data->freeable.lower_bound(nextDurableVersion));

	Future<Void> checkFatalError = data->otherError.getFuture();
	data->durableVersion.set(nextDurableVersion);
	setDataDurableVersion(data->thisServerID, data->durableVersion.get());
	if (checkFatalError.isReady())
		checkFatalError.get();

	// TraceEvent("ForgotVersionsBefore", data->thisServerID).detail("Version", nextDurableVersion);
	validate(data);

	return nextDurableVersion == desiredDurableVersion;
}

Optional<MutationRef> clipMutation(MutationRef const& m, KeyRangeRef range) {
	if (isSingleKeyMutation((MutationRef::Type)m.type)) {
		if (range.contains(m.param1))
			return m;
	} else if (m.type == MutationRef::ClearRange) {
		KeyRangeRef i = range & KeyRangeRef(m.param1, m.param2);
		if (!i.empty())
			return MutationRef((MutationRef::Type)m.type, i.begin, i.end);
	} else
		ASSERT(false);
	return Optional<MutationRef>();
}

bool convertAtomicOp(MutationRef& m, StorageServer::VersionedData const& data, UpdateEagerReadInfo* eager, Arena& ar) {
	// After this function call, m should be copied into an arena immediately (before modifying data, shards, or eager)
	if (m.type != MutationRef::ClearRange && m.type != MutationRef::SetValue) {
		Optional<StringRef> oldVal;
		auto it = data.atLatest().lastLessOrEqual(m.param1);
		if (it != data.atLatest().end() && it->isValue() && it.key() == m.param1)
			oldVal = it->getValue();
		else if (it != data.atLatest().end() && it->isClearTo() && it->getEndKey() > m.param1) {
			CODE_PROBE(true, "Atomic op right after a clear.");
		} else {
			Optional<Value>& oldThing = eager->getValue(m.param1);
			if (oldThing.present())
				oldVal = oldThing.get();
		}

		switch (m.type) {
		case MutationRef::AddValue:
			m.param2 = doLittleEndianAdd(oldVal, m.param2, ar);
			break;
		case MutationRef::And:
			m.param2 = doAnd(oldVal, m.param2, ar);
			break;
		case MutationRef::Or:
			m.param2 = doOr(oldVal, m.param2, ar);
			break;
		case MutationRef::Xor:
			m.param2 = doXor(oldVal, m.param2, ar);
			break;
		case MutationRef::AppendIfFits:
			m.param2 = doAppendIfFits(oldVal, m.param2, ar);
			break;
		case MutationRef::Max:
			m.param2 = doMax(oldVal, m.param2, ar);
			break;
		case MutationRef::Min:
			m.param2 = doMin(oldVal, m.param2, ar);
			break;
		case MutationRef::ByteMin:
			m.param2 = doByteMin(oldVal, m.param2, ar);
			break;
		case MutationRef::ByteMax:
			m.param2 = doByteMax(oldVal, m.param2, ar);
			break;
		case MutationRef::MinV2:
			m.param2 = doMinV2(oldVal, m.param2, ar);
			break;
		case MutationRef::AndV2:
			m.param2 = doAndV2(oldVal, m.param2, ar);
			break;
		case MutationRef::CompareAndClear:
			if (oldVal.present() && m.param2 == oldVal.get()) {
				m.type = MutationRef::ClearRange;
				m.param2 = keyAfter(m.param1, ar);
				return true;
			}
			return false;
		}
		m.type = MutationRef::SetValue;
	}
	return true;
}

void expandClear(MutationRef& m,
                 StorageServer::VersionedData const& data,
                 UpdateEagerReadInfo* eager,
                 KeyRef eagerTrustedEnd) {
	// After this function call, m should be copied into an arena immediately (before modifying data, shards, or eager)
	ASSERT(m.type == MutationRef::ClearRange);
	// Expand the clear
	const auto& d = data.atLatest();

	// If another clear overlaps the beginning of this one, engulf it
	auto i = d.lastLess(m.param1);
	if (i && i->isClearTo() && i->getEndKey() >= m.param1)
		m.param1 = i.key();

	// If another clear overlaps the end of this one, engulf it; otherwise expand
	i = d.lastLessOrEqual(m.param2);
	if (i && i->isClearTo() && i->getEndKey() >= m.param2) {
		m.param2 = i->getEndKey();
	} else if (SERVER_KNOBS->ENABLE_CLEAR_RANGE_EAGER_READS) {
		// Expand to the next set or clear (from storage or latestVersion), and if it
		// is a clear, engulf it as well
		i = d.lower_bound(m.param2);
		KeyRef endKeyAtStorageVersion =
		    m.param2 == eagerTrustedEnd ? eagerTrustedEnd : std::min(eager->getKeyEnd(m.param2), eagerTrustedEnd);
		if (!i || endKeyAtStorageVersion < i.key())
			m.param2 = endKeyAtStorageVersion;
		else if (i->isClearTo())
			m.param2 = i->getEndKey();
		else
			m.param2 = i.key();
	}
}

void applyMutation(StorageServer* self,
                   MutationRef const& m,
                   Arena& arena,
                   StorageServer::VersionedData& data,
                   Version version) {
	// m is expected to be in arena already
	// Clear split keys are added to arena
	StorageMetrics metrics;
	metrics.bytesPerKSecond = mvccStorageBytes(m) / 2;
	metrics.iosPerKSecond = 1;
	self->metrics.notify(m.param1, metrics);

	if (m.type == MutationRef::SetValue) {
		// VersionedMap (data) is bookkeeping all empty ranges. If the key to be set is new, it is supposed to be in a
		// range what was empty. Break the empty range into halves.
		auto prev = data.atLatest().lastLessOrEqual(m.param1);
		if (prev && prev->isClearTo() && prev->getEndKey() > m.param1) {
			ASSERT(prev.key() <= m.param1);
			KeyRef end = prev->getEndKey();
			// the insert version of the previous clear is preserved for the "left half", because in
			// changeDurableVersion() the previous clear is still responsible for removing it insert() invalidates prev,
			// so prev.key() is not safe to pass to it by reference
			data.insert(KeyRef(prev.key()),
			            ValueOrClearToRef::clearTo(m.param1),
			            prev.insertVersion()); // overwritten by below insert if empty
			KeyRef nextKey = keyAfter(m.param1, arena);
			if (end != nextKey) {
				ASSERT(end > nextKey);
				// the insert version of the "right half" is not preserved, because in changeDurableVersion() this set
				// is responsible for removing it
				// FIXME: This copy is technically an asymptotic problem, definitely a waste of memory (copy of keyAfter
				// is a waste, but not asymptotic)
				data.insert(nextKey, ValueOrClearToRef::clearTo(KeyRef(arena, end)));
			}
		}
		data.insert(m.param1, ValueOrClearToRef::value(m.param2));
		self->watches.trigger(m.param1);
	} else if (m.type == MutationRef::ClearRange) {
		data.erase(m.param1, m.param2);
		ASSERT(m.param2 > m.param1);
		ASSERT(!data.isClearContaining(data.atLatest(), m.param1));
		data.insert(m.param1, ValueOrClearToRef::clearTo(m.param2));
		self->watches.triggerRange(m.param1, m.param2);
	}
}

void applyChangeFeedMutation(StorageServer* self, MutationRef const& m, Version version) {
	if (m.type == MutationRef::SetValue) {
		for (auto& it : self->keyChangeFeed[m.param1]) {
			if (version < it->stopVersion && !it->removing && version > it->emptyVersion) {
				if (it->mutations.empty() || it->mutations.back().version != version) {
					it->mutations.push_back(MutationsAndVersionRef(version, self->knownCommittedVersion.get()));
				}
				it->mutations.back().mutations.push_back_deep(it->mutations.back().arena(), m);
				self->currentChangeFeeds.insert(it->id);

				DEBUG_MUTATION("ChangeFeedWriteSet", version, m, self->thisServerID)
				    .detail("Range", it->range)
				    .detail("ChangeFeedID", it->id);

				++self->counters.changeFeedMutations;
			} else {
				CODE_PROBE(version <= it->emptyVersion, "Skip CF write because version <= emptyVersion");
				CODE_PROBE(it->removing, "Skip CF write because removing");
				CODE_PROBE(version >= it->stopVersion, "Skip CF write because stopped");
				DEBUG_MUTATION("ChangeFeedWriteSetIgnore", version, m, self->thisServerID)
				    .detail("Range", it->range)
				    .detail("ChangeFeedID", it->id)
				    .detail("StopVersion", it->stopVersion)
				    .detail("EmptyVersion", it->emptyVersion)
				    .detail("Removing", it->removing);
			}
		}
	} else if (m.type == MutationRef::ClearRange) {
		auto ranges = self->keyChangeFeed.intersectingRanges(KeyRangeRef(m.param1, m.param2));
		for (auto& r : ranges) {
			for (auto& it : r.value()) {
				if (version < it->stopVersion && !it->removing && version > it->emptyVersion) {
					if (it->mutations.empty() || it->mutations.back().version != version) {
						it->mutations.push_back(MutationsAndVersionRef(version, self->knownCommittedVersion.get()));
					}
					it->mutations.back().mutations.push_back_deep(it->mutations.back().arena(), m);
					self->currentChangeFeeds.insert(it->id);
					DEBUG_MUTATION("ChangeFeedWriteClear", version, m, self->thisServerID)
					    .detail("Range", it->range)
					    .detail("ChangeFeedID", it->id);
					++self->counters.changeFeedMutations;
				} else {
					CODE_PROBE(version <= it->emptyVersion, "Skip CF clear because version <= emptyVersion");
					CODE_PROBE(it->removing, "Skip CF clear because removing");
					CODE_PROBE(version >= it->stopVersion, "Skip CF clear because stopped");
					DEBUG_MUTATION("ChangeFeedWriteClearIgnore", version, m, self->thisServerID)
					    .detail("Range", it->range)
					    .detail("ChangeFeedID", it->id)
					    .detail("StopVersion", it->stopVersion)
					    .detail("EmptyVersion", it->emptyVersion)
					    .detail("Removing", it->removing);
				}
			}
		}
	}
}

void removeDataRange(StorageServer* ss,
                     Standalone<VerUpdateRef>& mLV,
                     KeyRangeMap<Reference<ShardInfo>>& shards,
                     KeyRangeRef range) {
	// modify the latest version of data to remove all sets and trim all clears to exclude range.
	// Add a clear to mLV (mutationLog[data.getLatestVersion()]) that ensures all keys in range are removed from the
	// disk when this latest version becomes durable mLV is also modified if necessary to ensure that split clears can
	// be forgotten

	MutationRef clearRange(MutationRef::ClearRange, range.begin, range.end);
	clearRange = ss->addMutationToMutationLog(mLV, clearRange);

	auto& data = ss->mutableData();

	// Expand the range to the right to include other shards not in versionedData
	for (auto r = shards.rangeContaining(range.end); r != shards.ranges().end() && !r->value()->isInVersionedData();
	     ++r)
		range = KeyRangeRef(range.begin, r->end());

	auto endClear = data.atLatest().lastLess(range.end);
	if (endClear && endClear->isClearTo() && endClear->getEndKey() > range.end) {
		// This clear has been bumped up to insertVersion==data.getLatestVersion and needs a corresponding mutation log
		// entry to forget
		MutationRef m(MutationRef::ClearRange, range.end, endClear->getEndKey());
		m = ss->addMutationToMutationLog(mLV, m);
		data.insert(m.param1, ValueOrClearToRef::clearTo(m.param2));
		++ss->counters.kvSystemClearRanges;
	}

	auto beginClear = data.atLatest().lastLess(range.begin);
	if (beginClear && beginClear->isClearTo() && beginClear->getEndKey() > range.begin) {
		// We don't need any special mutationLog entry - because the begin key and insert version are unchanged the
		// original clear
		//   mutation works to forget this one - but we need range.begin in the right arena
		KeyRef rb(mLV.arena(), range.begin);
		// insert() invalidates beginClear, so beginClear.key() is not safe to pass to it by reference
		data.insert(KeyRef(beginClear.key()), ValueOrClearToRef::clearTo(rb), beginClear.insertVersion());
	}

	data.erase(range.begin, range.end);
}

void setAvailableStatus(StorageServer* self, KeyRangeRef keys, bool available);
void setAssignedStatus(StorageServer* self, KeyRangeRef keys, bool nowAssigned);
void updateStorageShard(StorageServer* self, StorageServerShard shard);

void coalescePhysicalShards(StorageServer* data, KeyRangeRef keys) {
	auto shardRanges = data->shards.intersectingRanges(keys);
	auto fullRange = data->shards.ranges();

	auto iter = shardRanges.begin();
	if (iter != fullRange.begin()) {
		--iter;
	}
	auto iterEnd = shardRanges.end();
	if (iterEnd != fullRange.end()) {
		++iterEnd;
	}

	KeyRangeMap<Reference<ShardInfo>>::iterator lastShard = iter;
	++iter;

	for (; iter != iterEnd; ++iter) {
		if (ShardInfo::canMerge(lastShard.value().getPtr(), iter->value().getPtr())) {
			ShardInfo* newShard = lastShard.value().extractPtr();
			ASSERT(newShard->mergeWith(iter->value().getPtr()));
			data->addShard(newShard);
			iter = data->shards.rangeContaining(newShard->keys.begin);
		}
		lastShard = iter;
	}
}

void coalesceShards(StorageServer* data, KeyRangeRef keys) {
	auto shardRanges = data->shards.intersectingRanges(keys);
	auto fullRange = data->shards.ranges();

	auto iter = shardRanges.begin();
	if (iter != fullRange.begin())
		--iter;
	auto iterEnd = shardRanges.end();
	if (iterEnd != fullRange.end())
		++iterEnd;

	bool lastReadable = false;
	bool lastNotAssigned = false;
	KeyRangeMap<Reference<ShardInfo>>::iterator lastRange;

	for (; iter != iterEnd; ++iter) {
		if (lastReadable && iter->value()->isReadable()) {
			KeyRange range = KeyRangeRef(lastRange->begin(), iter->end());
			data->addShard(ShardInfo::newReadWrite(range, data));
			iter = data->shards.rangeContaining(range.begin);
		} else if (lastNotAssigned && iter->value()->notAssigned()) {
			KeyRange range = KeyRangeRef(lastRange->begin(), iter->end());
			data->addShard(ShardInfo::newNotAssigned(range));
			iter = data->shards.rangeContaining(range.begin);
		}

		lastReadable = iter->value()->isReadable();
		lastNotAssigned = iter->value()->notAssigned();
		lastRange = iter;
	}
}

template <class T>
void addMutation(T& target, Version version, bool fromFetch, MutationRef const& mutation) {
	target.addMutation(version, fromFetch, mutation);
}

template <class T>
void addMutation(Reference<T>& target, Version version, bool fromFetch, MutationRef const& mutation) {
	addMutation(*target, version, fromFetch, mutation);
}

template <class T>
void splitMutations(StorageServer* data, KeyRangeMap<T>& map, VerUpdateRef const& update) {
	for (int i = 0; i < update.mutations.size(); i++) {
		splitMutation(data, map, update.mutations[i], update.version, update.version);
	}
}

template <class T>
void splitMutation(StorageServer* data, KeyRangeMap<T>& map, MutationRef const& m, Version ver, bool fromFetch) {
	if (isSingleKeyMutation((MutationRef::Type)m.type)) {
		if (!SHORT_CIRCUT_ACTUAL_STORAGE || !normalKeys.contains(m.param1))
			addMutation(map.rangeContaining(m.param1)->value(), ver, fromFetch, m);
	} else if (m.type == MutationRef::ClearRange) {
		KeyRangeRef mKeys(m.param1, m.param2);
		if (!SHORT_CIRCUT_ACTUAL_STORAGE || !normalKeys.contains(mKeys)) {
			auto r = map.intersectingRanges(mKeys);
			for (auto i = r.begin(); i != r.end(); ++i) {
				KeyRangeRef k = mKeys & i->range();
				addMutation(i->value(), ver, fromFetch, MutationRef((MutationRef::Type)m.type, k.begin, k.end));
			}
		}
	} else
		ASSERT(false); // Unknown mutation type in splitMutations
}

ACTOR Future<Void> logFetchKeysWarning(AddingShard* shard) {
	state double startTime = now();
	loop {
		state double waitSeconds = BUGGIFY ? 5.0 : 600.0;
		wait(delay(waitSeconds));

		const auto traceEventLevel =
		    waitSeconds > SERVER_KNOBS->FETCH_KEYS_TOO_LONG_TIME_CRITERIA ? SevWarnAlways : SevInfo;
		TraceEvent(traceEventLevel, "FetchKeysTooLong")
		    .detail("Duration", now() - startTime)
		    .detail("Phase", shard->phase)
		    .detail("Begin", shard->keys.begin)
		    .detail("End", shard->keys.end);
	}
}

class FetchKeysMetricReporter {
	const UID uid;
	const double startTime;
	int fetchedBytes;
	StorageServer::FetchKeysHistograms& histograms;
	StorageServer::CurrentRunningFetchKeys& currentRunning;
	Counter& bytesFetchedCounter;
	Counter& kvFetchedCounter;

public:
	FetchKeysMetricReporter(const UID& uid_,
	                        const double startTime_,
	                        const KeyRange& keyRange,
	                        StorageServer::FetchKeysHistograms& histograms_,
	                        StorageServer::CurrentRunningFetchKeys& currentRunning_,
	                        Counter& bytesFetchedCounter,
	                        Counter& kvFetchedCounter)
	  : uid(uid_), startTime(startTime_), fetchedBytes(0), histograms(histograms_), currentRunning(currentRunning_),
	    bytesFetchedCounter(bytesFetchedCounter), kvFetchedCounter(kvFetchedCounter) {

		currentRunning.recordStart(uid, keyRange);
	}

	void addFetchedBytes(const int bytes, const int kvCount) {
		fetchedBytes += bytes;
		bytesFetchedCounter += bytes;
		kvFetchedCounter += kvCount;
	}

	~FetchKeysMetricReporter() {
		double latency = now() - startTime;

		// If fetchKeys is *NOT* run, i.e. returning immediately, still report a record.
		if (latency == 0)
			latency = 1e6;

		const uint32_t bandwidth = fetchedBytes / latency;

		histograms.latency->sampleSeconds(latency);
		histograms.bytes->sample(fetchedBytes);
		histograms.bandwidth->sample(bandwidth);

		currentRunning.recordFinish(uid);
	}
};

ACTOR Future<Void> tryGetRange(PromiseStream<RangeResult> results, Transaction* tr, KeyRange keys) {
	state KeySelectorRef begin = firstGreaterOrEqual(keys.begin);
	state KeySelectorRef end = firstGreaterOrEqual(keys.end);

	try {
		loop {
			GetRangeLimits limits(GetRangeLimits::ROW_LIMIT_UNLIMITED, SERVER_KNOBS->FETCH_BLOCK_BYTES);
			limits.minRows = 0;
			state RangeResult rep = wait(tr->getRange(begin, end, limits, Snapshot::True));
			if (!rep.more) {
				rep.readThrough = keys.end;
			}
			results.send(rep);

			if (!rep.more) {
				results.sendError(end_of_stream());
				return Void();
			}

			if (rep.readThrough.present()) {
				begin = firstGreaterOrEqual(rep.readThrough.get());
			} else {
				begin = firstGreaterThan(rep.end()[-1].key);
			}
		}
	} catch (Error& e) {
		if (e.code() == error_code_actor_cancelled) {
			throw;
		}
		results.sendError(e);
		throw;
	}
}

// We have to store the version the change feed was stopped at in the SS instead of just the stopped status
// In addition to simplifying stopping logic, it enables communicating stopped status when fetching change feeds
// from other SS correctly
const Value changeFeedSSValue(KeyRangeRef const& range,
                              Version popVersion,
                              Version stopVersion,
                              Version metadataVersion) {
	BinaryWriter wr(IncludeVersion(ProtocolVersion::withChangeFeed()));
	wr << range;
	wr << popVersion;
	wr << stopVersion;
	wr << metadataVersion;
	return wr.toValue();
}

std::tuple<KeyRange, Version, Version, Version> decodeChangeFeedSSValue(ValueRef const& value) {
	KeyRange range;
	Version popVersion, stopVersion, metadataVersion;
	BinaryReader reader(value, IncludeVersion());
	reader >> range;
	reader >> popVersion;
	reader >> stopVersion;
	reader >> metadataVersion;
	return std::make_tuple(range, popVersion, stopVersion, metadataVersion);
}

ACTOR Future<Void> changeFeedPopQ(StorageServer* self, ChangeFeedPopRequest req) {
	// if a SS restarted and is way behind, wait for it to at least have caught up through the pop version
	wait(self->version.whenAtLeast(req.version));
	wait(delay(0));

	if (!self->isReadable(req.range)) {
		req.reply.sendError(wrong_shard_server());
		return Void();
	}
	auto feed = self->uidChangeFeed.find(req.rangeID);
	if (feed == self->uidChangeFeed.end()) {
		req.reply.sendError(unknown_change_feed());
		return Void();
	}

	TraceEvent(SevDebug, "ChangeFeedPopQuery", self->thisServerID)
	    .detail("RangeID", req.rangeID)
	    .detail("Version", req.version)
	    .detail("SSVersion", self->version.get())
	    .detail("Range", req.range);

	if (req.version - 1 > feed->second->emptyVersion) {
		feed->second->emptyVersion = req.version - 1;
		while (!feed->second->mutations.empty() && feed->second->mutations.front().version < req.version) {
			feed->second->mutations.pop_front();
		}
		if (!feed->second->destroyed) {
			Version durableVersion = self->data().getLatestVersion();
			auto& mLV = self->addVersionToMutationLog(durableVersion);
			self->addMutationToMutationLog(
			    mLV,
			    MutationRef(MutationRef::SetValue,
			                persistChangeFeedKeys.begin.toString() + feed->second->id.toString(),
			                changeFeedSSValue(feed->second->range,
			                                  feed->second->emptyVersion + 1,
			                                  feed->second->stopVersion,
			                                  feed->second->metadataVersion)));
			if (feed->second->storageVersion != invalidVersion) {
				++self->counters.kvSystemClearRanges;
				self->addMutationToMutationLog(mLV,
				                               MutationRef(MutationRef::ClearRange,
				                                           changeFeedDurableKey(feed->second->id, 0),
				                                           changeFeedDurableKey(feed->second->id, req.version)));
				if (req.version > feed->second->storageVersion) {
					feed->second->storageVersion = invalidVersion;
					feed->second->durableVersion = invalidVersion;
				}
			}
			wait(self->durableVersion.whenAtLeast(durableVersion));
		}
	}
	req.reply.send(Void());
	return Void();
}

// FIXME: there's a decent amount of duplicated code around fetching and popping change feeds
// Returns max version fetched
ACTOR Future<Version> fetchChangeFeedApplier(StorageServer* data,
                                             Reference<ChangeFeedInfo> changeFeedInfo,
                                             Key rangeId,
                                             KeyRange range,
                                             Version emptyVersion,
                                             Version beginVersion,
                                             Version endVersion) {

	state Version startVersion = beginVersion;
	startVersion = std::max(startVersion, emptyVersion + 1);
	startVersion = std::max(startVersion, changeFeedInfo->fetchVersion + 1);
	startVersion = std::max(startVersion, changeFeedInfo->durableFetchVersion.get() + 1);

	ASSERT(startVersion >= 0);

	if (startVersion >= endVersion || (changeFeedInfo->removing)) {
		CODE_PROBE(true, "Change Feed popped before fetch");
		TraceEvent(SevDebug, "FetchChangeFeedNoOp", data->thisServerID)
		    .detail("RangeID", rangeId)
		    .detail("Range", range)
		    .detail("StartVersion", startVersion)
		    .detail("EndVersion", endVersion)
		    .detail("Removing", changeFeedInfo->removing);
		return invalidVersion;
	}

	state Reference<ChangeFeedData> feedResults = makeReference<ChangeFeedData>();
	state Future<Void> feed = data->cx->getChangeFeedStream(
	    feedResults, rangeId, startVersion, endVersion, range, SERVER_KNOBS->CHANGEFEEDSTREAM_LIMIT_BYTES, true);

	state Version firstVersion = invalidVersion;
	state Version lastVersion = invalidVersion;
	state int64_t versionsFetched = 0;

	state PromiseStream<Standalone<MutationsAndVersionRef>> localResults;

	// Add 1 to fetch version to make sure the local stream will have more versions in the stream than the remote stream
	// to avoid edge cases in the merge logic

	state Future<Void> localStream =
	    localChangeFeedStream(data, localResults, rangeId, startVersion, endVersion + 1, range);
	state Standalone<MutationsAndVersionRef> localResult;

	Standalone<MutationsAndVersionRef> _localResult = waitNext(localResults.getFuture());
	localResult = _localResult;
	try {
		loop {
			while (data->fetchKeysBudgetUsed.get()) {
				wait(data->fetchKeysBudgetUsed.onChange());
			}

			state Standalone<VectorRef<MutationsAndVersionRef>> remoteResult =
			    waitNext(feedResults->mutations.getFuture());
			state int remoteLoc = 0;

			while (remoteLoc < remoteResult.size()) {
				if (feedResults->popVersion - 1 > changeFeedInfo->emptyVersion) {
					CODE_PROBE(true, "CF fetched updated popped version from src SS");
					changeFeedInfo->emptyVersion = feedResults->popVersion - 1;
					// pop mutations
					while (!changeFeedInfo->mutations.empty() &&
					       changeFeedInfo->mutations.front().version <= changeFeedInfo->emptyVersion) {
						changeFeedInfo->mutations.pop_front();
					}
					auto& mLV = data->addVersionToMutationLog(data->data().getLatestVersion());
					data->addMutationToMutationLog(
					    mLV,
					    MutationRef(MutationRef::SetValue,
					                persistChangeFeedKeys.begin.toString() + changeFeedInfo->id.toString(),
					                changeFeedSSValue(changeFeedInfo->range,
					                                  changeFeedInfo->emptyVersion + 1,
					                                  changeFeedInfo->stopVersion,
					                                  changeFeedInfo->metadataVersion)));
					data->addMutationToMutationLog(
					    mLV,
					    MutationRef(MutationRef::ClearRange,
					                changeFeedDurableKey(changeFeedInfo->id, 0),
					                changeFeedDurableKey(changeFeedInfo->id, feedResults->popVersion)));
					++data->counters.kvSystemClearRanges;
				}

				Version localVersion = localResult.version;
				Version remoteVersion = remoteResult[remoteLoc].version;

				if (remoteVersion <= localVersion) {
					if (remoteVersion > changeFeedInfo->emptyVersion) {
						// merge if same version
						if (remoteVersion == localVersion && remoteResult[remoteLoc].mutations.size() &&
						    remoteResult[remoteLoc].mutations.back().param1 != lastEpochEndPrivateKey) {
							int remoteSize = remoteResult[remoteLoc].mutations.size();
							ASSERT(localResult.mutations.size());
							remoteResult[remoteLoc].mutations.append(
							    remoteResult.arena(), localResult.mutations.begin(), localResult.mutations.size());
							if (MUTATION_TRACKING_ENABLED) {
								int midx = 0;
								for (auto& m : remoteResult[remoteLoc].mutations) {
									DEBUG_MUTATION("ChangeFeedWriteMoveMerge", remoteVersion, m, data->thisServerID)
									    .detail("Range", range)
									    .detail("FromLocal", midx >= remoteSize)
									    .detail("ChangeFeedID", rangeId);
									midx++;
								}
							}
						} else {
							if (MUTATION_TRACKING_ENABLED) {
								for (auto& m : remoteResult[remoteLoc].mutations) {
									DEBUG_MUTATION("ChangeFeedWriteMove", remoteVersion, m, data->thisServerID)
									    .detail("Range", range)
									    .detail("ChangeFeedID", rangeId);
								}
							}
						}

						data->storage.writeKeyValue(
						    KeyValueRef(changeFeedDurableKey(rangeId, remoteVersion),
						                changeFeedDurableValue(remoteResult[remoteLoc].mutations,
						                                       remoteResult[remoteLoc].knownCommittedVersion)));
						++data->counters.kvSystemClearRanges;
						changeFeedInfo->fetchVersion = std::max(changeFeedInfo->fetchVersion, remoteVersion);

						if (firstVersion == invalidVersion) {
							firstVersion = remoteVersion;
						}
						lastVersion = remoteVersion;
						versionsFetched++;
					} else {
						CODE_PROBE(true, "Change feed ignoring write on move because it was popped concurrently");
						if (MUTATION_TRACKING_ENABLED) {
							for (auto& m : remoteResult[remoteLoc].mutations) {
								DEBUG_MUTATION("ChangeFeedWriteMoveIgnore", remoteVersion, m, data->thisServerID)
								    .detail("Range", range)
								    .detail("ChangeFeedID", rangeId)
								    .detail("EmptyVersion", changeFeedInfo->emptyVersion);
							}
						}
						if (versionsFetched > 0) {
							ASSERT(firstVersion != invalidVersion);
							ASSERT(lastVersion != invalidVersion);
							data->storage.clearRange(
							    KeyRangeRef(changeFeedDurableKey(changeFeedInfo->id, firstVersion),
							                changeFeedDurableKey(changeFeedInfo->id, lastVersion + 1)));
							++data->counters.kvSystemClearRanges;
							firstVersion = invalidVersion;
							lastVersion = invalidVersion;
							versionsFetched = 0;
						}
					}
					remoteLoc++;
				}
				if (localVersion <= remoteVersion) {
					// Do this once per wait instead of once per version for efficiency
					data->fetchingChangeFeeds.insert(changeFeedInfo->id);
					Standalone<MutationsAndVersionRef> _localResult = waitNext(localResults.getFuture());
					localResult = _localResult;
				}
			}
			// Do this once per wait instead of once per version for efficiency
			data->fetchingChangeFeeds.insert(changeFeedInfo->id);

			data->counters.feedBytesFetched += remoteResult.expectedSize();
			data->fetchKeysBytesBudget -= remoteResult.expectedSize();
			if (data->fetchKeysBytesBudget <= 0) {
				data->fetchKeysBudgetUsed.set(true);
			}
			wait(yield());
		}
	} catch (Error& e) {
		if (e.code() != error_code_end_of_stream) {
			TraceEvent(SevDebug, "FetchChangeFeedError", data->thisServerID)
			    .errorUnsuppressed(e)
			    .detail("RangeID", rangeId)
			    .detail("Range", range)
			    .detail("EndVersion", endVersion)
			    .detail("Removing", changeFeedInfo->removing)
			    .detail("Destroyed", changeFeedInfo->destroyed);
			throw;
		}
	}

	if (feedResults->popVersion - 1 > changeFeedInfo->emptyVersion) {
		CODE_PROBE(true, "CF fetched updated popped version from src SS at end");
		changeFeedInfo->emptyVersion = feedResults->popVersion - 1;
		while (!changeFeedInfo->mutations.empty() &&
		       changeFeedInfo->mutations.front().version <= changeFeedInfo->emptyVersion) {
			changeFeedInfo->mutations.pop_front();
		}
		auto& mLV = data->addVersionToMutationLog(data->data().getLatestVersion());
		data->addMutationToMutationLog(
		    mLV,
		    MutationRef(MutationRef::SetValue,
		                persistChangeFeedKeys.begin.toString() + changeFeedInfo->id.toString(),
		                changeFeedSSValue(changeFeedInfo->range,
		                                  changeFeedInfo->emptyVersion + 1,
		                                  changeFeedInfo->stopVersion,
		                                  changeFeedInfo->metadataVersion)));
		data->addMutationToMutationLog(mLV,
		                               MutationRef(MutationRef::ClearRange,
		                                           changeFeedDurableKey(changeFeedInfo->id, 0),
		                                           changeFeedDurableKey(changeFeedInfo->id, feedResults->popVersion)));
		++data->counters.kvSystemClearRanges;
	}

	// if we were popped or removed while fetching but it didn't pass the fetch version while writing, clean up here
	if (versionsFetched > 0 && startVersion < changeFeedInfo->emptyVersion) {
		CODE_PROBE(true, "Change feed cleaning up popped data after move");
		ASSERT(firstVersion != invalidVersion);
		ASSERT(lastVersion != invalidVersion);
		Version endClear = std::min(lastVersion + 1, changeFeedInfo->emptyVersion);
		if (endClear > firstVersion) {
			auto& mLV2 = data->addVersionToMutationLog(data->data().getLatestVersion());
			data->addMutationToMutationLog(mLV2,
			                               MutationRef(MutationRef::ClearRange,
			                                           changeFeedDurableKey(changeFeedInfo->id, firstVersion),
			                                           changeFeedDurableKey(changeFeedInfo->id, endClear)));
			++data->counters.kvSystemClearRanges;
		}
	}

	TraceEvent(SevDebug, "FetchChangeFeedDone", data->thisServerID)
	    .detail("RangeID", rangeId)
	    .detail("Range", range)
	    .detail("StartVersion", startVersion)
	    .detail("EndVersion", endVersion)
	    .detail("EmptyVersion", changeFeedInfo->emptyVersion)
	    .detail("FirstFetchedVersion", firstVersion)
	    .detail("LastFetchedVersion", lastVersion)
	    .detail("VersionsFetched", versionsFetched)
	    .detail("Removed", changeFeedInfo->removing);
	return lastVersion;
}

// returns largest version fetched
ACTOR Future<Version> fetchChangeFeed(StorageServer* data,
                                      Reference<ChangeFeedInfo> changeFeedInfo,
                                      Version beginVersion,
                                      Version endVersion) {
	wait(delay(0)); // allow this actor to be cancelled by removals

	// bound active change feed fetches
	wait(data->fetchChangeFeedParallelismLock.take(TaskPriority::DefaultYield));
	state FlowLock::Releaser holdingFCFPL(data->fetchChangeFeedParallelismLock);

	TraceEvent(SevDebug, "FetchChangeFeed", data->thisServerID)
	    .detail("RangeID", changeFeedInfo->id)
	    .detail("Range", changeFeedInfo->range)
	    .detail("BeginVersion", beginVersion)
	    .detail("EndVersion", endVersion);

	auto cleanupPending = data->changeFeedCleanupDurable.find(changeFeedInfo->id);
	if (cleanupPending != data->changeFeedCleanupDurable.end()) {
		CODE_PROBE(true, "Change feed waiting for dirty previous move to finish");
		TraceEvent(SevDebug, "FetchChangeFeedWaitCleanup", data->thisServerID)
		    .detail("RangeID", changeFeedInfo->id)
		    .detail("Range", changeFeedInfo->range)
		    .detail("CleanupVersion", cleanupPending->second)
		    .detail("EmptyVersion", changeFeedInfo->emptyVersion)
		    .detail("BeginVersion", beginVersion)
		    .detail("EndVersion", endVersion);
		wait(data->durableVersion.whenAtLeast(cleanupPending->second + 1));
		wait(delay(0));
		// shard might have gotten moved away (again) while we were waiting
		auto cleanupPendingAfter = data->changeFeedCleanupDurable.find(changeFeedInfo->id);
		if (cleanupPendingAfter != data->changeFeedCleanupDurable.end()) {
			ASSERT(cleanupPendingAfter->second >= endVersion);
			TraceEvent(SevDebug, "FetchChangeFeedCancelledByCleanup", data->thisServerID)
			    .detail("RangeID", changeFeedInfo->id)
			    .detail("Range", changeFeedInfo->range)
			    .detail("BeginVersion", beginVersion)
			    .detail("EndVersion", endVersion);
			return invalidVersion;
		}
	}

	state bool seenNotRegistered = false;
	loop {
		try {
			Version maxFetched = wait(fetchChangeFeedApplier(data,
			                                                 changeFeedInfo,
			                                                 changeFeedInfo->id,
			                                                 changeFeedInfo->range,
			                                                 changeFeedInfo->emptyVersion,
			                                                 beginVersion,
			                                                 endVersion));
			data->fetchingChangeFeeds.insert(changeFeedInfo->id);
			return maxFetched;
		} catch (Error& e) {
			if (e.code() != error_code_change_feed_not_registered) {
				throw;
			}
		}

		// There are two reasons for change_feed_not_registered:
		//   1. The feed was just created, but the ss mutation stream is ahead of the GRV that fetchChangeFeedApplier
		//   uses to read the change feed data from the database. In this case we need to wait and retry
		//   2. The feed was destroyed, but we missed a metadata update telling us this. In this case we need to destroy
		//   the feed
		// endVersion >= the metadata create version, so we can safely use it as a proxy
		if (beginVersion != 0 || seenNotRegistered || endVersion <= data->desiredOldestVersion.get()) {
			// If any of these are true, the feed must be destroyed.
			Version cleanupVersion = data->data().getLatestVersion();

			TraceEvent(SevDebug, "DestroyingChangeFeedFromFetch", data->thisServerID)
			    .detail("RangeID", changeFeedInfo->id)
			    .detail("Range", changeFeedInfo->range)
			    .detail("Version", cleanupVersion);

			if (g_network->isSimulated()) {
				ASSERT(g_simulator.validationData.allDestroyedChangeFeedIDs.count(changeFeedInfo->id.toString()));
			}

			Key beginClearKey = changeFeedInfo->id.withPrefix(persistChangeFeedKeys.begin);

			auto& mLV = data->addVersionToMutationLog(cleanupVersion);
			data->addMutationToMutationLog(
			    mLV, MutationRef(MutationRef::ClearRange, beginClearKey, keyAfter(beginClearKey)));
			++data->counters.kvSystemClearRanges;
			data->addMutationToMutationLog(mLV,
			                               MutationRef(MutationRef::ClearRange,
			                                           changeFeedDurableKey(changeFeedInfo->id, 0),
			                                           changeFeedDurableKey(changeFeedInfo->id, cleanupVersion)));
			++data->counters.kvSystemClearRanges;

			changeFeedInfo->destroy(cleanupVersion);

			if (data->uidChangeFeed.count(changeFeedInfo->id)) {
				// only register range for cleanup if it has not been already cleaned up
				data->changeFeedCleanupDurable[changeFeedInfo->id] = cleanupVersion;
			}

			for (auto& it : data->changeFeedDestroys) {
				it.second.send(changeFeedInfo->id);
			}

			return invalidVersion;
		}

		// otherwise assume the feed just hasn't been created on the SS we tried to read it from yet, wait for it to
		// definitely be committed and retry
		seenNotRegistered = true;
		wait(data->desiredOldestVersion.whenAtLeast(endVersion));
	}
}

ACTOR Future<std::vector<Key>> fetchChangeFeedMetadata(StorageServer* data,
                                                       KeyRange keys,
                                                       PromiseStream<Key> destroyedFeeds,
                                                       UID fetchKeysID) {

	// Wait for current TLog batch to finish to ensure that we're fetching metadata at a version >= the version of the
	// ChangeServerKeys mutation. This guarantees we don't miss any metadata between the previous batch's version
	// (data->version) and the mutation version.
	wait(data->version.whenAtLeast(data->version.get() + 1));
	state Version fetchVersion = data->version.get();

	TraceEvent(SevDebug, "FetchChangeFeedMetadata", data->thisServerID)
	    .detail("Range", keys)
	    .detail("FetchVersion", fetchVersion)
	    .detail("FKID", fetchKeysID);

	state OverlappingChangeFeedsInfo feedMetadata = wait(data->cx->getOverlappingChangeFeeds(keys, fetchVersion));
	// rest of this actor needs to happen without waits that might yield to scheduler, to avoid races in feed metadata.

	// Find set of feeds we currently have that were not present in fetch, to infer that they may have been destroyed.
	state std::unordered_map<Key, Version> missingFeeds;
	auto ranges = data->keyChangeFeed.intersectingRanges(keys);
	for (auto& r : ranges) {
		for (auto& cfInfo : r.value()) {
			if (cfInfo->removing && !cfInfo->destroyed) {
				missingFeeds.insert({ cfInfo->id, cfInfo->metadataVersion });
			}
		}
	}

	// handle change feeds destroyed while fetching overlapping info
	while (destroyedFeeds.getFuture().isReady()) {
		Key destroyed = waitNext(destroyedFeeds.getFuture());
		for (int i = 0; i < feedMetadata.feeds.size(); i++) {
			if (feedMetadata.feeds[i].feedId == destroyed) {
				missingFeeds.erase(destroyed); // feed definitely destroyed, no need to infer
				swapAndPop(&feedMetadata.feeds, i--);
			}
		}
	}

	std::vector<Key> feedIds;
	feedIds.reserve(feedMetadata.feeds.size());
	// create change feed metadata if it does not exist
	for (auto& cfEntry : feedMetadata.feeds) {
		auto cleanupEntry = data->changeFeedCleanupDurable.find(cfEntry.feedId);
		bool cleanupPending = cleanupEntry != data->changeFeedCleanupDurable.end();
		auto existingEntry = data->uidChangeFeed.find(cfEntry.feedId);
		bool existing = existingEntry != data->uidChangeFeed.end();

		TraceEvent(SevDebug, "FetchedChangeFeedInfo", data->thisServerID)
		    .detail("RangeID", cfEntry.feedId)
		    .detail("Range", cfEntry.range)
		    .detail("FetchVersion", fetchVersion)
		    .detail("EmptyVersion", cfEntry.emptyVersion)
		    .detail("StopVersion", cfEntry.stopVersion)
		    .detail("FeedMetadataVersion", cfEntry.feedMetadataVersion)
		    .detail("Existing", existing)
		    .detail("ExistingMetadataVersion", existing ? existingEntry->second->metadataVersion : invalidVersion)
		    .detail("CleanupPendingVersion", cleanupPending ? cleanupEntry->second : invalidVersion)
		    .detail("FKID", fetchKeysID);

		bool addMutationToLog = false;
		Reference<ChangeFeedInfo> changeFeedInfo;

		if (!existing) {
			CODE_PROBE(cleanupPending,
			           "Fetch change feed which is cleanup pending. This means there was a move away and a move back, "
			           "this will remake the metadata");

			changeFeedInfo = Reference<ChangeFeedInfo>(new ChangeFeedInfo());
			changeFeedInfo->range = cfEntry.range;
			changeFeedInfo->id = cfEntry.feedId;

			changeFeedInfo->emptyVersion = cfEntry.emptyVersion;
			changeFeedInfo->stopVersion = cfEntry.stopVersion;
			data->uidChangeFeed[cfEntry.feedId] = changeFeedInfo;
			auto rs = data->keyChangeFeed.modify(cfEntry.range);
			for (auto r = rs.begin(); r != rs.end(); ++r) {
				r->value().push_back(changeFeedInfo);
			}
			data->keyChangeFeed.coalesce(cfEntry.range);

			addMutationToLog = true;
		} else {
			changeFeedInfo = existingEntry->second;

			CODE_PROBE(cfEntry.feedMetadataVersion > data->version.get(),
			           "Change Feed fetched future metadata version");

			auto fid = missingFeeds.find(cfEntry.feedId);
			if (fid != missingFeeds.end()) {
				TraceEvent(SevDebug, "ResetChangeFeedInfo", data->thisServerID)
				    .detail("RangeID", changeFeedInfo->id.printable())
				    .detail("Range", changeFeedInfo->range)
				    .detail("FetchVersion", fetchVersion)
				    .detail("EmptyVersion", changeFeedInfo->emptyVersion)
				    .detail("StopVersion", changeFeedInfo->stopVersion)
				    .detail("PreviousMetadataVersion", changeFeedInfo->metadataVersion)
				    .detail("NewMetadataVersion", cfEntry.feedMetadataVersion)
				    .detail("FKID", fetchKeysID);

				missingFeeds.erase(fid);
				ASSERT(!changeFeedInfo->destroyed);
				ASSERT(changeFeedInfo->removing);
				CODE_PROBE(true, "re-fetching feed scheduled for deletion! Un-mark it as removing");

				changeFeedInfo->removing = false;
				// reset fetch versions because everything previously fetched was cleaned up
				changeFeedInfo->fetchVersion = invalidVersion;
				changeFeedInfo->durableFetchVersion = NotifiedVersion();

				addMutationToLog = true;
			}

			if (changeFeedInfo->destroyed) {
				CODE_PROBE(true, "Change feed fetched and destroyed by other fetch while fetching metadata");
				continue;
			}

			// we checked all feeds we already owned in this range at the start to reset them if they were removing, and
			// this actor would have been cancelled if a later remove happened
			ASSERT(!changeFeedInfo->removing);
			if (cfEntry.stopVersion < changeFeedInfo->stopVersion) {
				CODE_PROBE(true, "Change feed updated stop version from fetch metadata");
				changeFeedInfo->stopVersion = cfEntry.stopVersion;
				addMutationToLog = true;
			}

			// don't update empty version past SS version if SS is behind, it can cause issues
			if (cfEntry.emptyVersion < data->version.get() && cfEntry.emptyVersion > changeFeedInfo->emptyVersion) {
				CODE_PROBE(true, "Change feed updated empty version from fetch metadata");
				changeFeedInfo->emptyVersion = cfEntry.emptyVersion;
				addMutationToLog = true;
			}
		}
		feedIds.push_back(cfEntry.feedId);
		addMutationToLog |= changeFeedInfo->updateMetadataVersion(cfEntry.feedMetadataVersion);
		if (addMutationToLog) {
			ASSERT(changeFeedInfo.isValid());
			Version logV = data->data().getLatestVersion();
			auto& mLV = data->addVersionToMutationLog(logV);
			data->addMutationToMutationLog(
			    mLV,
			    MutationRef(MutationRef::SetValue,
			                persistChangeFeedKeys.begin.toString() + cfEntry.feedId.toString(),
			                changeFeedSSValue(cfEntry.range,
			                                  changeFeedInfo->emptyVersion + 1,
			                                  changeFeedInfo->stopVersion,
			                                  changeFeedInfo->metadataVersion)));
			// if we updated pop version, remove mutations
			while (!changeFeedInfo->mutations.empty() &&
			       changeFeedInfo->mutations.front().version <= changeFeedInfo->emptyVersion) {
				changeFeedInfo->mutations.pop_front();
			}
			if (BUGGIFY) {
				data->maybeInjectTargetedRestart(logV);
			}
		}
	}

	for (auto& feed : missingFeeds) {
		auto existingEntry = data->uidChangeFeed.find(feed.first);
		ASSERT(existingEntry != data->uidChangeFeed.end());
		ASSERT(existingEntry->second->removing);
		ASSERT(!existingEntry->second->destroyed);

		Version fetchedMetadataVersion = feedMetadata.getFeedMetadataVersion(existingEntry->second->range);
		Version lastMetadataVersion = feed.second;
		// Look for case where feed's range was moved away, feed was destroyed, and then feed's range was moved back.
		// This happens where feed is removing, the fetch metadata is higher than the moved away version, and the feed
		// isn't in the fetched response. In that case, the feed must have been destroyed between lastMetadataVersion
		// and fetchedMetadataVersion
		if (lastMetadataVersion >= fetchedMetadataVersion) {
			CODE_PROBE(true, "Change Feed fetched higher metadata version before moved away");
			continue;
		}

		Version cleanupVersion = data->data().getLatestVersion();

		CODE_PROBE(true, "Destroying change feed from fetch metadata"); //
		TraceEvent(SevDebug, "DestroyingChangeFeedFromFetchMetadata", data->thisServerID)
		    .detail("RangeID", feed.first)
		    .detail("Range", existingEntry->second->range)
		    .detail("Version", cleanupVersion)
		    .detail("FKID", fetchKeysID);

		if (g_network->isSimulated()) {
			// verify that the feed was actually destroyed and it's not an error in this inference logic
			ASSERT(g_simulator.validationData.allDestroyedChangeFeedIDs.count(feed.first.toString()));
		}

		Key beginClearKey = feed.first.withPrefix(persistChangeFeedKeys.begin);

		auto& mLV = data->addVersionToMutationLog(cleanupVersion);
		data->addMutationToMutationLog(mLV,
		                               MutationRef(MutationRef::ClearRange, beginClearKey, keyAfter(beginClearKey)));
		++data->counters.kvSystemClearRanges;
		data->addMutationToMutationLog(mLV,
		                               MutationRef(MutationRef::ClearRange,
		                                           changeFeedDurableKey(feed.first, 0),
		                                           changeFeedDurableKey(feed.first, cleanupVersion)));
		++data->counters.kvSystemClearRanges;

		existingEntry->second->destroy(cleanupVersion);
		data->changeFeedCleanupDurable[feed.first] = cleanupVersion;

		for (auto& it : data->changeFeedDestroys) {
			it.second.send(feed.first);
		}
		if (BUGGIFY) {
			data->maybeInjectTargetedRestart(cleanupVersion);
		}
	}
	return feedIds;
}

// returns max version fetched for each feed
// newFeedIds is used for the second fetch to get data for new feeds that weren't there for the first fetch
ACTOR Future<std::unordered_map<Key, Version>> dispatchChangeFeeds(StorageServer* data,
                                                                   UID fetchKeysID,
                                                                   KeyRange keys,
                                                                   Version beginVersion,
                                                                   Version endVersion,
                                                                   PromiseStream<Key> destroyedFeeds,
                                                                   std::vector<Key>* feedIds,
                                                                   std::unordered_set<Key> newFeedIds) {
	state std::unordered_map<Key, Version> feedMaxFetched;
	if (feedIds->empty() && newFeedIds.empty()) {
		return feedMaxFetched;
	}

	// find overlapping range feeds
	state std::map<Key, Future<Version>> feedFetches;

	try {
		for (auto& feedId : *feedIds) {
			auto feedIt = data->uidChangeFeed.find(feedId);
			// feed may have been moved away or deleted after move was scheduled, do nothing in that case
			if (feedIt != data->uidChangeFeed.end() && !feedIt->second->removing) {
				feedFetches[feedIt->second->id] = fetchChangeFeed(data, feedIt->second, beginVersion, endVersion);
			}
		}
		for (auto& feedId : newFeedIds) {
			auto feedIt = data->uidChangeFeed.find(feedId);
			// we just read the change feed data map earlier in fetchKeys without yielding, so these feeds must exist
			ASSERT(feedIt != data->uidChangeFeed.end());
			ASSERT(!feedIt->second->removing);
			feedFetches[feedIt->second->id] = fetchChangeFeed(data, feedIt->second, 0, endVersion);
		}

		loop {
			Future<Version> nextFeed = Never();
			if (!destroyedFeeds.getFuture().isReady()) {
				bool done = true;
				while (!feedFetches.empty()) {
					if (feedFetches.begin()->second.isReady()) {
						Version maxFetched = feedFetches.begin()->second.get();
						if (maxFetched != invalidVersion) {
							feedFetches[feedFetches.begin()->first] = maxFetched;
						}
						feedFetches.erase(feedFetches.begin());
					} else {
						nextFeed = feedFetches.begin()->second;
						done = false;
						break;
					}
				}
				if (done) {
					return feedMaxFetched;
				}
			}
			choose {
				when(state Key destroyed = waitNext(destroyedFeeds.getFuture())) {
					wait(delay(0));
					feedFetches.erase(destroyed);
					for (int i = 0; i < feedIds->size(); i++) {
						if ((*feedIds)[i] == destroyed) {
							swapAndPop(feedIds, i--);
						}
					}
				}
				when(wait(success(nextFeed))) {}
			}
		}

	} catch (Error& e) {
		if (!data->shuttingDown) {
			data->changeFeedDestroys.erase(fetchKeysID);
		}
		throw;
	}
}

ACTOR Future<Void> fetchKeys(StorageServer* data, AddingShard* shard) {
	state UID fetchKeysID = deterministicRandom()->randomUniqueID();
	state TraceInterval interval("FetchKeys");
	state KeyRange keys = shard->keys;
	state Future<Void> warningLogger = logFetchKeysWarning(shard);
	state const double startTime = now();
	state Version fetchVersion = invalidVersion;

	state PromiseStream<Key> destroyedFeeds;
	state FetchKeysMetricReporter metricReporter(fetchKeysID,
	                                             startTime,
	                                             keys,
	                                             data->fetchKeysHistograms,
	                                             data->currentRunningFetchKeys,
	                                             data->counters.bytesFetched,
	                                             data->counters.kvFetched);

	// need to set this at the very start of the fetch, to handle any private change feed destroy mutations we get for
	// this key range, that apply to change feeds we don't know about yet because their metadata hasn't been fetched yet
	data->changeFeedDestroys[fetchKeysID] = destroyedFeeds;

	// delay(0) to force a return to the run loop before the work of fetchKeys is started.
	//  This allows adding->start() to be called inline with CSK.
	try {
		wait(data->coreStarted.getFuture() && delay(0));

		// On SS Reboot, durableVersion == latestVersion, so any mutations we add to the mutation log would be skipped
		// if added before latest version advances. To ensure this doesn't happen, we wait for version to increase by
		// one if this fetchKeys was initiated by a changeServerKeys from restoreDurableState
		if (data->version.get() == data->durableVersion.get()) {
			wait(data->version.whenAtLeast(data->version.get() + 1));
			wait(delay(0));
		}
	} catch (Error& e) {
		if (!data->shuttingDown) {
			data->changeFeedDestroys.erase(fetchKeysID);
		}
		throw e;
	}

	try {
		DEBUG_KEY_RANGE("fetchKeysBegin", data->version.get(), shard->keys, data->thisServerID);
		TraceEvent(SevDebug, interval.begin(), data->thisServerID)
		    .detail("KeyBegin", shard->keys.begin)
		    .detail("KeyEnd", shard->keys.end)
<<<<<<< HEAD
		    .detail("FKID", fetchKeysID);
=======
		    .detail("Version", data->version.get())
		    .detail("FKID", fetchKeysID);

		state Future<std::vector<Key>> fetchCFMetadata =
		    fetchChangeFeedMetadata(data, keys, destroyedFeeds, fetchKeysID);
>>>>>>> f75bd100

		validate(data);

		// Wait (if necessary) for the latest version at which any key in keys was previously available (+1) to be
		// durable
		auto navr = data->newestAvailableVersion.intersectingRanges(keys);
		Version lastAvailable = invalidVersion;
		for (auto r = navr.begin(); r != navr.end(); ++r) {
			ASSERT(r->value() != latestVersion);
			lastAvailable = std::max(lastAvailable, r->value());
		}
		auto ndvr = data->newestDirtyVersion.intersectingRanges(keys);
		for (auto r = ndvr.begin(); r != ndvr.end(); ++r)
			lastAvailable = std::max(lastAvailable, r->value());

		if (lastAvailable != invalidVersion && lastAvailable >= data->durableVersion.get()) {
			CODE_PROBE(true, "FetchKeys waits for previous available version to be durable");
			wait(data->durableVersion.whenAtLeast(lastAvailable + 1));
		}

		TraceEvent(SevDebug, "FetchKeysVersionSatisfied", data->thisServerID).detail("FKID", fetchKeysID);

		wait(data->fetchKeysParallelismFullLock.take(TaskPriority::DefaultYield));
		state FlowLock::Releaser holdingFullFKPL(data->fetchKeysParallelismFullLock);

		wait(data->fetchKeysParallelismLock.take(TaskPriority::DefaultYield));
		state FlowLock::Releaser holdingFKPL(data->fetchKeysParallelismLock);

		state double executeStart = now();
		++data->counters.fetchWaitingCount;
		data->counters.fetchWaitingMS += 1000 * (executeStart - startTime);

		// Fetch keys gets called while the update actor is processing mutations. data->version will not be updated
		// until all mutations for a version have been processed. We need to take the durableVersionLock to ensure
		// data->version is greater than the version of the mutation which caused the fetch to be initiated.

		// We must also ensure we have fetched all change feed metadata BEFORE changing the phase to fetching to ensure
		// change feed mutations get applied correctly
		state std::vector<Key> changeFeedsToFetch;
		std::vector<Key> _cfToFetch = wait(fetchCFMetadata);
		changeFeedsToFetch = _cfToFetch;
		wait(data->durableVersionLock.take());

		shard->phase = AddingShard::Fetching;

		data->durableVersionLock.release();

		wait(delay(0));

		// Get the history
		state int debug_getRangeRetries = 0;
		state int debug_nextRetryToLog = 1;
		state Error lastError;

		// FIXME: The client cache does not notice when servers are added to a team. To read from a local storage server
		// we must refresh the cache manually.
		data->cx->invalidateCache(Key(), keys);

		loop {
			state Transaction tr(data->cx);
			// fetchVersion = data->version.get();
			// A quick fix:
			// By default, we use data->version as the fetchVersion.
			// In the case where dest SS falls far behind src SS, we use GRV as the fetchVersion instead of
			// data->version, and then the dest SS waits for catching up the fetchVersion outside the
			// fetchKeysParallelismLock.
			// For example, consider dest SS falls far behind src SS.
			// At iteration 0, dest SS selects its version as fetchVersion,
			// but cannot read src SS and result in error_code_transaction_too_old.
			// Due to error_code_transaction_too_old, dest SS starts iteration 1.
			// At iteration 1, dest SS selects GRV as fetchVersion and (suppose) can read the data from src SS.
			// Then dest SS waits its version catch up with this GRV version and write the data to disk.
			// Note that dest SS waits outside the fetchKeysParallelismLock.
			fetchVersion = std::max(shard->fetchVersion, data->version.get());
			if (g_network->isSimulated() && BUGGIFY_WITH_PROB(0.01)) {
				// Test using GRV version for fetchKey.
				lastError = transaction_too_old();
			}
			if (lastError.code() == error_code_transaction_too_old) {
				try {
					Version grvVersion = wait(tr.getRawReadVersion());
					if (g_network->isSimulated() && BUGGIFY_WITH_PROB(0.01)) {
						// Test failed GRV request.
						throw grv_proxy_memory_limit_exceeded();
					}
					fetchVersion = std::max(grvVersion, fetchVersion);
				} catch (Error& e) {
					if (e.code() == error_code_actor_cancelled) {
						throw e;
					}

					// Note that error in getting GRV doesn't affect any storage server state. Therefore, we catch all
					// errors here without failing the storage server. When error happens, fetchVersion fall back to
					// the above computed fetchVersion.
					TraceEvent(SevWarn, "FetchKeyGRVError", data->thisServerID).error(e);
					lastError = e;
				}
			}
			ASSERT(fetchVersion >= shard->fetchVersion); // at this point, shard->fetchVersion is the last fetchVersion
			shard->fetchVersion = fetchVersion;
			TraceEvent(SevDebug, "FetchKeysUnblocked", data->thisServerID)
			    .detail("FKID", fetchKeysID)
			    .detail("Version", fetchVersion);

			while (!shard->updates.empty() && shard->updates[0].version <= fetchVersion)
				shard->updates.pop_front();
			tr.setVersion(fetchVersion);
			tr.trState->taskID = TaskPriority::FetchKeys;
			state PromiseStream<RangeResult> results;
			state Future<Void> hold = SERVER_KNOBS->FETCH_USING_STREAMING
			                              ? tr.getRangeStream(results, keys, GetRangeLimits(), Snapshot::True)
			                              : tryGetRange(results, &tr, keys);
			state Key nfk = keys.begin;

			try {
				loop {
					CODE_PROBE(true, "Fetching keys for transferred shard");
					while (data->fetchKeysBudgetUsed.get()) {
						wait(data->fetchKeysBudgetUsed.onChange());
					}
					state RangeResult this_block = waitNext(results.getFuture());

					state int expectedBlockSize =
					    (int)this_block.expectedSize() + (8 - (int)sizeof(KeyValueRef)) * this_block.size();

					TraceEvent(SevDebug, "FetchKeysBlock", data->thisServerID)
					    .detail("FKID", fetchKeysID)
					    .detail("BlockRows", this_block.size())
					    .detail("BlockBytes", expectedBlockSize)
					    .detail("KeyBegin", keys.begin)
					    .detail("KeyEnd", keys.end)
					    .detail("Last", this_block.size() ? this_block.end()[-1].key : std::string())
					    .detail("Version", fetchVersion)
					    .detail("More", this_block.more);

					DEBUG_KEY_RANGE("fetchRange", fetchVersion, keys, data->thisServerID);
					if (MUTATION_TRACKING_ENABLED) {
						for (auto k = this_block.begin(); k != this_block.end(); ++k) {
							DEBUG_MUTATION("fetch",
							               fetchVersion,
							               MutationRef(MutationRef::SetValue, k->key, k->value),
							               data->thisServerID);
						}
					}

					metricReporter.addFetchedBytes(expectedBlockSize, this_block.size());

					// Write this_block to storage
					state KeyValueRef* kvItr = this_block.begin();
					for (; kvItr != this_block.end(); ++kvItr) {
						data->storage.writeKeyValue(*kvItr);
						wait(yield());
					}

					kvItr = this_block.begin();
					for (; kvItr != this_block.end(); ++kvItr) {
						data->byteSampleApplySet(*kvItr, invalidVersion);
						wait(yield());
					}

					ASSERT(this_block.readThrough.present() || this_block.size());
					nfk = this_block.readThrough.present() ? this_block.readThrough.get()
					                                       : keyAfter(this_block.end()[-1].key);
					this_block = RangeResult();

					data->fetchKeysBytesBudget -= expectedBlockSize;
					if (data->fetchKeysBytesBudget <= 0) {
						data->fetchKeysBudgetUsed.set(true);
					}
				}
			} catch (Error& e) {
				if (e.code() != error_code_end_of_stream && e.code() != error_code_connection_failed &&
				    e.code() != error_code_transaction_too_old && e.code() != error_code_future_version &&
				    e.code() != error_code_process_behind && e.code() != error_code_server_overloaded) {
					throw;
				}
				lastError = e;
				if (nfk == keys.begin) {
					TraceEvent("FKBlockFail", data->thisServerID)
					    .errorUnsuppressed(e)
					    .suppressFor(1.0)
					    .detail("FKID", fetchKeysID);

					// FIXME: remove when we no longer support upgrades from 5.X
					if (debug_getRangeRetries >= 100) {
						data->cx->enableLocalityLoadBalance = EnableLocalityLoadBalance::False;
						TraceEvent(SevWarnAlways, "FKDisableLB", data->thisServerID).detail("FKID", fetchKeysID);
					}

					debug_getRangeRetries++;
					if (debug_nextRetryToLog == debug_getRangeRetries) {
						debug_nextRetryToLog += std::min(debug_nextRetryToLog, 1024);
						TraceEvent(SevWarn, "FetchPast", data->thisServerID)
						    .detail("TotalAttempts", debug_getRangeRetries)
						    .detail("FKID", fetchKeysID)
						    .detail("N", fetchVersion)
						    .detail("E", data->version.get());
					}
					wait(delayJittered(FLOW_KNOBS->PREVENT_FAST_SPIN_DELAY));
					continue;
				}
				if (nfk < keys.end) {
					std::deque<Standalone<VerUpdateRef>> updatesToSplit = std::move(shard->updates);

					// This actor finishes committing the keys [keys.begin,nfk) that we already fetched.
					// The remaining unfetched keys [nfk,keys.end) will become a separate AddingShard with its own
					// fetchKeys.
					if (data->shardAware) {
						StorageServerShard rightShard = data->shards[keys.begin]->toStorageServerShard();
						rightShard.range = KeyRangeRef(nfk, keys.end);
						shard->server->addShard(ShardInfo::addingSplitLeft(KeyRangeRef(keys.begin, nfk), shard));
						shard->server->addShard(ShardInfo::newShard(data, rightShard));
						data->shards[keys.begin]->populateShard(rightShard);
					} else {
						shard->server->addShard(ShardInfo::addingSplitLeft(KeyRangeRef(keys.begin, nfk), shard));
						shard->server->addShard(ShardInfo::newAdding(data, KeyRangeRef(nfk, keys.end)));
					}
					shard = data->shards.rangeContaining(keys.begin).value()->adding.get();
					warningLogger = logFetchKeysWarning(shard);
					AddingShard* otherShard = data->shards.rangeContaining(nfk).value()->adding.get();
					keys = shard->keys;

					// Split our prior updates.  The ones that apply to our new, restricted key range will go back into
					// shard->updates, and the ones delivered to the new shard will be discarded because it is in
					// WaitPrevious phase (hasn't chosen a fetchVersion yet). What we are doing here is expensive and
					// could get more expensive if we started having many more blocks per shard. May need optimization
					// in the future.
					std::deque<Standalone<VerUpdateRef>>::iterator u = updatesToSplit.begin();
					for (; u != updatesToSplit.end(); ++u) {
						splitMutations(data, data->shards, *u);
					}

					CODE_PROBE(true, "fetchkeys has more");
					CODE_PROBE(shard->updates.size(), "Shard has updates");
					ASSERT(otherShard->updates.empty());
				}
				break;
			}
		}

		// FIXME: remove when we no longer support upgrades from 5.X
		if (!data->cx->enableLocalityLoadBalance) {
			data->cx->enableLocalityLoadBalance = EnableLocalityLoadBalance::True;
			TraceEvent(SevWarnAlways, "FKReenableLB").detail("FKID", fetchKeysID);
		}

		// We have completed the fetch and write of the data, now we wait for MVCC window to pass.
		//  As we have finished this work, we will allow more work to start...
		shard->fetchComplete.send(Void());

		TraceEvent(SevDebug, "FKBeforeFinalCommit", data->thisServerID)
		    .detail("FKID", fetchKeysID)
		    .detail("SV", data->storageVersion())
		    .detail("DV", data->durableVersion.get());
		// Directly commit()ing the IKVS would interfere with updateStorage, possibly resulting in an incomplete version
		// being recovered. Instead we wait for the updateStorage loop to commit something (and consequently also what
		// we have written)

		state Future<std::unordered_map<Key, Version>> feedFetchMain = dispatchChangeFeeds(data,
		                                                                                   fetchKeysID,
		                                                                                   keys,
		                                                                                   0,
		                                                                                   fetchVersion + 1,
		                                                                                   destroyedFeeds,
		                                                                                   &changeFeedsToFetch,
		                                                                                   std::unordered_set<Key>());

		state Future<Void> fetchDurable = data->durableVersion.whenAtLeast(data->storageVersion() + 1);
		state Future<Void> dataArrive = data->version.whenAtLeast(fetchVersion);

		holdingFKPL.release();
		wait(dataArrive && fetchDurable);

		state std::unordered_map<Key, Version> feedFetchedVersions = wait(feedFetchMain);

		TraceEvent(SevDebug, "FKAfterFinalCommit", data->thisServerID)
		    .detail("FKID", fetchKeysID)
		    .detail("SV", data->storageVersion())
		    .detail("DV", data->durableVersion.get());

		// Wait to run during update(), after a new batch of versions is received from the tlog but before eager reads
		// take place.
		Promise<FetchInjectionInfo*> p;
		data->readyFetchKeys.push_back(p);

		// After we add to the promise readyFetchKeys, update() would provide a pointer to FetchInjectionInfo that we
		// can put mutation in.
		FetchInjectionInfo* batch = wait(p.getFuture());
		TraceEvent(SevDebug, "FKUpdateBatch", data->thisServerID).detail("FKID", fetchKeysID);

		shard->phase = AddingShard::FetchingCF;
		ASSERT(data->version.get() >= fetchVersion);
		// Choose a transferredVersion.  This choice and timing ensure that
		//   * The transferredVersion can be mutated in versionedData
		//   * The transferredVersion isn't yet committed to storage (so we can write the availability status change)
		//   * The transferredVersion is <= the version of any of the updates in batch, and if there is an equal version
		//     its mutations haven't been processed yet
		shard->transferredVersion = data->version.get() + 1;
		// shard->transferredVersion = batch->changes[0].version;  //< FIXME: This obeys the documented properties, and
		// seems "safer" because it never introduces extra versions into the data structure, but violates some ASSERTs
		// currently
		data->mutableData().createNewVersion(shard->transferredVersion);
		ASSERT(shard->transferredVersion > data->storageVersion());
		ASSERT(shard->transferredVersion == data->data().getLatestVersion());

		// find new change feeds for this range that didn't exist when we started the fetch
		auto ranges = data->keyChangeFeed.intersectingRanges(keys);
		std::unordered_set<Key> newChangeFeeds;
		for (auto& r : ranges) {
			for (auto& cfInfo : r.value()) {
				CODE_PROBE(true, "SS fetching new change feed that didn't exist when fetch started");
				if (!cfInfo->removing) {
					newChangeFeeds.insert(cfInfo->id);
				}
			}
		}
		for (auto& cfId : changeFeedsToFetch) {
			newChangeFeeds.erase(cfId);
		}
		// This is split into two fetches to reduce tail. Fetch [0 - fetchVersion+1)
		// once fetchVersion is finalized, and [fetchVersion+1, transferredVersion) here once transferredVersion is
		// finalized. Also fetch new change feeds alongside it
		state Future<std::unordered_map<Key, Version>> feedFetchTransferred =
		    dispatchChangeFeeds(data,
		                        fetchKeysID,
		                        keys,
		                        fetchVersion + 1,
		                        shard->transferredVersion,
		                        destroyedFeeds,
		                        &changeFeedsToFetch,
		                        newChangeFeeds);

		TraceEvent(SevDebug, "FetchKeysHaveData", data->thisServerID)
		    .detail("FKID", fetchKeysID)
		    .detail("Version", shard->transferredVersion)
		    .detail("StorageVersion", data->storageVersion());
		validate(data);

		// the minimal version in updates must be larger than fetchVersion
		ASSERT(shard->updates.empty() || shard->updates[0].version > fetchVersion);

		// Put the updates that were collected during the FinalCommit phase into the batch at the transferredVersion.
		// Eager reads will be done for them by update(), and the mutations will come back through
		// AddingShard::addMutations and be applied to versionedMap and mutationLog as normal. The lie about their
		// version is acceptable because this shard will never be read at versions < transferredVersion

		for (auto i = shard->updates.begin(); i != shard->updates.end(); ++i) {
			i->version = shard->transferredVersion;
			batch->arena.dependsOn(i->arena());
		}

		int startSize = batch->changes.size();
		CODE_PROBE(startSize, "Adding fetch data to a batch which already has changes");
		batch->changes.resize(batch->changes.size() + shard->updates.size());

		// FIXME: pass the deque back rather than copy the data
		std::copy(shard->updates.begin(), shard->updates.end(), batch->changes.begin() + startSize);
		Version checkv = shard->transferredVersion;

		for (auto b = batch->changes.begin() + startSize; b != batch->changes.end(); ++b) {
			ASSERT(b->version >= checkv);
			checkv = b->version;
			if (MUTATION_TRACKING_ENABLED) {
				for (auto& m : b->mutations) {
					DEBUG_MUTATION("fetchKeysFinalCommitInject", batch->changes[0].version, m, data->thisServerID);
				}
			}
		}

		shard->updates.clear();

		// wait on change feed fetch to complete writing to storage before marking data as available
		std::unordered_map<Key, Version> feedFetchedVersions2 = wait(feedFetchTransferred);
		for (auto& newFetch : feedFetchedVersions2) {
			auto prevFetch = feedFetchedVersions.find(newFetch.first);
			if (prevFetch != feedFetchedVersions.end()) {
				prevFetch->second = std::max(prevFetch->second, newFetch.second);
			} else {
				feedFetchedVersions[newFetch.first] = newFetch.second;
			}
		}

		data->changeFeedDestroys.erase(fetchKeysID);

		shard->phase = AddingShard::Waiting;

		// Similar to transferred version, but wait for all feed data and
		Version feedTransferredVersion = data->version.get() + 1;

		TraceEvent(SevDebug, "FetchKeysHaveFeedData", data->thisServerID)
		    .detail("FKID", interval.pairID)
		    .detail("Version", feedTransferredVersion)
		    .detail("StorageVersion", data->storageVersion());

		if (data->shardAware) {
			state StorageServerShard newShard = data->shards[keys.begin]->toStorageServerShard();
			ASSERT(newShard.range == keys);
			ASSERT(newShard.getShardState() == StorageServerShard::ReadWritePending);
			updateStorageShard(data, newShard);
		}
		setAvailableStatus(data,
		                   keys,
		                   true); // keys will be available when getLatestVersion()==transferredVersion is durable

		// Note that since it receives a pointer to FetchInjectionInfo, the thread does not leave this actor until this
		// point.

		// At this point change feed fetching and mutation injection is complete, so full fetch is finished.
		holdingFullFKPL.release();

		// Wait for the transferred version (and therefore the shard data) to be committed and durable.
		wait(data->durableVersion.whenAtLeast(feedTransferredVersion));

		ASSERT(data->shards[shard->keys.begin]->assigned() &&
		       data->shards[shard->keys.begin]->keys ==
		           shard->keys); // We aren't changing whether the shard is assigned
		data->newestAvailableVersion.insert(shard->keys, latestVersion);
		shard->readWrite.send(Void());
		if (data->shardAware) {
			newShard.setShardState(StorageServerShard::ReadWrite);
			data->addShard(ShardInfo::newShard(data, newShard)); // invalidates shard!
			coalescePhysicalShards(data, keys);
		} else {
			data->addShard(ShardInfo::newReadWrite(shard->keys, data)); // invalidates shard!
			coalesceShards(data, keys);
		}

		validate(data);

		++data->counters.fetchExecutingCount;
		data->counters.fetchExecutingMS += 1000 * (now() - executeStart);

		TraceEvent(SevDebug, interval.end(), data->thisServerID).detail("FKID", fetchKeysID);
	} catch (Error& e) {
		TraceEvent(SevDebug, interval.end(), data->thisServerID)
<<<<<<< HEAD
		    .error(e, true)
		    .detail("Version", data->version.get())
		    .detail("FKID", fetchKeysID);

=======
		    .errorUnsuppressed(e)
		    .detail("Version", data->version.get());
		if (!data->shuttingDown) {
			data->changeFeedDestroys.erase(fetchKeysID);
		}
>>>>>>> f75bd100
		if (e.code() == error_code_actor_cancelled && !data->shuttingDown && shard->phase >= AddingShard::Fetching) {
			if (shard->phase < AddingShard::FetchingCF) {
				data->storage.clearRange(keys);
				++data->counters.kvSystemClearRanges;
				data->byteSampleApplyClear(keys, invalidVersion);
			} else {
				ASSERT(data->data().getLatestVersion() > data->version.get());
				removeDataRange(
				    data, data->addVersionToMutationLog(data->data().getLatestVersion()), data->shards, keys);
				setAvailableStatus(data, keys, false);
				// Prevent another, overlapping fetchKeys from entering the Fetching phase until
				// data->data().getLatestVersion() is durable
				data->newestDirtyVersion.insert(keys, data->data().getLatestVersion());
			}
		}

		TraceEvent(SevError, "FetchKeysError", data->thisServerID)
		    .error(e)
		    .detail("FKID", fetchKeysID)
		    .detail("Elapsed", now() - startTime)
		    .detail("KeyBegin", keys.begin)
		    .detail("KeyEnd", keys.end);
		if (e.code() != error_code_actor_cancelled)
			data->otherError.sendError(e); // Kill the storage server.  Are there any recoverable errors?
		throw; // goes nowhere
	}

	return Void();
}

AddingShard::AddingShard(StorageServer* server, KeyRangeRef const& keys)
  : keys(keys), server(server), transferredVersion(invalidVersion), fetchVersion(invalidVersion), phase(WaitPrevious) {
	fetchClient = fetchKeys(server, this);
}

void AddingShard::addMutation(Version version, bool fromFetch, MutationRef const& mutation) {
	if (version <= fetchVersion) {
		return;
	}

	server->counters.logicalBytesMoveInOverhead += mutation.expectedSize();
	if (mutation.type == mutation.ClearRange) {
		ASSERT(keys.begin <= mutation.param1 && mutation.param2 <= keys.end);
	} else if (isSingleKeyMutation((MutationRef::Type)mutation.type)) {
		ASSERT(keys.contains(mutation.param1));
	}

	if (phase == WaitPrevious) {
		// Updates can be discarded
	} else if (phase == Fetching) {
		// Save incoming mutations (See the comments of member variable `updates`).

		// Create a new VerUpdateRef in updates queue if it is a new version.
		if (!updates.size() || version > updates.end()[-1].version) {
			VerUpdateRef v;
			v.version = version;
			v.isPrivateData = false;
			updates.push_back(v);
		} else {
			ASSERT(version == updates.end()[-1].version);
		}
		// Add the mutation to the version.
		updates.back().mutations.push_back_deep(updates.back().arena(), mutation);
	} else if (phase == FetchingCF || phase == Waiting) {
		server->addMutation(version, fromFetch, mutation, keys, server->updateEagerReads);
	} else
		ASSERT(false);
}

void ShardInfo::addMutation(Version version, bool fromFetch, MutationRef const& mutation) {
	ASSERT((void*)this);
	ASSERT(keys.contains(mutation.param1));
	if (adding)
		adding->addMutation(version, fromFetch, mutation);
	else if (readWrite)
		readWrite->addMutation(version, fromFetch, mutation, this->keys, readWrite->updateEagerReads);
	else if (mutation.type != MutationRef::ClearRange) {
		TraceEvent(SevError, "DeliveredToNotAssigned").detail("Version", version).detail("Mutation", mutation);
		ASSERT(false); // Mutation delivered to notAssigned shard!
	}
}

ACTOR Future<Void> restoreShards(StorageServer* data,
                                 Version version,
                                 RangeResult storageShards,
                                 RangeResult assignedShards,
                                 RangeResult availableShards) {
	TraceEvent(SevInfo, "StorageServerRestoreShardsBegin", data->thisServerID)
	    .detail("StorageShard", storageShards.size())
	    .detail("Version", version);

	state int mLoc;
	for (mLoc = 0; mLoc < storageShards.size(); ++mLoc) {
		const KeyRangeRef shardRange(storageShards[mLoc].key.removePrefix(persistStorageServerShardKeys.begin),
		                             mLoc + 1 == storageShards.size() ? allKeys.end
		                                                              : storageShards[mLoc + 1].key.removePrefix(
		                                                                    persistStorageServerShardKeys.begin));
		StorageServerShard shard =
		    ObjectReader::fromStringRef<StorageServerShard>(storageShards[mLoc].value, IncludeVersion());
		shard.range = shardRange;
		TraceEvent(SevVerbose, "RestoreShardsStorageShard", data->thisServerID)
		    .detail("Range", shardRange)
		    .detail("StorageShard", shard.toString());

		// TODO(psm): Schedule deletion of finished moveInShard.
		const StorageServerShard::ShardState shardState = shard.getShardState();
		auto existingShards = data->shards.intersectingRanges(shardRange);
		for (auto it = existingShards.begin(); it != existingShards.end(); ++it) {
			TraceEvent(SevVerbose, "RestoreShardsIntersectingRange", data->thisServerID)
			    .detail("StorageShard", shard.toString())
			    .detail("IntersectingShardRange", it->value()->keys)
			    .detail("IntersectingShardState", it->value()->debugDescribeState())
			    .log();
			ASSERT(it->value()->notAssigned());
		}

		if (shardState == StorageServerShard::NotAssigned) {
			continue;
		}

		auto ranges = data->shards.getAffectedRangesAfterInsertion(shard.range, Reference<ShardInfo>());
		for (int i = 0; i < ranges.size(); i++) {
			KeyRangeRef& range = static_cast<KeyRangeRef&>(ranges[i]);
			TraceEvent(SevVerbose, "RestoreShardsInstallPhysicalShard", data->thisServerID)
			    .detail("Shard", shard.toString())
			    .detail("Range", range);
			if (range == shard.range) {
				data->addShard(ShardInfo::newShard(data, shard));
			} else {
				StorageServerShard rightShard = ranges[i].value->toStorageServerShard();
				rightShard.range = range;
				data->addShard(ShardInfo::newShard(data, rightShard));
			}
		}

		const bool nowAvailable = shard.getShardState() == StorageServerShard::ReadWrite;
		data->newestAvailableVersion.insert(shard.range, nowAvailable ? latestVersion : invalidVersion);

		wait(yield());
	}

	state int availableLoc;
	for (availableLoc = 0; availableLoc < availableShards.size(); availableLoc++) {
		KeyRangeRef shardRange(
		    availableShards[availableLoc].key.removePrefix(persistShardAvailableKeys.begin),
		    availableLoc + 1 == availableShards.size()
		        ? allKeys.end
		        : availableShards[availableLoc + 1].key.removePrefix(persistShardAvailableKeys.begin));
		ASSERT(!shardRange.empty());

		const bool nowAvailable = availableShards[availableLoc].value != LiteralStringRef("0");
		auto existingShards = data->shards.intersectingRanges(shardRange);
		for (auto it = existingShards.begin(); it != existingShards.end(); ++it) {
			TraceEvent(SevVerbose, "RestoreShardsValidateAvailable", data->thisServerID)
			    .detail("Range", shardRange)
			    .detail("Available", nowAvailable)
			    .detail("IntersectingShardRange", it->value()->keys)
			    .detail("IntersectingShardState", it->value()->debugDescribeState())
			    .log();
			if (nowAvailable) {
				ASSERT(it->value()->isReadable());
				ASSERT(data->newestAvailableVersion.allEqual(shardRange, latestVersion));
			}
		}

		wait(yield());
	}

	state int assignedLoc;
	for (assignedLoc = 0; assignedLoc < assignedShards.size(); ++assignedLoc) {
		KeyRangeRef shardRange(assignedShards[assignedLoc].key.removePrefix(persistShardAssignedKeys.begin),
		                       assignedLoc + 1 == assignedShards.size()
		                           ? allKeys.end
		                           : assignedShards[assignedLoc + 1].key.removePrefix(persistShardAssignedKeys.begin));
		ASSERT(!shardRange.empty());
		const bool nowAssigned = assignedShards[assignedLoc].value != LiteralStringRef("0");

		auto existingShards = data->shards.intersectingRanges(shardRange);
		for (auto it = existingShards.begin(); it != existingShards.end(); ++it) {
			TraceEvent(SevVerbose, "RestoreShardsValidateAssigned", data->thisServerID)
			    .detail("Range", shardRange)
			    .detail("Assigned", nowAssigned)
			    .detail("IntersectingShardRange", it->value()->keys)
			    .detail("IntersectingShardState", it->value()->debugDescribeState())
			    .log();

			ASSERT_EQ(it->value()->assigned(), nowAssigned);
			if (!nowAssigned) {
				ASSERT(data->newestAvailableVersion.allEqual(shardRange, invalidVersion));
			}
		}

		wait(yield());
	}

	TraceEvent(SevVerbose, "StorageServerRestoreShardsCoalesce", data->thisServerID).detail("Version", version);
	coalescePhysicalShards(data, allKeys);
	TraceEvent(SevVerbose, "StorageServerRestoreShardsValidate", data->thisServerID).detail("Version", version);
	validate(data, /*force=*/true);
	TraceEvent(SevInfo, "StorageServerRestoreShardsEnd", data->thisServerID).detail("Version", version);

	return Void();
}

// Finds any change feeds that no longer have shards on this server, and clean them up
void cleanUpChangeFeeds(StorageServer* data, const KeyRangeRef& keys, Version version) {
	std::map<Key, KeyRange> candidateFeeds;
	auto ranges = data->keyChangeFeed.intersectingRanges(keys);
	for (auto r : ranges) {
		for (auto feed : r.value()) {
			candidateFeeds[feed->id] = feed->range;
		}
	}
	for (auto f : candidateFeeds) {
		bool foundAssigned = false;
		auto shards = data->shards.intersectingRanges(f.second);
		for (auto shard : shards) {
			if (shard->value()->assigned()) {
				foundAssigned = true;
				break;
			}
		}

		if (!foundAssigned) {
			Version durableVersion = data->data().getLatestVersion();
			TraceEvent(SevDebug, "ChangeFeedCleanup", data->thisServerID)
			    .detail("FeedID", f.first)
			    .detail("Version", version)
			    .detail("DurableVersion", durableVersion);

			data->changeFeedCleanupDurable[f.first] = durableVersion;

			Key beginClearKey = f.first.withPrefix(persistChangeFeedKeys.begin);
			auto& mLV = data->addVersionToMutationLog(durableVersion);
			data->addMutationToMutationLog(
			    mLV, MutationRef(MutationRef::ClearRange, beginClearKey, keyAfter(beginClearKey)));
			++data->counters.kvSystemClearRanges;
			data->addMutationToMutationLog(mLV,
			                               MutationRef(MutationRef::ClearRange,
			                                           changeFeedDurableKey(f.first, 0),
			                                           changeFeedDurableKey(f.first, version)));

			// We can't actually remove this change feed fully until the mutations clearing its data become durable.
			// If the SS restarted at version R before the clearing mutations became durable at version D (R < D),
			// then the restarted SS would restore the change feed clients would be able to read data and would miss
			// mutations from versions [R, D), up until we got the private mutation triggering the cleanup again.

			auto feed = data->uidChangeFeed.find(f.first);
			if (feed != data->uidChangeFeed.end()) {
				feed->second->updateMetadataVersion(version);
				feed->second->removing = true;
				feed->second->moved(feed->second->range);
				feed->second->newMutations.trigger();
			}

			if (BUGGIFY) {
				data->maybeInjectTargetedRestart(durableVersion);
			}
		} else {
			// if just part of feed's range is moved away
			auto feed = data->uidChangeFeed.find(f.first);
			if (feed != data->uidChangeFeed.end()) {
				feed->second->moved(keys);
			}
		}
	}
}

void changeServerKeys(StorageServer* data,
                      const KeyRangeRef& keys,
                      bool nowAssigned,
                      Version version,
                      ChangeServerKeysContext context) {
	ASSERT(!keys.empty());

	// TraceEvent("ChangeServerKeys", data->thisServerID)
	//     .detail("KeyBegin", keys.begin)
	//     .detail("KeyEnd", keys.end)
	//     .detail("NowAssigned", nowAssigned)
	//     .detail("Version", version)
	//     .detail("Context", changeServerKeysContextName(context));
	validate(data);

	// TODO(alexmiller): Figure out how to selectively enable spammy data distribution events.
	DEBUG_KEY_RANGE(nowAssigned ? "KeysAssigned" : "KeysUnassigned", version, keys, data->thisServerID);

	bool isDifferent = false;
	auto existingShards = data->shards.intersectingRanges(keys);
	for (auto it = existingShards.begin(); it != existingShards.end(); ++it) {
		if (nowAssigned != it->value()->assigned()) {
			isDifferent = true;
			TraceEvent("CSKRangeDifferent", data->thisServerID)
			    .detail("KeyBegin", it->range().begin)
			    .detail("KeyEnd", it->range().end);
			break;
		}
	}
	if (!isDifferent) {
		// TraceEvent("CSKShortCircuit", data->thisServerID).detail("KeyBegin", keys.begin).detail("KeyEnd", keys.end);
		return;
	}

	// Save a backup of the ShardInfo references before we start messing with shards, in order to defer fetchKeys
	// cancellation (and its potential call to removeDataRange()) until shards is again valid
	std::vector<Reference<ShardInfo>> oldShards;
	auto os = data->shards.intersectingRanges(keys);
	for (auto r = os.begin(); r != os.end(); ++r)
		oldShards.push_back(r->value());

	// As addShard (called below)'s documentation requires, reinitialize any overlapping range(s)
	auto ranges = data->shards.getAffectedRangesAfterInsertion(
	    keys, Reference<ShardInfo>()); // null reference indicates the range being changed
	for (int i = 0; i < ranges.size(); i++) {
		if (!ranges[i].value) {
			ASSERT((KeyRangeRef&)ranges[i] == keys); // there shouldn't be any nulls except for the range being inserted
		} else if (ranges[i].value->notAssigned())
			data->addShard(ShardInfo::newNotAssigned(ranges[i]));
		else if (ranges[i].value->isReadable())
			data->addShard(ShardInfo::newReadWrite(ranges[i], data));
		else {
			ASSERT(ranges[i].value->adding);
			data->addShard(ShardInfo::newAdding(data, ranges[i]));
			CODE_PROBE(true, "ChangeServerKeys reFetchKeys");
		}
	}

	// Shard state depends on nowAssigned and whether the data is available (actually assigned in memory or on the disk)
	// up to the given version.  The latter depends on data->newestAvailableVersion, so loop over the ranges of that.
	// SOMEDAY: Could this just use shards?  Then we could explicitly do the removeDataRange here when an
	// adding/transferred shard is cancelled
	auto vr = data->newestAvailableVersion.intersectingRanges(keys);
	std::vector<std::pair<KeyRange, Version>> changeNewestAvailable;
	std::vector<KeyRange> removeRanges;
	std::vector<KeyRange> newEmptyRanges;
	for (auto r = vr.begin(); r != vr.end(); ++r) {
		KeyRangeRef range = keys & r->range();
		bool dataAvailable = r->value() == latestVersion || r->value() >= version;
		// TraceEvent("CSKRange", data->thisServerID)
		//     .detail("KeyBegin", range.begin)
		//     .detail("KeyEnd", range.end)
		//     .detail("Available", dataAvailable)
		//     .detail("NowAssigned", nowAssigned)
		//     .detail("NewestAvailable", r->value())
		//     .detail("ShardState0", data->shards[range.begin]->debugDescribeState());
		if (context == CSK_ASSIGN_EMPTY && !dataAvailable) {
			ASSERT(nowAssigned);
			TraceEvent("ChangeServerKeysAddEmptyRange", data->thisServerID)
			    .detail("Begin", range.begin)
			    .detail("End", range.end);
			newEmptyRanges.push_back(range);
			data->addShard(ShardInfo::newReadWrite(range, data));
		} else if (!nowAssigned) {
			if (dataAvailable) {
				ASSERT(r->value() ==
				       latestVersion); // Not that we care, but this used to be checked instead of dataAvailable
				ASSERT(data->mutableData().getLatestVersion() > version || context == CSK_RESTORE);
				changeNewestAvailable.emplace_back(range, version);
				removeRanges.push_back(range);
			}
			data->addShard(ShardInfo::newNotAssigned(range));
			data->watches.triggerRange(range.begin, range.end);
		} else if (!dataAvailable) {
			// SOMEDAY: Avoid restarting adding/transferred shards
			// bypass fetchkeys; shard is known empty at initial cluster version
			if (version == data->initialClusterVersion - 1) {
				TraceEvent("ChangeServerKeysInitialRange", data->thisServerID)
				    .detail("Begin", range.begin)
				    .detail("End", range.end);
				changeNewestAvailable.emplace_back(range, latestVersion);
				data->addShard(ShardInfo::newReadWrite(range, data));
				setAvailableStatus(data, range, true);
			} else {
				auto& shard = data->shards[range.begin];
				if (!shard->assigned() || shard->keys != range)
					data->addShard(ShardInfo::newAdding(data, range));
			}
		} else {
			changeNewestAvailable.emplace_back(range, latestVersion);
			data->addShard(ShardInfo::newReadWrite(range, data));
		}
	}
	// Update newestAvailableVersion when a shard becomes (un)available (in a separate loop to avoid invalidating vr
	// above)
	for (auto r = changeNewestAvailable.begin(); r != changeNewestAvailable.end(); ++r)
		data->newestAvailableVersion.insert(r->first, r->second);

	if (!nowAssigned)
		data->metrics.notifyNotReadable(keys);

	coalesceShards(data, KeyRangeRef(ranges[0].begin, ranges[ranges.size() - 1].end));

	// Now it is OK to do removeDataRanges, directly and through fetchKeys cancellation (and we have to do so before
	// validate())
	oldShards.clear();
	ranges.clear();
	for (auto r = removeRanges.begin(); r != removeRanges.end(); ++r) {
		removeDataRange(data, data->addVersionToMutationLog(data->data().getLatestVersion()), data->shards, *r);
		setAvailableStatus(data, *r, false);
	}

	// Clear the moving-in empty range, and set it available at the latestVersion.
	for (const auto& range : newEmptyRanges) {
		MutationRef clearRange(MutationRef::ClearRange, range.begin, range.end);
		data->addMutation(data->data().getLatestVersion(), true, clearRange, range, data->updateEagerReads);
		data->newestAvailableVersion.insert(range, latestVersion);
		setAvailableStatus(data, range, true);
		++data->counters.kvSystemClearRanges;
	}
	validate(data);

	if (!nowAssigned) {
		cleanUpChangeFeeds(data, keys, version);
	}
}

void changeServerKeysWithPhysicalShards(StorageServer* data,
                                        const KeyRangeRef& keys,
                                        const UID& dataMoveId,
                                        bool nowAssigned,
                                        Version version,
                                        ChangeServerKeysContext context) {
	ASSERT(!keys.empty());
	TraceEvent(SevDebug, "ChangeServerKeysWithPhysicalShards", data->thisServerID)
	    .detail("DataMoveID", dataMoveId)
	    .detail("Range", keys)
	    .detail("NowAssigned", nowAssigned)
	    .detail("Version", version)
	    .detail("Context", changeServerKeysContextName(context));

	validate(data);

	DEBUG_KEY_RANGE(nowAssigned ? "KeysAssigned" : "KeysUnassigned", version, keys, data->thisServerID);

	const uint64_t desiredId = dataMoveId.first();
	const Version cVer = version + 1;
	ASSERT(data->data().getLatestVersion() == cVer);

	// Save a backup of the ShardInfo references before we start messing with shards, in order to defer fetchKeys
	// cancellation (and its potential call to removeDataRange()) until shards is again valid
	std::vector<Reference<ShardInfo>> oldShards;
	auto os = data->shards.intersectingRanges(keys);
	for (auto r = os.begin(); r != os.end(); ++r) {
		oldShards.push_back(r->value());
	}

	auto ranges = data->shards.getAffectedRangesAfterInsertion(
	    keys,
	    Reference<ShardInfo>()); // null reference indicates the range being changed
	for (int i = 0; i < ranges.size(); i++) {
		const Reference<ShardInfo> currentShard = ranges[i].value;
		const KeyRangeRef currentRange = static_cast<KeyRangeRef>(ranges[i]);
		if (currentShard.isValid()) {
			TraceEvent(SevVerbose, "OverlappingPhysicalShard", data->thisServerID)
			    .detail("PhysicalShard", currentShard->toStorageServerShard().toString());
		}
		if (!currentShard.isValid()) {
			ASSERT(currentRange == keys); // there shouldn't be any nulls except for the range being inserted
		} else if (currentShard->notAssigned()) {
			ASSERT(nowAssigned); // Adding a new range to the server.
			StorageServerShard newShard = currentShard->toStorageServerShard();
			newShard.range = currentRange;
			data->addShard(ShardInfo::newShard(data, newShard));
			TraceEvent(SevVerbose, "SSSplitShardNotAssigned", data->thisServerID)
			    .detail("Range", keys)
			    .detail("NowAssigned", nowAssigned)
			    .detail("Version", cVer)
			    .detail("ResultingShard", newShard.toString());
		} else if (currentShard->isReadable()) {
			StorageServerShard newShard = currentShard->toStorageServerShard();
			newShard.range = currentRange;
			data->addShard(ShardInfo::newShard(data, newShard));
			TraceEvent(SevVerbose, "SSSplitShardReadable", data->thisServerID)
			    .detail("Range", keys)
			    .detail("NowAssigned", nowAssigned)
			    .detail("Version", cVer)
			    .detail("ResultingShard", newShard.toString());
		} else if (currentShard->adding) {
			ASSERT(!nowAssigned);
			StorageServerShard newShard = currentShard->toStorageServerShard();
			newShard.range = currentRange;
			// TODO(psm): Cancel or update the moving-in shard when physical shard move is enabled.
			data->addShard(ShardInfo::newShard(data, newShard));
			TraceEvent(SevVerbose, "SSSplitShardAdding", data->thisServerID)
			    .detail("Range", keys)
			    .detail("NowAssigned", nowAssigned)
			    .detail("Version", cVer)
			    .detail("ResultingShard", newShard.toString());
		} else {
			ASSERT(false);
		}
	}

	auto vr = data->shards.intersectingRanges(keys);
	std::vector<std::pair<KeyRange, Version>> changeNewestAvailable;
	std::vector<KeyRange> removeRanges;
	std::vector<KeyRange> newEmptyRanges;
	std::vector<StorageServerShard> updatedShards;
	int totalAssignedAtVer = 0;
	for (auto r = vr.begin(); r != vr.end(); ++r) {
		KeyRangeRef range = keys & r->range();
		const bool dataAvailable = r->value()->isReadable();
		TraceEvent(SevVerbose, "CSKPhysicalShard", data->thisServerID)
		    .detail("Range", range)
		    .detail("ExistingShardRange", r->range())
		    .detail("Available", dataAvailable)
		    .detail("NowAssigned", nowAssigned)
		    .detail("ShardState", r->value()->debugDescribeState());
		ASSERT(keys.contains(r->range()));
		if (context == CSK_ASSIGN_EMPTY && !dataAvailable) {
			ASSERT(nowAssigned);
			TraceEvent(SevVerbose, "ChangeServerKeysAddEmptyRange", data->thisServerID)
			    .detail("Range", range)
			    .detail("Version", cVer);
			newEmptyRanges.push_back(range);
			updatedShards.emplace_back(range, cVer, desiredId, desiredId, StorageServerShard::ReadWrite);
		} else if (!nowAssigned) {
			if (dataAvailable) {
				ASSERT(data->newestAvailableVersion[range.begin] ==
				       latestVersion); // Not that we care, but this used to be checked instead of dataAvailable
				ASSERT(data->mutableData().getLatestVersion() > version || context == CSK_RESTORE);
				changeNewestAvailable.emplace_back(range, version);
				removeRanges.push_back(range);
			}
			updatedShards.push_back(StorageServerShard::notAssigned(range, cVer));
			data->watches.triggerRange(range.begin, range.end);
			data->pendingRemoveRanges[cVer].push_back(range);
			// TODO(psm): When fetchKeys() is not used, make sure KV will remove the data, otherwise, removeDataShard()
			// here.
			TraceEvent(SevVerbose, "SSUnassignShard", data->thisServerID)
			    .detail("Range", range)
			    .detail("NowAssigned", nowAssigned)
			    .detail("Version", cVer)
			    .detail("NewShard", updatedShards.back().toString());
		} else if (!dataAvailable) {
			if (version == data->initialClusterVersion - 1) {
				TraceEvent(SevVerbose, "CSKWithPhysicalShardsSeedRange", data->thisServerID)
				    .detail("ShardID", desiredId)
				    .detail("Range", range);
				changeNewestAvailable.emplace_back(range, latestVersion);
				updatedShards.push_back(
				    StorageServerShard(range, version, desiredId, desiredId, StorageServerShard::ReadWrite));
				setAvailableStatus(data, range, true);
				// Note: The initial range is available, however, the shard won't be created in the storage engine
				// untill version is committed.
				data->pendingAddRanges[cVer].emplace_back(desiredId, range);
				TraceEvent(SevVerbose, "SSInitialShard", data->thisServerID)
				    .detail("Range", range)
				    .detail("NowAssigned", nowAssigned)
				    .detail("Version", cVer)
				    .detail("NewShard", updatedShards.back().toString());
			} else {
				auto& shard = data->shards[range.begin];
				if (!shard->assigned()) {
					updatedShards.push_back(
					    StorageServerShard(range, cVer, desiredId, desiredId, StorageServerShard::MovingIn));
					data->pendingAddRanges[cVer].emplace_back(desiredId, range);
					data->newestDirtyVersion.insert(range, cVer);
					TraceEvent(SevVerbose, "SSAssignShard", data->thisServerID)
					    .detail("Range", range)
					    .detail("NowAssigned", nowAssigned)
					    .detail("Version", cVer)
					    .detail("TotalAssignedAtVer", ++totalAssignedAtVer)
					    .detail("NewShard", updatedShards.back().toString());
				} else {
					ASSERT(shard->adding != nullptr);
					if (shard->desiredShardId != desiredId) {
						TraceEvent(SevError, "CSKConflictingMoveInShards", data->thisServerID)
						    .detail("DataMoveID", dataMoveId)
						    .detail("Range", range)
						    .detail("TargetShard", desiredId)
						    .detail("CurrentShard", shard->desiredShardId)
						    .detail("Version", cVer);
						// TODO(psm): Replace this with moveInShard->cancel().
						ASSERT(false);
					} else {
						TraceEvent(SevVerbose, "CSKMoveInToSameShard", data->thisServerID)
						    .detail("DataMoveID", dataMoveId)
						    .detailf("TargetShard", "%016llx", desiredId)
						    .detail("MoveRange", keys)
						    .detail("Range", range)
						    .detail("ExistingShardRange", shard->keys)
						    .detail("Version", cVer);
					}
				}
			}
		} else {
			updatedShards.push_back(StorageServerShard(
			    range, cVer, data->shards[range.begin]->shardId, desiredId, StorageServerShard::ReadWrite));
			changeNewestAvailable.emplace_back(range, latestVersion);
			TraceEvent(SevVerbose, "SSAssignShardAlreadyAvailable", data->thisServerID)
			    .detail("Range", range)
			    .detail("NowAssigned", nowAssigned)
			    .detail("Version", cVer)
			    .detail("NewShard", updatedShards.back().toString());
		}
	}

	for (const auto& shard : updatedShards) {
		data->addShard(ShardInfo::newShard(data, shard));
		updateStorageShard(data, shard);
	}

	// Update newestAvailableVersion when a shard becomes (un)available (in a separate loop to avoid invalidating vr
	// above)
	for (auto r = changeNewestAvailable.begin(); r != changeNewestAvailable.end(); ++r) {
		data->newestAvailableVersion.insert(r->first, r->second);
	}

	if (!nowAssigned) {
		data->metrics.notifyNotReadable(keys);
	}

	coalescePhysicalShards(data, KeyRangeRef(ranges[0].begin, ranges[ranges.size() - 1].end));

	// Now it is OK to do removeDataRanges, directly and through fetchKeys cancellation (and we have to do so before
	// validate())
	oldShards.clear();
	ranges.clear();
	for (auto r = removeRanges.begin(); r != removeRanges.end(); ++r) {
		removeDataRange(data, data->addVersionToMutationLog(data->data().getLatestVersion()), data->shards, *r);
		setAvailableStatus(data, *r, false);
	}

	// Clear the moving-in empty range, and set it available at the latestVersion.
	for (const auto& range : newEmptyRanges) {
		MutationRef clearRange(MutationRef::ClearRange, range.begin, range.end);
		data->addMutation(data->data().getLatestVersion(), true, clearRange, range, data->updateEagerReads);
		data->newestAvailableVersion.insert(range, latestVersion);
		setAvailableStatus(data, range, true);
		++data->counters.kvSystemClearRanges;
	}
	validate(data);

	// find any change feeds that no longer have shards on this server, and clean them up
	if (!nowAssigned) {
		cleanUpChangeFeeds(data, keys, version);
	}
}

void rollback(StorageServer* data, Version rollbackVersion, Version nextVersion) {
	CODE_PROBE(true, "call to shard rollback");
	DEBUG_KEY_RANGE("Rollback", rollbackVersion, allKeys, data->thisServerID);

	// We used to do a complicated dance to roll back in MVCC history.  It's much simpler, and more testable,
	// to simply restart the storage server actor and restore from the persistent disk state, and then roll
	// forward from the TLog's history.  It's not quite as efficient, but we rarely have to do this in practice.

	// FIXME: This code is relying for liveness on an undocumented property of the log system implementation: that after
	// a rollback the rolled back versions will eventually be missing from the peeked log.  A more sophisticated
	// approach would be to make the rollback range durable and, after reboot, skip over those versions if they appear
	// in peek results.

	throw please_reboot();
}

void StorageServer::addMutation(Version version,
                                bool fromFetch,
                                MutationRef const& mutation,
                                KeyRangeRef const& shard,
                                UpdateEagerReadInfo* eagerReads) {
	MutationRef expanded = mutation;
	MutationRef
	    nonExpanded; // need to keep non-expanded but atomic converted version of clear mutations for change feeds
	auto& mLog = addVersionToMutationLog(version);

	if (!convertAtomicOp(expanded, data(), eagerReads, mLog.arena())) {
		return;
	}
	if (expanded.type == MutationRef::ClearRange) {
		nonExpanded = expanded;
		expandClear(expanded, data(), eagerReads, shard.end);
	}
	expanded = addMutationToMutationLog(mLog, expanded);
	DEBUG_MUTATION("applyMutation", version, expanded, thisServerID)
	    .detail("ShardBegin", shard.begin)
	    .detail("ShardEnd", shard.end);

	if (!fromFetch) {
		// have to do change feed before applyMutation because nonExpanded wasn't copied into the mutation log arena,
		// and thus would go out of scope if it wasn't copied into the change feed arena
		applyChangeFeedMutation(this, expanded.type == MutationRef::ClearRange ? nonExpanded : expanded, version);
	}
	applyMutation(this, expanded, mLog.arena(), mutableData(), version);

	// printf("\nSSUpdate: Printing versioned tree after applying mutation\n");
	// mutableData().printTree(version);
}

struct OrderByVersion {
	bool operator()(const VerUpdateRef& a, const VerUpdateRef& b) {
		if (a.version != b.version)
			return a.version < b.version;
		if (a.isPrivateData != b.isPrivateData)
			return a.isPrivateData;
		return false;
	}
};

class StorageUpdater {
public:
	StorageUpdater()
	  : currentVersion(invalidVersion), fromVersion(invalidVersion), restoredVersion(invalidVersion),
	    processedStartKey(false), processedCacheStartKey(false) {}
	StorageUpdater(Version fromVersion, Version restoredVersion)
	  : currentVersion(fromVersion), fromVersion(fromVersion), restoredVersion(restoredVersion),
	    processedStartKey(false), processedCacheStartKey(false) {}

	void applyMutation(StorageServer* data, MutationRef const& m, Version ver, bool fromFetch) {
		//TraceEvent("SSNewVersion", data->thisServerID).detail("VerWas", data->mutableData().latestVersion).detail("ChVer", ver);

		if (currentVersion != ver) {
			fromVersion = currentVersion;
			currentVersion = ver;
			data->mutableData().createNewVersion(ver);
		}

		if (m.param1.startsWith(systemKeys.end)) {
			if ((m.type == MutationRef::SetValue) && m.param1.substr(1).startsWith(storageCachePrefix)) {
				applyPrivateCacheData(data, m);
			} else if ((m.type == MutationRef::SetValue) && m.param1.substr(1).startsWith(checkpointPrefix)) {
				registerPendingCheckpoint(data, m, ver);
			} else {
				applyPrivateData(data, ver, m);
			}
		} else {
			if (MUTATION_TRACKING_ENABLED) {
				DEBUG_MUTATION("SSUpdateMutation", ver, m, data->thisServerID).detail("FromFetch", fromFetch);
			}

			splitMutation(data, data->shards, m, ver, fromFetch);
		}

		if (data->otherError.getFuture().isReady())
			data->otherError.getFuture().get();
	}

	Version currentVersion;

private:
	Version fromVersion;
	Version restoredVersion;

	KeyRef startKey;
	bool nowAssigned;
	bool emptyRange;
	UID dataMoveId;
	bool processedStartKey;

	KeyRef cacheStartKey;
	bool processedCacheStartKey;

	void applyPrivateData(StorageServer* data, Version ver, MutationRef const& m) {
		TraceEvent(SevDebug, "SSPrivateMutation", data->thisServerID).detail("Mutation", m).detail("Version", ver);

		if (processedStartKey) {
			// Because of the implementation of the krm* functions, we expect changes in pairs, [begin,end)
			// We can also ignore clearRanges, because they are always accompanied by such a pair of sets with the same
			// keys
			ASSERT(m.type == MutationRef::SetValue && m.param1.startsWith(data->sk));
			KeyRangeRef keys(startKey.removePrefix(data->sk), m.param1.removePrefix(data->sk));

			// ignore data movements for tss in quarantine
			if (!data->isTSSInQuarantine()) {
				const ChangeServerKeysContext context = emptyRange ? CSK_ASSIGN_EMPTY : CSK_UPDATE;
				if (data->shardAware) {
					setAssignedStatus(data, keys, nowAssigned);
					TraceEvent(SevDebug, "SSSetAssignedStatus", data->thisServerID)
					    .detail("Range", keys)
					    .detail("NowAssigned", nowAssigned)
					    .detail("Version", ver);
					changeServerKeysWithPhysicalShards(
					    data, keys, dataMoveId, nowAssigned, currentVersion - 1, context);
				} else {
					// add changes in shard assignment to the mutation log
					setAssignedStatus(data, keys, nowAssigned);

					// The changes for version have already been received (and are being processed now).  We need to
					// fetch the data for change.version-1 (changes from versions < change.version) If emptyRange, treat
					// the shard as empty, see removeKeysFromFailedServer() for more details about this scenario.
					changeServerKeys(data, keys, nowAssigned, currentVersion - 1, context);
				}
			}

			processedStartKey = false;
		} else if (m.type == MutationRef::SetValue && m.param1.startsWith(data->sk)) {
			// Because of the implementation of the krm* functions, we expect changes in pairs, [begin,end)
			// We can also ignore clearRanges, because they are always accompanied by such a pair of sets with the same
			// keys
			startKey = m.param1;
			decodeServerKeysValue(m.param2, nowAssigned, emptyRange, dataMoveId);
			processedStartKey = true;
		} else if (m.type == MutationRef::SetValue && m.param1 == lastEpochEndPrivateKey) {
			// lastEpochEnd transactions are guaranteed by the master to be alone in their own batch (version)
			// That means we don't have to worry about the impact on changeServerKeys
			// ASSERT( /*isFirstVersionUpdateFromTLog && */!std::next(it) );

			Version rollbackVersion;
			BinaryReader br(m.param2, Unversioned());
			br >> rollbackVersion;

			if (rollbackVersion < fromVersion && rollbackVersion > restoredVersion) {
				CODE_PROBE(true, "ShardApplyPrivateData shard rollback");
				TraceEvent(SevWarn, "Rollback", data->thisServerID)
				    .detail("FromVersion", fromVersion)
				    .detail("ToVersion", rollbackVersion)
				    .detail("AtVersion", currentVersion)
				    .detail("RestoredVersion", restoredVersion)
				    .detail("StorageVersion", data->storageVersion());
				ASSERT(rollbackVersion >= data->storageVersion());
				rollback(data, rollbackVersion, currentVersion);
			} else {
				TraceEvent(SevDebug, "RollbackSkip", data->thisServerID)
				    .detail("FromVersion", fromVersion)
				    .detail("ToVersion", rollbackVersion)
				    .detail("AtVersion", currentVersion)
				    .detail("RestoredVersion", restoredVersion)
				    .detail("StorageVersion", data->storageVersion());
			}
			for (auto& it : data->uidChangeFeed) {
				if (!it.second->removing && currentVersion < it.second->stopVersion) {
					it.second->mutations.push_back(MutationsAndVersionRef(currentVersion, rollbackVersion));
					it.second->mutations.back().mutations.push_back_deep(it.second->mutations.back().arena(), m);
					data->currentChangeFeeds.insert(it.first);
				}
			}

			data->recoveryVersionSkips.emplace_back(rollbackVersion, currentVersion - rollbackVersion);
		} else if (m.type == MutationRef::SetValue && m.param1 == killStoragePrivateKey) {
			TraceEvent("StorageServerWorkerRemoved", data->thisServerID).detail("Reason", "KillStorage");
			throw worker_removed();
		} else if ((m.type == MutationRef::SetValue || m.type == MutationRef::ClearRange) &&
		           m.param1.substr(1).startsWith(serverTagPrefix)) {
			UID serverTagKey = decodeServerTagKey(m.param1.substr(1));
			bool matchesThisServer = serverTagKey == data->thisServerID;
			bool matchesTssPair = data->isTss() ? serverTagKey == data->tssPairID.get() : false;
			// Remove SS if another SS is now assigned our tag, or this server was removed by deleting our tag entry
			// Since TSS don't have tags, they check for their pair's tag. If a TSS is in quarantine, it will stick
			// around until its pair is removed or it is finished quarantine.
			if ((m.type == MutationRef::SetValue &&
			     ((!data->isTss() && !matchesThisServer) || (data->isTss() && !matchesTssPair))) ||
			    (m.type == MutationRef::ClearRange &&
			     ((!data->isTSSInQuarantine() && matchesThisServer) || (data->isTss() && matchesTssPair)))) {
				TraceEvent("StorageServerWorkerRemoved", data->thisServerID)
				    .detail("Reason", "ServerTag")
				    .detail("MutationType", getTypeString(m.type))
				    .detail("TagMatches", matchesThisServer)
				    .detail("IsTSS", data->isTss());
				throw worker_removed();
			}
			if (!data->isTss() && m.type == MutationRef::ClearRange && data->ssPairID.present() &&
			    serverTagKey == data->ssPairID.get()) {
				data->clearSSWithTssPair();
				// Add ss pair id change to mutation log to make durable
				auto& mLV = data->addVersionToMutationLog(data->data().getLatestVersion());
				data->addMutationToMutationLog(
				    mLV, MutationRef(MutationRef::ClearRange, persistSSPairID, keyAfter(persistSSPairID)));
			}
		} else if (m.type == MutationRef::SetValue && m.param1 == rebootWhenDurablePrivateKey) {
			data->rebootAfterDurableVersion = currentVersion;
			TraceEvent("RebootWhenDurableSet", data->thisServerID)
			    .detail("DurableVersion", data->durableVersion.get())
			    .detail("RebootAfterDurableVersion", data->rebootAfterDurableVersion);
		} else if (m.type == MutationRef::SetValue && m.param1 == primaryLocalityPrivateKey) {
			data->primaryLocality = BinaryReader::fromStringRef<int8_t>(m.param2, Unversioned());
			auto& mLV = data->addVersionToMutationLog(data->data().getLatestVersion());
			data->addMutationToMutationLog(mLV, MutationRef(MutationRef::SetValue, persistPrimaryLocality, m.param2));
		} else if (m.type == MutationRef::SetValue && m.param1.startsWith(changeFeedPrivatePrefix)) {
			Key changeFeedId = m.param1.removePrefix(changeFeedPrivatePrefix);
			KeyRange changeFeedRange;
			Version popVersion;
			ChangeFeedStatus status;
			std::tie(changeFeedRange, popVersion, status) = decodeChangeFeedValue(m.param2);
			auto feed = data->uidChangeFeed.find(changeFeedId);

			TraceEvent(SevDebug, "ChangeFeedPrivateMutation", data->thisServerID)
			    .detail("RangeID", changeFeedId)
			    .detail("Range", changeFeedRange)
			    .detail("Version", currentVersion)
			    .detail("PopVersion", popVersion)
			    .detail("Status", status);

			// Because of data moves, we can get mutations operating on a change feed we don't yet know about, because
			// the metadata fetch hasn't started yet
			bool createdFeed = false;
			if (feed == data->uidChangeFeed.end() && status != ChangeFeedStatus::CHANGE_FEED_DESTROY) {
				createdFeed = true;

				Reference<ChangeFeedInfo> changeFeedInfo(new ChangeFeedInfo());
				changeFeedInfo->range = changeFeedRange;
				changeFeedInfo->id = changeFeedId;
				if (status == ChangeFeedStatus::CHANGE_FEED_CREATE && popVersion == invalidVersion) {
					// for a create, the empty version should be now, otherwise it will be set in a later pop
					changeFeedInfo->emptyVersion = currentVersion - 1;
				} else {
					CODE_PROBE(true, "SS got non-create change feed private mutation before move created its metadata");
					changeFeedInfo->emptyVersion = invalidVersion;
				}
				changeFeedInfo->metadataCreateVersion = currentVersion;
				data->uidChangeFeed[changeFeedId] = changeFeedInfo;

				feed = data->uidChangeFeed.find(changeFeedId);
				ASSERT(feed != data->uidChangeFeed.end());

				TraceEvent(SevDebug, "AddingChangeFeed", data->thisServerID)
				    .detail("RangeID", changeFeedId)
				    .detail("Range", changeFeedRange)
				    .detail("EmptyVersion", feed->second->emptyVersion);

				auto rs = data->keyChangeFeed.modify(changeFeedRange);
				for (auto r = rs.begin(); r != rs.end(); ++r) {
					r->value().push_back(changeFeedInfo);
				}
				data->keyChangeFeed.coalesce(changeFeedRange.contents());
			}
			if (feed != data->uidChangeFeed.end()) {
				feed->second->updateMetadataVersion(currentVersion);
			}

			bool popMutationLog = false;
			bool addMutationToLog = false;
			if (popVersion != invalidVersion && status != ChangeFeedStatus::CHANGE_FEED_DESTROY) {
				// pop the change feed at pop version, no matter what state it is in
				if (popVersion - 1 > feed->second->emptyVersion) {
					feed->second->emptyVersion = popVersion - 1;
					while (!feed->second->mutations.empty() && feed->second->mutations.front().version < popVersion) {
						feed->second->mutations.pop_front();
					}
					if (feed->second->storageVersion != invalidVersion) {
						++data->counters.kvSystemClearRanges;
						// do this clear in the mutation log, as we want it to be committed consistently with the
						// popVersion update
						popMutationLog = true;
						if (popVersion > feed->second->storageVersion) {
							feed->second->storageVersion = invalidVersion;
							feed->second->durableVersion = invalidVersion;
						}
					}
					if (!feed->second->destroyed) {
						// if feed is destroyed, adding an extra mutation here would re-create it if SS restarted
						addMutationToLog = true;
					}
				}

			} else if (status == ChangeFeedStatus::CHANGE_FEED_CREATE && createdFeed) {
				TraceEvent(SevDebug, "CreatingChangeFeed", data->thisServerID)
				    .detail("RangeID", changeFeedId)
				    .detail("Range", changeFeedRange)
				    .detail("Version", currentVersion);
				// no-op, already created metadata
				addMutationToLog = true;
			}
			if (status == ChangeFeedStatus::CHANGE_FEED_STOP && currentVersion < feed->second->stopVersion) {
				TraceEvent(SevDebug, "StoppingChangeFeed", data->thisServerID)
				    .detail("RangeID", changeFeedId)
				    .detail("Range", changeFeedRange)
				    .detail("Version", currentVersion);
				feed->second->stopVersion = currentVersion;
				addMutationToLog = true;
			}
			if (status == ChangeFeedStatus::CHANGE_FEED_DESTROY && !createdFeed && feed != data->uidChangeFeed.end()) {
				TraceEvent(SevDebug, "DestroyingChangeFeed", data->thisServerID)
				    .detail("RangeID", changeFeedId)
				    .detail("Range", changeFeedRange)
				    .detail("Version", currentVersion);
				Key beginClearKey = changeFeedId.withPrefix(persistChangeFeedKeys.begin);
				Version cleanupVersion = data->data().getLatestVersion();
				auto& mLV = data->addVersionToMutationLog(cleanupVersion);
				data->addMutationToMutationLog(
				    mLV, MutationRef(MutationRef::ClearRange, beginClearKey, keyAfter(beginClearKey)));
				++data->counters.kvSystemClearRanges;
				data->addMutationToMutationLog(mLV,
				                               MutationRef(MutationRef::ClearRange,
				                                           changeFeedDurableKey(feed->second->id, 0),
				                                           changeFeedDurableKey(feed->second->id, currentVersion)));
				++data->counters.kvSystemClearRanges;

				feed->second->destroy(currentVersion);
				data->changeFeedCleanupDurable[feed->first] = cleanupVersion;

				if (BUGGIFY) {
					data->maybeInjectTargetedRestart(cleanupVersion);
				}
			}

			if (status == ChangeFeedStatus::CHANGE_FEED_DESTROY) {
				for (auto& it : data->changeFeedDestroys) {
					it.second.send(changeFeedId);
				}
			}

			if (addMutationToLog) {
				Version logV = data->data().getLatestVersion();
				auto& mLV = data->addVersionToMutationLog(logV);
				data->addMutationToMutationLog(
				    mLV,
				    MutationRef(MutationRef::SetValue,
				                persistChangeFeedKeys.begin.toString() + changeFeedId.toString(),
				                changeFeedSSValue(feed->second->range,
				                                  feed->second->emptyVersion + 1,
				                                  feed->second->stopVersion,
				                                  feed->second->metadataVersion)));
				if (popMutationLog) {
					++data->counters.kvSystemClearRanges;
					data->addMutationToMutationLog(mLV,
					                               MutationRef(MutationRef::ClearRange,
					                                           changeFeedDurableKey(feed->second->id, 0),
					                                           changeFeedDurableKey(feed->second->id, popVersion)));
				}
				if (BUGGIFY) {
					data->maybeInjectTargetedRestart(logV);
				}
			}
		} else if ((m.type == MutationRef::SetValue || m.type == MutationRef::ClearRange) &&
		           m.param1.startsWith(TenantMetadata::tenantMapPrivatePrefix())) {
			if (m.type == MutationRef::SetValue) {
				data->insertTenant(
				    m.param1.removePrefix(TenantMetadata::tenantMapPrivatePrefix()), m.param2, currentVersion);
			} else if (m.type == MutationRef::ClearRange) {
				data->clearTenants(m.param1.removePrefix(TenantMetadata::tenantMapPrivatePrefix()),
				                   m.param2.removePrefix(TenantMetadata::tenantMapPrivatePrefix()),
				                   currentVersion);
			}
		} else if (m.param1.substr(1).startsWith(tssMappingKeys.begin) &&
		           (m.type == MutationRef::SetValue || m.type == MutationRef::ClearRange)) {
			if (!data->isTss()) {
				UID ssId = TupleCodec<UID>::unpack(m.param1.substr(1).removePrefix(tssMappingKeys.begin));
				ASSERT(ssId == data->thisServerID);
				// Add ss pair id change to mutation log to make durable
				auto& mLV = data->addVersionToMutationLog(data->data().getLatestVersion());
				if (m.type == MutationRef::SetValue) {
					UID tssId = TupleCodec<UID>::unpack(m.param2);
					data->setSSWithTssPair(tssId);
					data->addMutationToMutationLog(mLV,
					                               MutationRef(MutationRef::SetValue,
					                                           persistSSPairID,
					                                           BinaryWriter::toValue(tssId, Unversioned())));
				} else {
					data->clearSSWithTssPair();
					data->addMutationToMutationLog(
					    mLV, MutationRef(MutationRef::ClearRange, persistSSPairID, keyAfter(persistSSPairID)));
				}
			}
		} else if (m.param1.substr(1).startsWith(tssQuarantineKeys.begin) &&
		           (m.type == MutationRef::SetValue || m.type == MutationRef::ClearRange)) {
			if (data->isTss()) {
				UID ssId = decodeTssQuarantineKey(m.param1.substr(1));
				ASSERT(ssId == data->thisServerID);
				if (m.type == MutationRef::SetValue) {
					CODE_PROBE(true, "Putting TSS in quarantine");
					TraceEvent(SevWarn, "TSSQuarantineStart", data->thisServerID).log();
					data->startTssQuarantine();
				} else {
					TraceEvent(SevWarn, "TSSQuarantineStop", data->thisServerID).log();
					TraceEvent("StorageServerWorkerRemoved", data->thisServerID).detail("Reason", "TSSQuarantineStop");
					// dipose of this TSS
					throw worker_removed();
				}
			}
		} else {
			ASSERT(false); // Unknown private mutation
		}
	}

	void applyPrivateCacheData(StorageServer* data, MutationRef const& m) {
		//TraceEvent(SevDebug, "SSPrivateCacheMutation", data->thisServerID).detail("Mutation", m);

		if (processedCacheStartKey) {
			// Because of the implementation of the krm* functions, we expect changes in pairs, [begin,end)
			ASSERT((m.type == MutationRef::SetValue) && m.param1.substr(1).startsWith(storageCachePrefix));
			KeyRangeRef keys(cacheStartKey.removePrefix(systemKeys.begin).removePrefix(storageCachePrefix),
			                 m.param1.removePrefix(systemKeys.begin).removePrefix(storageCachePrefix));
			data->cachedRangeMap.insert(keys, true);

			// Figure out the affected shard ranges and maintain the cached key-range information in the in-memory map
			// TODO revisit- we are not splitting the cached ranges based on shards as of now.
			if (0) {
				auto cachedRanges = data->shards.intersectingRanges(keys);
				for (auto shard = cachedRanges.begin(); shard != cachedRanges.end(); ++shard) {
					KeyRangeRef intersectingRange = shard.range() & keys;
					TraceEvent(SevDebug, "SSPrivateCacheMutationInsertUnexpected", data->thisServerID)
					    .detail("Begin", intersectingRange.begin)
					    .detail("End", intersectingRange.end);
					data->cachedRangeMap.insert(intersectingRange, true);
				}
			}
			processedStartKey = false;
		} else if ((m.type == MutationRef::SetValue) && m.param1.substr(1).startsWith(storageCachePrefix)) {
			// Because of the implementation of the krm* functions, we expect changes in pairs, [begin,end)
			cacheStartKey = m.param1;
			processedCacheStartKey = true;
		} else {
			ASSERT(false); // Unknown private mutation
		}
	}

	// Registers a pending checkpoint request, it will be fullfilled when the desired version is durable.
	void registerPendingCheckpoint(StorageServer* data, const MutationRef& m, Version ver) {
		CheckpointMetaData checkpoint = decodeCheckpointValue(m.param2);
		ASSERT(checkpoint.getState() == CheckpointMetaData::Pending);
		const UID checkpointID = decodeCheckpointKey(m.param1.substr(1));
		checkpoint.version = ver;
		data->pendingCheckpoints[ver].push_back(checkpoint);

		auto& mLV = data->addVersionToMutationLog(ver);
		const Key pendingCheckpointKey(persistPendingCheckpointKeys.begin.toString() + checkpointID.toString());
		data->addMutationToMutationLog(
		    mLV, MutationRef(MutationRef::SetValue, pendingCheckpointKey, checkpointValue(checkpoint)));

		TraceEvent("RegisterPendingCheckpoint", data->thisServerID)
		    .detail("Key", pendingCheckpointKey)
		    .detail("Checkpoint", checkpoint.toString());
	}
};

bool StorageServer::insertTenant(TenantNameRef tenantName, TenantMapEntry tenantEntry, Version version) {
	if (version >= tenantMap.getLatestVersion()) {
		tenantMap.createNewVersion(version);
		tenantPrefixIndex.createNewVersion(version);

		tenantMap.insert(tenantName, tenantEntry);
		tenantPrefixIndex.insert(tenantEntry.prefix, tenantName);

		TraceEvent("InsertTenant", thisServerID).detail("Tenant", tenantName).detail("Version", version);
		return true;
	} else {
		return false;
	}
}

void StorageServer::insertTenant(TenantNameRef tenantName, ValueRef value, Version version) {
	if (insertTenant(tenantName, TenantMapEntry::decode(value), version)) {
		auto& mLV = addVersionToMutationLog(version);
		addMutationToMutationLog(
		    mLV, MutationRef(MutationRef::SetValue, tenantName.withPrefix(persistTenantMapKeys.begin), value));
	}
}

void StorageServer::clearTenants(TenantNameRef startTenant, TenantNameRef endTenant, Version version) {
	if (version >= tenantMap.getLatestVersion()) {
		tenantMap.createNewVersion(version);
		tenantPrefixIndex.createNewVersion(version);

		auto view = tenantMap.at(version);
		for (auto itr = view.lower_bound(startTenant); itr != view.lower_bound(endTenant); ++itr) {
			// Trigger any watches on the prefix associated with the tenant.
			watches.triggerRange(itr->prefix, strinc(itr->prefix));
			tenantPrefixIndex.erase(itr->prefix);
			TraceEvent("EraseTenant", thisServerID).detail("Tenant", itr.key()).detail("Version", version);
		}

		tenantMap.erase(startTenant, endTenant);

		auto& mLV = addVersionToMutationLog(version);
		addMutationToMutationLog(mLV,
		                         MutationRef(MutationRef::ClearRange,
		                                     startTenant.withPrefix(persistTenantMapKeys.begin),
		                                     endTenant.withPrefix(persistTenantMapKeys.begin)));
	}
}

ACTOR Future<Void> tssDelayForever() {
	loop {
		wait(delay(5.0));
		if (g_simulator.speedUpSimulation) {
			return Void();
		}
	}
}

// Fetches mutations from the tlog system and adds them to the ptree
ACTOR Future<Void> update(StorageServer* data, bool* pReceivedUpdate) {
	state double start;
	state bool nextVersionNoData = false;
	state Future<Void> more;
	try {

		// If we are disk bound and durableVersion is very old, we need to block updates or we could run out of
		// memory. This is often referred to as the storage server e-brake (emergency brake)

		// We allow the storage server to make some progress between e-brake periods, referreed to as "overage", in
		// order to ensure that it advances desiredOldestVersion enough for updateStorage to make enough progress on
		// freeing up queue size.
		state double waitStartT = 0;
		if (data->queueSize() >= SERVER_KNOBS->STORAGE_HARD_LIMIT_BYTES &&
		    data->durableVersion.get() < data->desiredOldestVersion.get() &&
		    ((data->desiredOldestVersion.get() - SERVER_KNOBS->STORAGE_HARD_LIMIT_VERSION_OVERAGE >
		      data->lastDurableVersionEBrake) ||
		     (data->counters.bytesInput.getValue() - SERVER_KNOBS->STORAGE_HARD_LIMIT_BYTES_OVERAGE >
		      data->lastBytesInputEBrake))) {

			while (data->queueSize() >= SERVER_KNOBS->STORAGE_HARD_LIMIT_BYTES &&
			       data->durableVersion.get() < data->desiredOldestVersion.get()) {
				if (now() - waitStartT >= 1) {
					TraceEvent(SevWarn, "StorageServerUpdateLag", data->thisServerID)
					    .detail("Version", data->version.get())
					    .detail("DurableVersion", data->durableVersion.get())
					    .detail("DesiredOldestVersion", data->desiredOldestVersion.get())
					    .detail("QueueSize", data->queueSize())
					    .detail("LastBytesInputEBrake", data->lastBytesInputEBrake)
					    .detail("LastDurableVersionEBrake", data->lastDurableVersionEBrake);
					waitStartT = now();
				}

				data->behind = true;
				wait(delayJittered(.005, TaskPriority::TLogPeekReply));
			}
			data->lastBytesInputEBrake = data->counters.bytesInput.getValue();
			data->lastDurableVersionEBrake = data->durableVersion.get();
		}

		if (g_network->isSimulated() && data->isTss() && g_simulator.tssMode == ISimulator::TSSMode::EnabledAddDelay &&
		    !g_simulator.speedUpSimulation && data->tssFaultInjectTime.present() &&
		    data->tssFaultInjectTime.get() < now()) {
			if (deterministicRandom()->random01() < 0.01) {
				TraceEvent(SevWarnAlways, "TSSInjectDelayForever", data->thisServerID).log();
				// small random chance to just completely get stuck here, each tss should eventually hit this in
				// this mode
				wait(tssDelayForever());
			} else {
				// otherwise pause for part of a second
				double delayTime = deterministicRandom()->random01();
				TraceEvent(SevWarnAlways, "TSSInjectDelay", data->thisServerID).detail("Delay", delayTime);
				wait(delay(delayTime));
			}
		}

		if (data->maybeInjectDelay()) {
			wait(delay(deterministicRandom()->random01() * 10.0));
		}

		while (data->byteSampleClearsTooLarge.get()) {
			wait(data->byteSampleClearsTooLarge.onChange());
		}

		state Reference<ILogSystem::IPeekCursor> cursor = data->logCursor;

		state double beforeTLogCursorReads = now();
		more = cursor->getMore();
		loop {
			choose {
				when(wait(more)) {
					if (!cursor->isExhausted()) {
						nextVersionNoData = false;
						break;
					}
					more = cursor->getMore();
				}
				when(wait(cursor->hasMessage() || cursor->isExhausted()
				              ? Never()
				              : data->nextVersionWithNoData.whenAtLeast(data->version.get() + 1))) {
					if (!cursor->hasMessage()) {
						nextVersionNoData = true;
						more.cancel();
						break;
					}
				}
			}
		}
		data->tlogCursorReadsLatencyHistogram->sampleSeconds(now() - beforeTLogCursorReads);
		if (cursor->popped() > 0) {
			TraceEvent("StorageServerWorkerRemoved", data->thisServerID)
			    .detail("Reason", "PeekPoppedTLogData")
			    .detail("Version", cursor->popped());
			throw worker_removed();
		}

		++data->counters.updateBatches;
		data->lastTLogVersion = cursor->getMaxKnownVersion();
		if (cursor->getMinKnownCommittedVersion() > data->knownCommittedVersion.get()) {
			data->knownCommittedVersion.set(cursor->getMinKnownCommittedVersion());
		}
		data->versionLag = std::max<int64_t>(0, data->lastTLogVersion - data->version.get());

		ASSERT(*pReceivedUpdate == false);
		*pReceivedUpdate = true;

		start = now();
		wait(data->durableVersionLock.take(TaskPriority::TLogPeekReply, 1));
		state FlowLock::Releaser holdingDVL(data->durableVersionLock);
		if (now() - start > 0.1)
			TraceEvent("SSSlowTakeLock1", data->thisServerID)
			    .detailf("From", "%016llx", debug_lastLoadBalanceResultEndpointToken)
			    .detail("Duration", now() - start)
			    .detail("Version", data->version.get());
		data->ssVersionLockLatencyHistogram->sampleSeconds(now() - start);

		start = now();
		state UpdateEagerReadInfo eager;
		state FetchInjectionInfo fii;
		state Reference<ILogSystem::IPeekCursor> cloneCursor2 = cursor->cloneNoMore();
		state Optional<std::unordered_map<BlobCipherDetails, Reference<BlobCipherKey>>> cipherKeys;
		state bool collectingCipherKeys = false;

		// Collect eager read keys.
		// If encrypted mutation is encountered, we collect cipher details and fetch cipher keys, then start over.
		loop {
			state uint64_t changeCounter = data->shardChangeCounter;
			bool epochEnd = false;
			bool hasPrivateData = false;
			bool firstMutation = true;
			bool dbgLastMessageWasProtocol = false;

			std::unordered_set<BlobCipherDetails> cipherDetails;

			Reference<ILogSystem::IPeekCursor> cloneCursor1 = cloneCursor2->cloneNoMore();

			cloneCursor1->setProtocolVersion(data->logProtocol);

			for (; !nextVersionNoData && cloneCursor1->hasMessage(); cloneCursor1->nextMessage()) {
				ArenaReader& cloneReader = *cloneCursor1->reader();

				if (LogProtocolMessage::isNextIn(cloneReader)) {
					LogProtocolMessage lpm;
					cloneReader >> lpm;
					//TraceEvent(SevDebug, "SSReadingLPM", data->thisServerID).detail("Mutation", lpm);
					dbgLastMessageWasProtocol = true;
					cloneCursor1->setProtocolVersion(cloneReader.protocolVersion());
				} else if (cloneReader.protocolVersion().hasSpanContext() &&
				           SpanContextMessage::isNextIn(cloneReader)) {
					SpanContextMessage scm;
					cloneReader >> scm;
				} else if (cloneReader.protocolVersion().hasOTELSpanContext() &&
				           OTELSpanContextMessage::isNextIn(cloneReader)) {
					OTELSpanContextMessage scm;
					cloneReader >> scm;
				} else {
					MutationRef msg;
					cloneReader >> msg;
					if (msg.isEncrypted()) {
						if (!cipherKeys.present()) {
							const BlobCipherEncryptHeader* header = msg.encryptionHeader();
							cipherDetails.insert(header->cipherTextDetails);
							cipherDetails.insert(header->cipherHeaderDetails);
							collectingCipherKeys = true;
						} else {
							msg = msg.decrypt(cipherKeys.get(), eager.arena);
						}
					}
					// TraceEvent(SevDebug, "SSReadingLog", data->thisServerID).detail("Mutation", msg);

					if (!collectingCipherKeys) {
						if (firstMutation && msg.param1.startsWith(systemKeys.end))
							hasPrivateData = true;
						firstMutation = false;

						if (msg.param1 == lastEpochEndPrivateKey) {
							epochEnd = true;
							ASSERT(dbgLastMessageWasProtocol);
						}

						eager.addMutation(msg);
						dbgLastMessageWasProtocol = false;
					}
				}
			}

			if (collectingCipherKeys) {
				std::unordered_map<BlobCipherDetails, Reference<BlobCipherKey>> getCipherKeysResult =
				    wait(getEncryptCipherKeys(data->db, cipherDetails));
				cipherKeys = getCipherKeysResult;
				collectingCipherKeys = false;
				eager = UpdateEagerReadInfo();
			} else {
				// Any fetchKeys which are ready to transition their shards to the adding,transferred state do so now.
				// If there is an epoch end we skip this step, to increase testability and to prevent inserting a
				// version in the middle of a rolled back version range.
				while (!hasPrivateData && !epochEnd && !data->readyFetchKeys.empty()) {
					auto fk = data->readyFetchKeys.back();
					data->readyFetchKeys.pop_back();
					fk.send(&fii);
					// fetchKeys() would put the data it fetched into the fii. The thread will not return back to this
					// actor until it was completed.
				}

				for (auto& c : fii.changes)
					eager.addMutations(c.mutations);

				wait(doEagerReads(data, &eager));
				if (data->shardChangeCounter == changeCounter)
					break;
				CODE_PROBE(
				    true,
				    "A fetchKeys completed while we were doing this, so eager might be outdated.  Read it again.");
				// SOMEDAY: Theoretically we could check the change counters of individual shards and retry the reads
				// only selectively
				eager = UpdateEagerReadInfo();
				cloneCursor2 = cursor->cloneNoMore();
			}
		}
		data->eagerReadsLatencyHistogram->sampleSeconds(now() - start);

		if (now() - start > 0.1)
			TraceEvent("SSSlowTakeLock2", data->thisServerID)
			    .detailf("From", "%016llx", debug_lastLoadBalanceResultEndpointToken)
			    .detail("Duration", now() - start)
			    .detail("Version", data->version.get());

		data->updateEagerReads = &eager;
		data->debug_inApplyUpdate = true;

		state StorageUpdater updater(data->lastVersionWithData, data->restoredVersion);

		if (EXPENSIVE_VALIDATION)
			data->data().atLatest().validate();
		validate(data);

		state bool injectedChanges = false;
		state int changeNum = 0;
		state int mutationBytes = 0;
		state double beforeFetchKeysUpdates = now();
		for (; changeNum < fii.changes.size(); changeNum++) {
			state int mutationNum = 0;
			state VerUpdateRef* pUpdate = &fii.changes[changeNum];
			for (; mutationNum < pUpdate->mutations.size(); mutationNum++) {
				updater.applyMutation(data, pUpdate->mutations[mutationNum], pUpdate->version, true);
				mutationBytes += pUpdate->mutations[mutationNum].totalSize();
				// data->counters.mutationBytes or data->counters.mutations should not be updated because they
				// should have counted when the mutations arrive from cursor initially.
				injectedChanges = true;
				if (mutationBytes > SERVER_KNOBS->DESIRED_UPDATE_BYTES) {
					mutationBytes = 0;
					wait(delay(SERVER_KNOBS->UPDATE_DELAY));
				}
			}
		}
		data->fetchKeysPTreeUpdatesLatencyHistogram->sampleSeconds(now() - beforeFetchKeysUpdates);

		state Version ver = invalidVersion;
		cloneCursor2->setProtocolVersion(data->logProtocol);
		state SpanContext spanContext = SpanContext();
		state double beforeTLogMsgsUpdates = now();
<<<<<<< HEAD
		for (; !nextVersionNoData && cloneCursor2->hasMessage(); cloneCursor2->nextMessage()) {
=======
		state std::set<Key> updatedChangeFeeds;
		for (; cloneCursor2->hasMessage(); cloneCursor2->nextMessage()) {
>>>>>>> f75bd100
			if (mutationBytes > SERVER_KNOBS->DESIRED_UPDATE_BYTES) {
				mutationBytes = 0;
				// Instead of just yielding, leave time for the storage server to respond to reads
				wait(delay(SERVER_KNOBS->UPDATE_DELAY));
			}

			if (cloneCursor2->version().version > ver) {
				if (cloneCursor2->version().version <= data->version.get()) {
					TraceEvent(SevError, "DataAtPastVersion", data->thisServerID)
					    .detail("DataVersion", data->version.get())
					    .detail("CursorVersion", cloneCursor2->version().version)
					    .detail("Ver", ver)
					    .detail("MyTag", data->tag)
					    .log();
					for (const auto& p : data->history) {
						TraceEvent(SevError, "DataAtPastVersionHistory", data->thisServerID)
						    .detail("Version", p.first)
						    .detail("Tag", p.second)
						    .log();
					}
					auto& rd = *cloneCursor2->reader();
					for (; cloneCursor2->hasMessage(); cloneCursor2->nextMessage()) {
						if (LogProtocolMessage::isNextIn(rd)) {
							LogProtocolMessage lpm;
							rd >> lpm;

							data->logProtocol = rd.protocolVersion();
							data->storage.changeLogProtocol(ver, data->logProtocol);
							cloneCursor2->setProtocolVersion(rd.protocolVersion());
							TraceEvent(SevError, "DataAtPastVersionLogProtocolMessage", data->thisServerID)
							    .detail("Version", rd.protocolVersion());
						} else if (rd.protocolVersion().hasSpanContext() && SpanContextMessage::isNextIn(rd)) {
							SpanContextMessage scm;
							rd >> scm;
							spanContext = scm.spanContext;
							TraceEvent(SevError, "DataAtPastVersionSpanContext", data->thisServerID)
							    .detail("Context", spanContext);
						} else {
							MutationRef msg;
							rd >> msg;
							TraceEvent(SevError, "DataAtPastVersionMutation", data->thisServerID)
							    .detail("MutationType", msg.type)
							    .detail("Param1", msg.param1)
							    .detail("Param2", msg.param2);
						}
					}
					ASSERT(false);
				}
			}

			auto& rd = *cloneCursor2->reader();

			if (cloneCursor2->version().version > ver && cloneCursor2->version().version > data->version.get()) {
				++data->counters.updateVersions;
				if (data->currentChangeFeeds.size()) {
					data->changeFeedVersions.emplace_back(
					    std::vector<Key>(data->currentChangeFeeds.begin(), data->currentChangeFeeds.end()), ver);
					updatedChangeFeeds.insert(data->currentChangeFeeds.begin(), data->currentChangeFeeds.end());
					data->currentChangeFeeds.clear();
				}
				ver = cloneCursor2->version().version;
			}

			if (LogProtocolMessage::isNextIn(rd)) {
				LogProtocolMessage lpm;
				rd >> lpm;

				data->logProtocol = rd.protocolVersion();
				data->storage.changeLogProtocol(ver, data->logProtocol);
				cloneCursor2->setProtocolVersion(rd.protocolVersion());
				spanContext.traceID = UID();
			} else if (rd.protocolVersion().hasSpanContext() && SpanContextMessage::isNextIn(rd)) {
				SpanContextMessage scm;
				rd >> scm;
				CODE_PROBE(true, "storageserveractor converting SpanContextMessage into OTEL SpanContext");
				spanContext =
				    SpanContext(UID(scm.spanContext.first(), scm.spanContext.second()),
				                0,
				                scm.spanContext.first() != 0 && scm.spanContext.second() != 0 ? TraceFlags::sampled
				                                                                              : TraceFlags::unsampled);
			} else if (rd.protocolVersion().hasOTELSpanContext() && OTELSpanContextMessage::isNextIn(rd)) {
				CODE_PROBE(true, "storageserveractor reading OTELSpanContextMessage");
				OTELSpanContextMessage scm;
				rd >> scm;
				spanContext = scm.spanContext;
			} else {
				MutationRef msg;
				rd >> msg;
				if (msg.isEncrypted()) {
					ASSERT(cipherKeys.present());
					msg = msg.decrypt(cipherKeys.get(), rd.arena());
				}

				Span span("SS:update"_loc, spanContext);
				span.addAttribute("key"_sr, msg.param1);

				// Drop non-private mutations if TSS fault injection is enabled in simulation, or if this is a TSS in
				// quarantine.
				if (g_network->isSimulated() && data->isTss() && !g_simulator.speedUpSimulation &&
				    g_simulator.tssMode == ISimulator::TSSMode::EnabledDropMutations &&
				    data->tssFaultInjectTime.present() && data->tssFaultInjectTime.get() < now() &&
				    (msg.type == MutationRef::SetValue || msg.type == MutationRef::ClearRange) &&
				    (msg.param1.size() < 2 || msg.param1[0] != 0xff || msg.param1[1] != 0xff) &&
				    deterministicRandom()->random01() < 0.05) {
					TraceEvent(SevWarnAlways, "TSSInjectDropMutation", data->thisServerID)
					    .detail("Mutation", msg)
					    .detail("Version", cloneCursor2->version().toString());
				} else if (data->isTSSInQuarantine() &&
				           (msg.param1.size() < 2 || msg.param1[0] != 0xff || msg.param1[1] != 0xff)) {
					TraceEvent("TSSQuarantineDropMutation", data->thisServerID)
					    .suppressFor(10.0)
					    .detail("Version", cloneCursor2->version().toString());
				} else if (ver != invalidVersion) { // This change belongs to a version < minVersion
					DEBUG_MUTATION("SSPeek", ver, msg, data->thisServerID);
					if (ver == data->initialClusterVersion) {
						//TraceEvent("SSPeekMutation", data->thisServerID).log();
						// The following trace event may produce a value with special characters
						TraceEvent("SSPeekMutation", data->thisServerID)
						    .detail("Mutation", msg)
						    .detail("Version", cloneCursor2->version().toString());
					}

					updater.applyMutation(data, msg, ver, false);
					mutationBytes += msg.totalSize();
					data->counters.mutationBytes += msg.totalSize();
					data->counters.logicalBytesInput += msg.expectedSize();
					++data->counters.mutations;
					switch (msg.type) {
					case MutationRef::SetValue:
						++data->counters.setMutations;
						break;
					case MutationRef::ClearRange:
						++data->counters.clearRangeMutations;
						break;
					case MutationRef::AddValue:
					case MutationRef::And:
					case MutationRef::AndV2:
					case MutationRef::AppendIfFits:
					case MutationRef::ByteMax:
					case MutationRef::ByteMin:
					case MutationRef::Max:
					case MutationRef::Min:
					case MutationRef::MinV2:
					case MutationRef::Or:
					case MutationRef::Xor:
					case MutationRef::CompareAndClear:
						++data->counters.atomicMutations;
						break;
					}
				} else
					TraceEvent(SevError, "DiscardingPeekedData", data->thisServerID)
					    .detail("Mutation", msg)
					    .detail("Version", cloneCursor2->version().toString());
			}
		}
		data->tLogMsgsPTreeUpdatesLatencyHistogram->sampleSeconds(now() - beforeTLogMsgsUpdates);
		if (data->currentChangeFeeds.size()) {
			data->changeFeedVersions.emplace_back(
			    std::vector<Key>(data->currentChangeFeeds.begin(), data->currentChangeFeeds.end()), ver);
			updatedChangeFeeds.insert(data->currentChangeFeeds.begin(), data->currentChangeFeeds.end());
			data->currentChangeFeeds.clear();
		}

		if (ver != invalidVersion) {
			data->lastVersionWithData = ver;
		}
		if (nextVersionNoData) {
			ver = data->nextVersionWithNoData.get();
		} else {
			ver = cloneCursor2->version().version - 1;
		}

		if (injectedChanges)
			data->lastVersionWithData = ver;

		data->updateEagerReads = nullptr;
		data->debug_inApplyUpdate = false;

		if (ver == invalidVersion && !fii.changes.empty()) {
			ver = updater.currentVersion;
		}

		if (ver != invalidVersion && ver > data->version.get()) {
			// TODO(alexmiller): Update to version tracking.
			// DEBUG_KEY_RANGE("SSUpdate", ver, KeyRangeRef());

			data->mutableData().createNewVersion(ver);
			if (data->otherError.getFuture().isReady())
				data->otherError.getFuture().get();

			data->counters.fetchedVersions += (ver - data->version.get());
			++data->counters.fetchesFromLogs;
			Optional<UID> curSourceTLogID = cursor->getCurrentPeekLocation();

			if (curSourceTLogID != data->sourceTLogID) {
				data->sourceTLogID = curSourceTLogID;

				TraceEvent("StorageServerSourceTLogID", data->thisServerID)
				    .detail("SourceTLogID",
				            data->sourceTLogID.present() ? data->sourceTLogID.get().toString() : "unknown")
				    .trackLatest(data->storageServerSourceTLogIDEventHolder->trackingKey);
			}

			data->noRecentUpdates.set(false);
			data->lastUpdate = now();

			data->prevVersion = data->version.get();
			data->version.set(ver); // Triggers replies to waiting gets for new version(s)

			for (auto& it : updatedChangeFeeds) {
				auto feed = data->uidChangeFeed.find(it);
				if (feed != data->uidChangeFeed.end()) {
					feed->second->newMutations.trigger();
				}
			}

			setDataVersion(data->thisServerID, data->version.get());
			if (data->otherError.getFuture().isReady())
				data->otherError.getFuture().get();

<<<<<<< HEAD
			// TraceEvent(SevDebug, "SetDesiredOldestVersion", data->thisServerID)
			// 	.detail("CursorMinKnownCommitted", cursor->getMinKnownCommittedVersion())
			// 	.detail("VersionIndexerKnownCommittedVersion", data->versionIndexerReportedCommitted)
			// 	.detail("StorageVersion", data->storageVersion())
			// 	.detail("Version", data->version.get())
			// 	.log();
			data->updateDesiredOldestVersion(
			    std::max(cursor->getMinKnownCommittedVersion(), data->versionIndexerReportedCommitted));
=======
			Version maxVersionsInMemory =
			    (g_network->isSimulated() && g_simulator.speedUpSimulation)
			        ? std::max(5 * SERVER_KNOBS->VERSIONS_PER_SECOND, SERVER_KNOBS->MAX_READ_TRANSACTION_LIFE_VERSIONS)
			        : SERVER_KNOBS->MAX_READ_TRANSACTION_LIFE_VERSIONS;
			for (int i = 0; i < data->recoveryVersionSkips.size(); i++) {
				maxVersionsInMemory += data->recoveryVersionSkips[i].second;
			}

			// Trigger updateStorage if necessary
			Version proposedOldestVersion =
			    std::max(data->version.get(), cursor->getMinKnownCommittedVersion()) - maxVersionsInMemory;
			if (data->primaryLocality == tagLocalitySpecial || data->tag.locality == data->primaryLocality) {
				proposedOldestVersion = std::max(proposedOldestVersion, data->lastTLogVersion - maxVersionsInMemory);
			}
			proposedOldestVersion = std::min(proposedOldestVersion, data->version.get() - 1);
			proposedOldestVersion = std::max(proposedOldestVersion, data->oldestVersion.get());
			proposedOldestVersion = std::max(proposedOldestVersion, data->desiredOldestVersion.get());
			proposedOldestVersion = std::max(proposedOldestVersion, data->initialClusterVersion);

			//TraceEvent("StorageServerUpdated", data->thisServerID).detail("Ver", ver).detail("DataVersion", data->version.get())
			//	.detail("LastTLogVersion", data->lastTLogVersion).detail("NewOldest",
			// data->oldestVersion.get()).detail("DesiredOldest",data->desiredOldestVersion.get())
			//	.detail("MaxVersionInMemory", maxVersionsInMemory).detail("Proposed",
			// proposedOldestVersion).detail("PrimaryLocality", data->primaryLocality).detail("Tag",
			// data->tag.toString());

			while (!data->recoveryVersionSkips.empty() &&
			       proposedOldestVersion > data->recoveryVersionSkips.front().first) {
				data->recoveryVersionSkips.pop_front();
			}
			data->desiredOldestVersion.set(proposedOldestVersion);
>>>>>>> f75bd100
		}

		validate(data);

<<<<<<< HEAD
		if (data->version.get() > cloneCursor2->version().version) {
			data->logCursor->advanceTo(LogMessageVersion(data->version.get()));
		} else {
			data->logCursor->advanceTo(cloneCursor2->version());
		}
=======
		if ((data->lastTLogVersion - data->version.get()) < SERVER_KNOBS->STORAGE_RECOVERY_VERSION_LAG_LIMIT) {
			if (data->registerInterfaceAcceptingRequests.canBeSet()) {
				data->registerInterfaceAcceptingRequests.send(Void());
				ErrorOr<Void> e = wait(errorOr(data->interfaceRegistered));
				if (e.isError()) {
					TraceEvent(SevWarn, "StorageInterfaceRegistrationFailed", data->thisServerID).error(e.getError());
				}
			}
		}

		data->logCursor->advanceTo(cloneCursor2->version());
>>>>>>> f75bd100
		if (cursor->version().version >= data->lastTLogVersion) {
			if (data->behind) {
				TraceEvent("StorageServerNoLongerBehind", data->thisServerID)
				    .detail("CursorVersion", cursor->version().version)
				    .detail("TLogVersion", data->lastTLogVersion);
			}
			data->behind = false;
		}

		return Void(); // update will get called again ASAP
	} catch (Error& err) {
		state Error e = err;
		if (e.code() == error_code_encrypt_keys_fetch_failed) {
			TraceEvent(SevWarn, "SSUpdateError", data->thisServerID).error(e).backtrace();
		} else if (e.code() != error_code_worker_removed && e.code() != error_code_please_reboot) {
			TraceEvent(SevError, "SSUpdateError", data->thisServerID).error(e).backtrace();
		} else if (e.code() == error_code_please_reboot) {
			wait(data->durableInProgress);
		}
		throw e;
	}
}

ACTOR Future<Void> createCheckpoint(StorageServer* data, CheckpointMetaData metaData) {
	ASSERT(metaData.ssID == data->thisServerID);
	const CheckpointRequest req(metaData.version,
	                            metaData.range,
	                            static_cast<CheckpointFormat>(metaData.format),
	                            metaData.checkpointID,
	                            data->folder + rocksdbCheckpointDirPrefix + metaData.checkpointID.toString());
	state CheckpointMetaData checkpointResult;
	try {
		state CheckpointMetaData res = wait(data->storage.checkpoint(req));
		checkpointResult = res;
		checkpointResult.ssID = data->thisServerID;
		ASSERT(checkpointResult.getState() == CheckpointMetaData::Complete);
		data->checkpoints[checkpointResult.checkpointID] = checkpointResult;
		TraceEvent("StorageCreatedCheckpoint", data->thisServerID).detail("Checkpoint", checkpointResult.toString());
	} catch (Error& e) {
		// If checkpoint creation fails, the failure is persisted.
		checkpointResult = metaData;
		checkpointResult.setState(CheckpointMetaData::Fail);
		TraceEvent("StorageCreatedCheckpointFailure", data->thisServerID)
		    .detail("PendingCheckpoint", checkpointResult.toString());
	}

	// Persist the checkpoint meta data.
	try {
		Key pendingCheckpointKey(persistPendingCheckpointKeys.begin.toString() +
		                         checkpointResult.checkpointID.toString());
		Key persistCheckpointKey(persistCheckpointKeys.begin.toString() + checkpointResult.checkpointID.toString());
		data->storage.clearRange(singleKeyRange(pendingCheckpointKey));
		data->storage.writeKeyValue(KeyValueRef(persistCheckpointKey, checkpointValue(checkpointResult)));
		wait(data->storage.commit());
		TraceEvent("StorageCreateCheckpointPersisted", data->thisServerID)
		    .detail("Checkpoint", checkpointResult.toString());
	} catch (Error& e) {
		// If the checkpoint meta data is not persisted successfully, remove the checkpoint.
		TraceEvent(SevWarn, "StorageCreateCheckpointPersistFailure", data->thisServerID)
		    .errorUnsuppressed(e)
		    .detail("Checkpoint", checkpointResult.toString());
		data->checkpoints[checkpointResult.checkpointID].setState(CheckpointMetaData::Deleting);
		data->actors.add(deleteCheckpointQ(data, metaData.version, checkpointResult));
	}

	return Void();
}

ACTOR Future<Void> updateStorage(StorageServer* data) {
	state UnlimitedCommitBytes unlimitedCommitBytes = UnlimitedCommitBytes::False;
	loop {
		unlimitedCommitBytes = UnlimitedCommitBytes::False;
		ASSERT(data->durableVersion.get() == data->storageVersion());
		if (g_network->isSimulated()) {
			double endTime =
			    g_simulator.checkDisabled(format("%s/updateStorage", data->thisServerID.toString().c_str()));
			if (endTime > now()) {
				wait(delay(endTime - now(), TaskPriority::UpdateStorage));
			}
		}
		wait(data->desiredOldestVersion.whenAtLeast(data->storageVersion() + 1));
		wait(delay(0, TaskPriority::UpdateStorage));

		state Promise<Void> durableInProgress;
		data->durableInProgress = durableInProgress.getFuture();

		state Version startOldestVersion = data->storageVersion();
		state Version newOldestVersion = data->storageVersion();
		state Version desiredVersion = data->desiredOldestVersion.get();
		state int64_t bytesLeft = SERVER_KNOBS->STORAGE_COMMIT_BYTES;

		// Clean up stale checkpoint requests, this is not supposed to happen, since checkpoints are cleaned up on
		// failures. This is kept as a safeguard.
		while (!data->pendingCheckpoints.empty() && data->pendingCheckpoints.begin()->first <= startOldestVersion) {
			for (int idx = 0; idx < data->pendingCheckpoints.begin()->second.size(); ++idx) {
				auto& metaData = data->pendingCheckpoints.begin()->second[idx];
				data->actors.add(deleteCheckpointQ(data, startOldestVersion, metaData));
				TraceEvent(SevWarnAlways, "StorageStaleCheckpointRequest", data->thisServerID)
				    .detail("PendingCheckpoint", metaData.toString())
				    .detail("DurableVersion", startOldestVersion);
			}
			data->pendingCheckpoints.erase(data->pendingCheckpoints.begin());
		}

		// Create checkpoint if the pending request version is within (startOldestVersion, desiredVersion].
		// Versions newer than the checkpoint version won't be committed before the checkpoint is created.
		state bool requireCheckpoint = false;
		if (!data->pendingCheckpoints.empty()) {
			const Version cVer = data->pendingCheckpoints.begin()->first;
			if (cVer <= desiredVersion) {
				TraceEvent(SevDebug, "CheckpointVersionSatisfied", data->thisServerID)
				    .detail("DesiredVersion", desiredVersion)
				    .detail("DurableVersion", data->durableVersion.get())
				    .detail("CheckPointVersion", cVer);
				desiredVersion = cVer;
				requireCheckpoint = true;
			}
		}

		state bool removeKVSRanges = false;
		if (!data->pendingRemoveRanges.empty()) {
			const Version aVer = data->pendingRemoveRanges.begin()->first;
			if (aVer <= desiredVersion) {
				TraceEvent(SevDebug, "RemoveRangeVersionSatisfied", data->thisServerID)
				    .detail("DesiredVersion", desiredVersion)
				    .detail("DurableVersion", data->durableVersion.get())
				    .detail("RemoveRangeVersion", aVer);
				desiredVersion = aVer;
				removeKVSRanges = true;
			}
		}

		state bool addedRanges = false;
		if (!data->pendingAddRanges.empty()) {
			const Version aVer = data->pendingAddRanges.begin()->first;
			if (aVer <= desiredVersion) {
				TraceEvent(SevDebug, "AddRangeVersionSatisfied", data->thisServerID)
				    .detail("DesiredVersion", desiredVersion)
				    .detail("DurableVersion", data->durableVersion.get())
				    .detail("AddRangeVersion", aVer);
				desiredVersion = aVer;
				ASSERT(!data->pendingAddRanges.begin()->second.empty());
				TraceEvent(SevVerbose, "SSAddKVSRangeBegin", data->thisServerID)
				    .detail("Version", data->pendingAddRanges.begin()->first)
				    .detail("DurableVersion", data->durableVersion.get())
				    .detail("NewRanges", describe(data->pendingAddRanges.begin()->second));
				state std::vector<Future<Void>> fAddRanges;
				for (const auto& shard : data->pendingAddRanges.begin()->second) {
					TraceEvent(SevInfo, "SSAddKVSRange", data->thisServerID)
					    .detail("Range", shard.range)
					    .detail("PhysicalShardID", shard.shardId);
					fAddRanges.push_back(data->storage.addRange(shard.range, shard.shardId));
				}
				wait(waitForAll(fAddRanges));
				TraceEvent(SevVerbose, "SSAddKVSRangeEnd", data->thisServerID)
				    .detail("Version", data->pendingAddRanges.begin()->first)
				    .detail("DurableVersion", data->durableVersion.get());
				addedRanges = true;
				// Remove commit byte limit to make sure the private mutaiton(s) associated with the
				// `addRange` are committed.
				unlimitedCommitBytes = UnlimitedCommitBytes::True;
			}
		}

		// Write mutations to storage until we reach the desiredVersion or have written too much (bytesleft)
		state double beforeStorageUpdates = now();
		loop {
			state bool done = data->storage.makeVersionMutationsDurable(
			    newOldestVersion, desiredVersion, bytesLeft, unlimitedCommitBytes);
			if (data->tenantMap.getLatestVersion() < newOldestVersion) {
				data->tenantMap.createNewVersion(newOldestVersion);
				data->tenantPrefixIndex.createNewVersion(newOldestVersion);
			}
			// We want to forget things from these data structures atomically with changing oldestVersion (and "before",
			// since oldestVersion.set() may trigger waiting actors) forgetVersionsBeforeAsync visibly forgets
			// immediately (without waiting) but asynchronously frees memory.
			Future<Void> finishedForgetting =
			    data->mutableData().forgetVersionsBeforeAsync(newOldestVersion, TaskPriority::UpdateStorage) &&
			    data->tenantMap.forgetVersionsBeforeAsync(newOldestVersion, TaskPriority::UpdateStorage) &&
			    data->tenantPrefixIndex.forgetVersionsBeforeAsync(newOldestVersion, TaskPriority::UpdateStorage);
			data->oldestVersion.set(newOldestVersion);
			wait(finishedForgetting);
			wait(yield(TaskPriority::UpdateStorage));
			if (done)
				break;
		}

		if (addedRanges) {
			TraceEvent(SevVerbose, "SSAddKVSRangeMetaData", data->thisServerID)
			    .detail("NewDurableVersion", newOldestVersion)
			    .detail("DesiredVersion", desiredVersion)
			    .detail("OldestRemoveKVSRangesVersion", data->pendingAddRanges.begin()->first);
			ASSERT(newOldestVersion == data->pendingAddRanges.begin()->first);
			ASSERT(newOldestVersion == desiredVersion);
			for (const auto& shard : data->pendingAddRanges.begin()->second) {
				data->storage.persistRangeMapping(shard.range, true);
			}
			data->pendingAddRanges.erase(data->pendingAddRanges.begin());
		}

		if (removeKVSRanges) {
			TraceEvent(SevDebug, "RemoveKVSRangesVersionDurable", data->thisServerID)
			    .detail("NewDurableVersion", newOldestVersion)
			    .detail("DesiredVersion", desiredVersion)
			    .detail("OldestRemoveKVSRangesVersion", data->pendingRemoveRanges.begin()->first);
			ASSERT(newOldestVersion <= data->pendingRemoveRanges.begin()->first);
			if (newOldestVersion == data->pendingRemoveRanges.begin()->first) {
				for (const auto& range : data->pendingRemoveRanges.begin()->second) {
					data->storage.persistRangeMapping(range, false);
				}
			}
		}

		std::set<Key> modifiedChangeFeeds = data->fetchingChangeFeeds;
		data->fetchingChangeFeeds.clear();
		while (!data->changeFeedVersions.empty() && data->changeFeedVersions.front().second <= newOldestVersion) {
			modifiedChangeFeeds.insert(data->changeFeedVersions.front().first.begin(),
			                           data->changeFeedVersions.front().first.end());
			data->changeFeedVersions.pop_front();
		}

		state std::vector<std::pair<Key, Version>> feedFetchVersions;

		state std::vector<Key> updatedChangeFeeds(modifiedChangeFeeds.begin(), modifiedChangeFeeds.end());
		state int curFeed = 0;
		state int64_t durableChangeFeedMutations = 0;
		while (curFeed < updatedChangeFeeds.size()) {
			auto info = data->uidChangeFeed.find(updatedChangeFeeds[curFeed]);
			if (info != data->uidChangeFeed.end()) {
				// Cannot yield in mutation updating loop because of race with fetchVersion
				Version alreadyFetched = std::max(info->second->fetchVersion, info->second->durableFetchVersion.get());
				for (auto& it : info->second->mutations) {
					if (it.version <= alreadyFetched) {
						continue;
					} else if (it.version > newOldestVersion) {
						break;
					}
					data->storage.writeKeyValue(
					    KeyValueRef(changeFeedDurableKey(info->second->id, it.version),
					                changeFeedDurableValue(it.mutations, it.knownCommittedVersion)));
					// FIXME: there appears to be a bug somewhere where the exact same mutation appears twice in a row
					// in the stream. We should fix this assert to be strictly > and re-enable it
					ASSERT(it.version >= info->second->storageVersion);
					info->second->storageVersion = it.version;
					durableChangeFeedMutations++;
				}

				if (info->second->fetchVersion != invalidVersion && !info->second->removing) {
					feedFetchVersions.push_back(std::pair(info->second->id, info->second->fetchVersion));
				}
				// handle case where fetch had version ahead of last in-memory mutation
				if (alreadyFetched > info->second->storageVersion) {
					info->second->storageVersion = std::min(alreadyFetched, newOldestVersion);
					if (alreadyFetched > info->second->storageVersion) {
						// This change feed still has pending mutations fetched and written to storage that are higher
						// than the new durableVersion. To ensure its storage and durable version get updated, we need
						// to add it back to fetchingChangeFeeds
						data->fetchingChangeFeeds.insert(info->first);
					}
				}
				wait(yield(TaskPriority::UpdateStorage));
			}
			curFeed++;
		}

		// Set the new durable version as part of the outstanding change set, before commit
		if (startOldestVersion != newOldestVersion)
			data->storage.makeVersionDurable(newOldestVersion);
		data->storageUpdatesDurableLatencyHistogram->sampleSeconds(now() - beforeStorageUpdates);

		debug_advanceMaxCommittedVersion(data->thisServerID, newOldestVersion);
		state double beforeStorageCommit = now();
		wait(data->storage.canCommit());
		state Future<Void> durable = data->storage.commit();
		++data->counters.kvCommits;
		state Future<Void> durableDelay = Void();

		if (bytesLeft > 0) {
			durableDelay = delay(SERVER_KNOBS->STORAGE_COMMIT_INTERVAL, TaskPriority::UpdateStorage);
		}

		wait(ioTimeoutError(durable, SERVER_KNOBS->MAX_STORAGE_COMMIT_TIME));
		data->storageCommitLatencyHistogram->sampleSeconds(now() - beforeStorageCommit);

		debug_advanceMinCommittedVersion(data->thisServerID, newOldestVersion);

		if (removeKVSRanges) {
			TraceEvent(SevDebug, "RemoveKVSRangesComitted", data->thisServerID)
			    .detail("NewDurableVersion", newOldestVersion)
			    .detail("DesiredVersion", desiredVersion)
			    .detail("OldestRemoveKVSRangesVersion", data->pendingRemoveRanges.begin()->first);
			ASSERT(newOldestVersion <= data->pendingRemoveRanges.begin()->first);
			if (newOldestVersion == data->pendingRemoveRanges.begin()->first) {
				state std::vector<std::string> emptyShardIds;
				for (const auto& range : data->pendingRemoveRanges.begin()->second) {
					auto ids = data->storage.removeRange(range);
					emptyShardIds.insert(emptyShardIds.end(), ids.begin(), ids.end());
					TraceEvent(SevVerbose, "RemoveKVSRange", data->thisServerID).detail("Range", range);
				}
				if (emptyShardIds.size() > 0) {
					state double start = now();
					wait(data->storage.cleanUpShardsIfNeeded(emptyShardIds));
					TraceEvent(SevInfo, "RemoveEmptyPhysicalShards", data->thisServerID)
					    .detail("NumShards", emptyShardIds.size())
					    .detail("TimeSpent", now() - start);
				}
				data->pendingRemoveRanges.erase(data->pendingRemoveRanges.begin());
			}
			removeKVSRanges = false;
		}

		if (requireCheckpoint) {
			// `pendingCheckpoints` is a queue of checkpoint requests ordered by their versoins, and
			// `newOldestVersion` is chosen such that it is no larger than the smallest pending checkpoing
			// version. When the exact desired checkpoint version is committed, updateStorage() is blocked
			// and a checkpoint will be created at that version from the underlying storage engine.
			// Note a pending checkpoint is only dequeued after the corresponding checkpoint is created
			// successfully.
			TraceEvent(SevDebug, "CheckpointVersionDurable", data->thisServerID)
			    .detail("NewDurableVersion", newOldestVersion)
			    .detail("DesiredVersion", desiredVersion)
			    .detail("SmallestCheckPointVersion", data->pendingCheckpoints.begin()->first);
			// newOldestVersion could be smaller than the desired version due to byte limit.
			ASSERT(newOldestVersion <= data->pendingCheckpoints.begin()->first);
			if (newOldestVersion == data->pendingCheckpoints.begin()->first) {
				std::vector<Future<Void>> createCheckpoints;
				// TODO: Combine these checkpoints if necessary.
				for (int idx = 0; idx < data->pendingCheckpoints.begin()->second.size(); ++idx) {
					createCheckpoints.push_back(createCheckpoint(data, data->pendingCheckpoints.begin()->second[idx]));
				}
				wait(waitForAll(createCheckpoints));
				// Erase the pending checkpoint after the checkpoint has been created successfully.
				ASSERT(newOldestVersion == data->pendingCheckpoints.begin()->first);
				data->pendingCheckpoints.erase(data->pendingCheckpoints.begin());
			}
			requireCheckpoint = false;
		}

		if (newOldestVersion > data->rebootAfterDurableVersion) {
			TraceEvent("RebootWhenDurableTriggered", data->thisServerID)
			    .detail("NewOldestVersion", newOldestVersion)
			    .detail("RebootAfterDurableVersion", data->rebootAfterDurableVersion);
			CODE_PROBE(true, "SS rebooting after durable");
			// To avoid brokenPromise error, which is caused by the sender of the durableInProgress (i.e., this
			// process) never sets durableInProgress, we should set durableInProgress before send the
			// please_reboot() error. Otherwise, in the race situation when storage server receives both reboot and
			// brokenPromise of durableInProgress, the worker of the storage server will die.
			// We will eventually end up with no worker for storage server role.
			// The data distributor's buildTeam() will get stuck in building a team
			durableInProgress.sendError(please_reboot());
			throw please_reboot();
		}

		curFeed = 0;
		while (curFeed < updatedChangeFeeds.size()) {
			auto info = data->uidChangeFeed.find(updatedChangeFeeds[curFeed]);
			if (info != data->uidChangeFeed.end()) {
				while (!info->second->mutations.empty() && info->second->mutations.front().version < newOldestVersion) {
					info->second->mutations.pop_front();
				}
				ASSERT(info->second->storageVersion >= info->second->durableVersion);
				info->second->durableVersion = info->second->storageVersion;
				wait(yield(TaskPriority::UpdateStorage));
			}
			curFeed++;
		}

		// if commit included fetched data from this change feed, update the fetched durable version
		curFeed = 0;
		while (curFeed < feedFetchVersions.size()) {
			auto info = data->uidChangeFeed.find(feedFetchVersions[curFeed].first);
			// Don't update if the feed is pending cleanup. Either it will get cleaned up and destroyed, or it will get
			// fetched again, where the fetch version will get reset.
			if (info != data->uidChangeFeed.end() && !data->changeFeedCleanupDurable.count(info->second->id)) {
				if (feedFetchVersions[curFeed].second > info->second->durableFetchVersion.get()) {
					info->second->durableFetchVersion.set(feedFetchVersions[curFeed].second);
				}
				if (feedFetchVersions[curFeed].second == info->second->fetchVersion) {
					// haven't fetched anything else since commit started, reset fetch version
					info->second->fetchVersion = invalidVersion;
				}
			}
			curFeed++;
		}

		// remove any entries from changeFeedCleanupPending that were persisted
		auto cfCleanup = data->changeFeedCleanupDurable.begin();
		while (cfCleanup != data->changeFeedCleanupDurable.end()) {
			if (cfCleanup->second <= newOldestVersion) {
				// remove from the data structure here, if it wasn't added back by another fetch or something
				auto feed = data->uidChangeFeed.find(cfCleanup->first);
				ASSERT(feed != data->uidChangeFeed.end());
				if (feed->second->removing) {
					auto rs = data->keyChangeFeed.modify(feed->second->range);
					for (auto r = rs.begin(); r != rs.end(); ++r) {
						auto& feedList = r->value();
						for (int i = 0; i < feedList.size(); i++) {
							if (feedList[i]->id == cfCleanup->first) {
								swapAndPop(&feedList, i--);
							}
						}
					}
					data->keyChangeFeed.coalesce(feed->second->range.contents());

					data->uidChangeFeed.erase(feed);
				} else {
					CODE_PROBE(true, "Feed re-fetched after remove");
				}
				cfCleanup = data->changeFeedCleanupDurable.erase(cfCleanup);
			} else {
				cfCleanup++;
			}
		}

		data->counters.changeFeedMutationsDurable += durableChangeFeedMutations;

		durableInProgress.send(Void());
		wait(delay(0, TaskPriority::UpdateStorage)); // Setting durableInProgess could cause the storage server to
		                                             // shut down, so delay to check for cancellation

		// Taking and releasing the durableVersionLock ensures that no eager reads both begin before the commit was
		// effective and are applied after we change the durable version. Also ensure that we have to lock while
		// calling changeDurableVersion, because otherwise the latest version of mutableData might be partially
		// loaded.
		state double beforeSSDurableVersionUpdate = now();
		wait(data->durableVersionLock.take());
		data->popVersion(data->durableVersion.get() + 1);

		while (!changeDurableVersion(data, newOldestVersion)) {
			if (g_network->check_yield(TaskPriority::UpdateStorage)) {
				data->durableVersionLock.release();
				wait(delay(0, TaskPriority::UpdateStorage));
				wait(data->durableVersionLock.take());
			}
		}

		data->durableVersionLock.release();
		data->ssDurableVersionUpdateLatencyHistogram->sampleSeconds(now() - beforeSSDurableVersionUpdate);

		//TraceEvent("StorageServerDurable", data->thisServerID).detail("Version", newOldestVersion);
		data->fetchKeysBytesBudget = SERVER_KNOBS->STORAGE_FETCH_BYTES;

		data->fetchKeysBudgetUsed.set(false);
		if (!data->fetchKeysBudgetUsed.get()) {
			wait(durableDelay || data->fetchKeysBudgetUsed.onChange());
		}
	}
}

#ifndef __INTEL_COMPILER
#pragma endregion
#endif

////////////////////////////////// StorageServerDisk ///////////////////////////////////////
#ifndef __INTEL_COMPILER
#pragma region StorageServerDisk
#endif

void StorageServerDisk::makeNewStorageServerDurable(const bool shardAware) {
	if (shardAware) {
		storage->set(persistShardAwareFormat);
	} else {
		storage->set(persistFormat);
	}
	storage->set(KeyValueRef(persistID, BinaryWriter::toValue(data->thisServerID, Unversioned())));
	if (data->tssPairID.present()) {
		storage->set(KeyValueRef(persistTssPairID, BinaryWriter::toValue(data->tssPairID.get(), Unversioned())));
	}
	ASSERT(data->clusterId.getFuture().isReady() && data->clusterId.getFuture().get().isValid());
	storage->set(
	    KeyValueRef(persistClusterIdKey, BinaryWriter::toValue(data->clusterId.getFuture().get(), Unversioned())));
	storage->set(KeyValueRef(persistVersion, BinaryWriter::toValue(data->version.get(), Unversioned())));

	if (shardAware) {
		storage->set(KeyValueRef(persistStorageServerShardKeys.begin.toString(),
		                         ObjectWriter::toValue(StorageServerShard::notAssigned(allKeys, 0), IncludeVersion())));
	} else {
		storage->set(KeyValueRef(persistShardAssignedKeys.begin.toString(), LiteralStringRef("0")));
		storage->set(KeyValueRef(persistShardAvailableKeys.begin.toString(), LiteralStringRef("0")));
	}

	auto view = data->tenantMap.atLatest();
	for (auto itr = view.begin(); itr != view.end(); ++itr) {
		storage->set(KeyValueRef(itr.key().withPrefix(persistTenantMapKeys.begin), itr->encode()));
	}
}

void setAvailableStatus(StorageServer* self, KeyRangeRef keys, bool available) {
	// ASSERT( self->debug_inApplyUpdate );
	ASSERT(!keys.empty());

	Version logV = self->data().getLatestVersion();
	auto& mLV = self->addVersionToMutationLog(logV);

	KeyRange availableKeys = KeyRangeRef(persistShardAvailableKeys.begin.toString() + keys.begin.toString(),
	                                     persistShardAvailableKeys.begin.toString() + keys.end.toString());
	//TraceEvent("SetAvailableStatus", self->thisServerID).detail("Version", mLV.version).detail("RangeBegin", availableKeys.begin).detail("RangeEnd", availableKeys.end);

	self->addMutationToMutationLog(mLV, MutationRef(MutationRef::ClearRange, availableKeys.begin, availableKeys.end));
	++self->counters.kvSystemClearRanges;
	self->addMutationToMutationLog(mLV,
	                               MutationRef(MutationRef::SetValue,
	                                           availableKeys.begin,
	                                           available ? LiteralStringRef("1") : LiteralStringRef("0")));
	if (keys.end != allKeys.end) {
		bool endAvailable = self->shards.rangeContaining(keys.end)->value()->isCFInVersionedData();
		self->addMutationToMutationLog(mLV,
		                               MutationRef(MutationRef::SetValue,
		                                           availableKeys.end,
		                                           endAvailable ? LiteralStringRef("1") : LiteralStringRef("0")));
	}

	// When a shard is moved out, delete all related checkpoints created for data move.
	if (!available) {
		for (auto& [id, checkpoint] : self->checkpoints) {
			if (checkpoint.range.intersects(keys)) {
				Key persistCheckpointKey(persistCheckpointKeys.begin.toString() + checkpoint.checkpointID.toString());
				checkpoint.setState(CheckpointMetaData::Deleting);
				self->addMutationToMutationLog(
				    mLV, MutationRef(MutationRef::SetValue, persistCheckpointKey, checkpointValue(checkpoint)));
			}
			self->actors.add(deleteCheckpointQ(self, mLV.version + 1, checkpoint));
			TraceEvent("SSDeleteCheckpointScheduled", self->thisServerID)
			    .detail("MovedOutRange", keys.toString())
			    .detail("Checkpoint", checkpoint.toString())
			    .detail("DeleteVersion", mLV.version + 1);
		}
	}

	if (BUGGIFY) {
		self->maybeInjectTargetedRestart(logV);
	}
}

void updateStorageShard(StorageServer* data, StorageServerShard shard) {
	if (shard.getShardState() == StorageServerShard::ReadWritePending) {
		shard.setShardState(StorageServerShard::ReadWrite);
	}

	auto& mLV = data->addVersionToMutationLog(data->data().getLatestVersion());

	KeyRange shardKeys = KeyRangeRef(persistStorageServerShardKeys.begin.toString() + shard.range.begin.toString(),
	                                 persistStorageServerShardKeys.begin.toString() + shard.range.end.toString());
	TraceEvent(SevVerbose, "UpdateStorageServerShard", data->thisServerID)
	    .detail("Version", mLV.version)
	    .detail("Shard", shard.toString())
	    .detail("ShardKey", shardKeys.begin);

	data->addMutationToMutationLog(mLV, MutationRef(MutationRef::ClearRange, shardKeys.begin, shardKeys.end));
	++data->counters.kvSystemClearRanges;
	data->addMutationToMutationLog(
	    mLV, MutationRef(MutationRef::SetValue, shardKeys.begin, ObjectWriter::toValue(shard, IncludeVersion())));
	if (shard.range.end != allKeys.end) {
		StorageServerShard endShard = data->shards.rangeContaining(shard.range.end)->value()->toStorageServerShard();
		if (endShard.getShardState() == StorageServerShard::ReadWritePending) {
			endShard.setShardState(StorageServerShard::ReadWrite);
		}
		TraceEvent(SevVerbose, "UpdateStorageServerShardEndShard", data->thisServerID)
		    .detail("Version", mLV.version)
		    .detail("Shard", endShard.toString())
		    .detail("ShardKey", shardKeys.end);
		data->addMutationToMutationLog(
		    mLV, MutationRef(MutationRef::SetValue, shardKeys.end, ObjectWriter::toValue(endShard, IncludeVersion())));
	}
}

void setAssignedStatus(StorageServer* self, KeyRangeRef keys, bool nowAssigned) {
	ASSERT(!keys.empty());
	Version logV = self->data().getLatestVersion();
	auto& mLV = self->addVersionToMutationLog(logV);
	KeyRange assignedKeys = KeyRangeRef(persistShardAssignedKeys.begin.toString() + keys.begin.toString(),
	                                    persistShardAssignedKeys.begin.toString() + keys.end.toString());
	//TraceEvent("SetAssignedStatus", self->thisServerID).detail("Version", mLV.version).detail("RangeBegin", assignedKeys.begin).detail("RangeEnd", assignedKeys.end);
	self->addMutationToMutationLog(mLV, MutationRef(MutationRef::ClearRange, assignedKeys.begin, assignedKeys.end));
	++self->counters.kvSystemClearRanges;
	self->addMutationToMutationLog(mLV,
	                               MutationRef(MutationRef::SetValue,
	                                           assignedKeys.begin,
	                                           nowAssigned ? LiteralStringRef("1") : LiteralStringRef("0")));
	if (keys.end != allKeys.end) {
		bool endAssigned = self->shards.rangeContaining(keys.end)->value()->assigned();
		self->addMutationToMutationLog(mLV,
		                               MutationRef(MutationRef::SetValue,
		                                           assignedKeys.end,
		                                           endAssigned ? LiteralStringRef("1") : LiteralStringRef("0")));
	}

	if (BUGGIFY) {
		self->maybeInjectTargetedRestart(logV);
	}
}

void StorageServerDisk::clearRange(KeyRangeRef keys) {
	storage->clear(keys);
	++(*kvClearRanges);
}

void StorageServerDisk::writeKeyValue(KeyValueRef kv) {
	storage->set(kv);
	*kvCommitLogicalBytes += kv.expectedSize();
}

void StorageServerDisk::writeMutation(MutationRef mutation) {
	if (mutation.type == MutationRef::SetValue) {
		storage->set(KeyValueRef(mutation.param1, mutation.param2));
		*kvCommitLogicalBytes += mutation.expectedSize();
	} else if (mutation.type == MutationRef::ClearRange) {
		storage->clear(KeyRangeRef(mutation.param1, mutation.param2));
		++(*kvClearRanges);
	} else
		ASSERT(false);
}

void StorageServerDisk::writeMutations(const VectorRef<MutationRef>& mutations,
                                       Version debugVersion,
                                       const char* debugContext) {
	for (const auto& m : mutations) {
		DEBUG_MUTATION(debugContext, debugVersion, m, data->thisServerID);
		if (m.type == MutationRef::SetValue) {
			storage->set(KeyValueRef(m.param1, m.param2));
			*kvCommitLogicalBytes += m.expectedSize();
		} else if (m.type == MutationRef::ClearRange) {
			storage->clear(KeyRangeRef(m.param1, m.param2));
			++(*kvClearRanges);
		}
	}
}

bool StorageServerDisk::makeVersionMutationsDurable(Version& prevStorageVersion,
                                                    Version newStorageVersion,
                                                    int64_t& bytesLeft,
                                                    UnlimitedCommitBytes unlimitedCommitBytes) {
	if (!unlimitedCommitBytes && bytesLeft <= 0)
		return true;

	// Apply mutations from the mutationLog
	auto u = data->getMutationLog().upper_bound(prevStorageVersion);
	if (u != data->getMutationLog().end() && u->first <= newStorageVersion) {
		VerUpdateRef const& v = u->second;
		ASSERT(v.version > prevStorageVersion && v.version <= newStorageVersion);
		// TODO(alexmiller): Update to version tracking.
		// DEBUG_KEY_RANGE("makeVersionMutationsDurable", v.version, KeyRangeRef());
		writeMutations(v.mutations, v.version, "makeVersionDurable");
		for (const auto& m : v.mutations)
			bytesLeft -= mvccStorageBytes(m);
		prevStorageVersion = v.version;
		return false;
	} else {
		prevStorageVersion = newStorageVersion;
		return true;
	}
}

// Update data->storage to persist the changes from (data->storageVersion(),version]
void StorageServerDisk::makeVersionDurable(Version version) {
	storage->set(KeyValueRef(persistVersion, BinaryWriter::toValue(version, Unversioned())));
	*kvCommitLogicalBytes += persistVersion.expectedSize() + sizeof(Version);

	// TraceEvent("MakeDurable", data->thisServerID)
	//     .detail("FromVersion", prevStorageVersion)
	//     .detail("ToVersion", version);
}

// Update data->storage to persist tss quarantine state
void StorageServerDisk::makeTssQuarantineDurable() {
	storage->set(KeyValueRef(persistTssQuarantine, LiteralStringRef("1")));
}

void StorageServerDisk::changeLogProtocol(Version version, ProtocolVersion protocol) {
	data->addMutationToMutationLogOrStorage(
	    version,
	    MutationRef(MutationRef::SetValue, persistLogProtocol, BinaryWriter::toValue(protocol, Unversioned())));
}

ACTOR Future<Void> applyByteSampleResult(StorageServer* data,
                                         IKeyValueStore* storage,
                                         Key begin,
                                         Key end,
                                         std::vector<Standalone<VectorRef<KeyValueRef>>>* results = nullptr) {
	state int totalFetches = 0;
	state int totalKeys = 0;
	state int totalBytes = 0;
	loop {
		RangeResult bs = wait(storage->readRange(
		    KeyRangeRef(begin, end), SERVER_KNOBS->STORAGE_LIMIT_BYTES, SERVER_KNOBS->STORAGE_LIMIT_BYTES));
		if (results) {
			results->push_back(bs.castTo<VectorRef<KeyValueRef>>());
			data->bytesRestored += bs.logicalSize();
			data->counters.kvScanBytes += bs.logicalSize();
		}
		int rangeSize = bs.expectedSize();
		totalFetches++;
		totalKeys += bs.size();
		totalBytes += rangeSize;
		for (int j = 0; j < bs.size(); j++) {
			KeyRef key = bs[j].key.removePrefix(persistByteSampleKeys.begin);
			if (!data->byteSampleClears.rangeContaining(key).value()) {
				data->metrics.byteSample.sample.insert(
				    key, BinaryReader::fromStringRef<int32_t>(bs[j].value, Unversioned()), false);
			}
		}
		if (rangeSize >= SERVER_KNOBS->STORAGE_LIMIT_BYTES) {
			Key nextBegin = keyAfter(bs.back().key);
			data->byteSampleClears.insert(KeyRangeRef(begin, nextBegin).removePrefix(persistByteSampleKeys.begin),
			                              true);
			data->byteSampleClearsTooLarge.set(data->byteSampleClears.size() >
			                                   SERVER_KNOBS->MAX_BYTE_SAMPLE_CLEAR_MAP_SIZE);
			begin = nextBegin;
			if (begin == end) {
				break;
			}
		} else {
			data->byteSampleClears.insert(KeyRangeRef(begin.removePrefix(persistByteSampleKeys.begin),
			                                          end == persistByteSampleKeys.end
			                                              ? LiteralStringRef("\xff\xff\xff")
			                                              : end.removePrefix(persistByteSampleKeys.begin)),
			                              true);
			data->byteSampleClearsTooLarge.set(data->byteSampleClears.size() >
			                                   SERVER_KNOBS->MAX_BYTE_SAMPLE_CLEAR_MAP_SIZE);
			break;
		}

		if (!results) {
			wait(delay(SERVER_KNOBS->BYTE_SAMPLE_LOAD_DELAY));
		}
	}
	TraceEvent("RecoveredByteSampleRange", data->thisServerID)
	    .detail("Begin", begin)
	    .detail("End", end)
	    .detail("Fetches", totalFetches)
	    .detail("Keys", totalKeys)
	    .detail("ReadBytes", totalBytes);
	return Void();
}

ACTOR Future<Void> restoreByteSample(StorageServer* data,
                                     IKeyValueStore* storage,
                                     Promise<Void> byteSampleSampleRecovered,
                                     Future<Void> startRestore) {
	state std::vector<Standalone<VectorRef<KeyValueRef>>> byteSampleSample;
	wait(applyByteSampleResult(
	    data, storage, persistByteSampleSampleKeys.begin, persistByteSampleSampleKeys.end, &byteSampleSample));
	byteSampleSampleRecovered.send(Void());
	wait(startRestore);
	wait(delay(SERVER_KNOBS->BYTE_SAMPLE_START_DELAY));

	size_t bytes_per_fetch = 0;
	// Since the expected size also includes (as of now) the space overhead of the container, we calculate our own
	// number here
	for (auto& it : byteSampleSample) {
		for (auto& kv : it) {
			bytes_per_fetch += BinaryReader::fromStringRef<int32_t>(kv.value, Unversioned());
		}
	}
	bytes_per_fetch = (bytes_per_fetch / SERVER_KNOBS->BYTE_SAMPLE_LOAD_PARALLELISM) + 1;

	state std::vector<Future<Void>> sampleRanges;
	int accumulatedSize = 0;
	Key lastStart =
	    persistByteSampleKeys.begin; // make sure the first range starts at the absolute beginning of the byte sample
	for (auto& it : byteSampleSample) {
		for (auto& kv : it) {
			if (accumulatedSize >= bytes_per_fetch) {
				accumulatedSize = 0;
				Key realKey = kv.key.removePrefix(persistByteSampleKeys.begin);
				sampleRanges.push_back(applyByteSampleResult(data, storage, lastStart, realKey));
				lastStart = realKey;
			}
			accumulatedSize += BinaryReader::fromStringRef<int32_t>(kv.value, Unversioned());
		}
	}
	// make sure that the last range goes all the way to the end of the byte sample
	sampleRanges.push_back(applyByteSampleResult(data, storage, lastStart, persistByteSampleKeys.end));

	wait(waitForAll(sampleRanges));
	TraceEvent("RecoveredByteSampleChunkedRead", data->thisServerID).detail("Ranges", sampleRanges.size());

	if (BUGGIFY)
		wait(delay(deterministicRandom()->random01() * 10.0));

	return Void();
}

// Reads the cluster ID from the transaction state store.
ACTOR Future<UID> getClusterId(StorageServer* self) {
	state ReadYourWritesTransaction tr(self->cx);
	loop {
		try {
			self->cx->invalidateCache(Key(), systemKeys);
			tr.setOption(FDBTransactionOptions::ACCESS_SYSTEM_KEYS);
			tr.setOption(FDBTransactionOptions::LOCK_AWARE);
			Optional<Value> clusterId = wait(tr.get(clusterIdKey));
			ASSERT(clusterId.present());
			return BinaryReader::fromStringRef<UID>(clusterId.get(), Unversioned());
		} catch (Error& e) {
			wait(tr.onError(e));
		}
	}
}

// Read the cluster ID from the transaction state store and persist it to local
// storage. This function should only be necessary during an upgrade when the
// prior FDB version did not support cluster IDs. The normal path for storage
// server recruitment will include the cluster ID in the initial recruitment
// message.
ACTOR Future<Void> persistClusterId(StorageServer* self) {
	state Transaction tr(self->cx);
	loop {
		try {
			Optional<Value> clusterId = wait(tr.get(clusterIdKey));
			if (clusterId.present()) {
				auto uid = BinaryReader::fromStringRef<UID>(clusterId.get(), Unversioned());
				self->storage.writeKeyValue(
				    KeyValueRef(persistClusterIdKey, BinaryWriter::toValue(uid, Unversioned())));
				// Purposely not calling commit here, and letting the recurring
				// commit handle save this value to disk
				self->clusterId.send(uid);
			}
			break;
		} catch (Error& e) {
			wait(tr.onError(e));
		}
	}
	return Void();
}

ACTOR Future<bool> restoreDurableState(StorageServer* data, IKeyValueStore* storage) {
	state Future<Optional<Value>> fFormat = storage->readValue(persistFormat.key);
	state Future<Optional<Value>> fID = storage->readValue(persistID);
	state Future<Optional<Value>> fClusterID = storage->readValue(persistClusterIdKey);
	state Future<Optional<Value>> ftssPairID = storage->readValue(persistTssPairID);
	state Future<Optional<Value>> fssPairID = storage->readValue(persistSSPairID);
	state Future<Optional<Value>> fTssQuarantine = storage->readValue(persistTssQuarantine);
	state Future<Optional<Value>> fVersion = storage->readValue(persistVersion);
	state Future<Optional<Value>> fLogProtocol = storage->readValue(persistLogProtocol);
	state Future<Optional<Value>> fPrimaryLocality = storage->readValue(persistPrimaryLocality);
	state Future<RangeResult> fShardAssigned = storage->readRange(persistShardAssignedKeys);
	state Future<RangeResult> fShardAvailable = storage->readRange(persistShardAvailableKeys);
	state Future<RangeResult> fChangeFeeds = storage->readRange(persistChangeFeedKeys);
	state Future<RangeResult> fPendingCheckpoints = storage->readRange(persistPendingCheckpointKeys);
	state Future<RangeResult> fCheckpoints = storage->readRange(persistCheckpointKeys);
	state Future<RangeResult> fTenantMap = storage->readRange(persistTenantMapKeys);
	state Future<RangeResult> fStorageShards = storage->readRange(persistStorageServerShardKeys);

	state Promise<Void> byteSampleSampleRecovered;
	state Promise<Void> startByteSampleRestore;
	data->byteSampleRecovery =
	    restoreByteSample(data, storage, byteSampleSampleRecovered, startByteSampleRestore.getFuture());

	TraceEvent("ReadingDurableState", data->thisServerID).log();
	wait(waitForAll(std::vector{
	    fFormat, fID, fClusterID, ftssPairID, fssPairID, fTssQuarantine, fVersion, fLogProtocol, fPrimaryLocality }));
	wait(waitForAll(std::vector{ fShardAssigned,
	                             fShardAvailable,
	                             fChangeFeeds,
	                             fPendingCheckpoints,
	                             fCheckpoints,
	                             fTenantMap,
	                             fStorageShards }));
	wait(byteSampleSampleRecovered.getFuture());
	TraceEvent("RestoringDurableState", data->thisServerID).log();

	if (!fFormat.get().present()) {
		// The DB was never initialized
		TraceEvent("DBNeverInitialized", data->thisServerID).log();
		storage->dispose();
		data->thisServerID = UID();
		data->sk = Key();
		return false;
	} else {
		TraceEvent(SevVerbose, "RestoringStorageServerWithPhysicalShards", data->thisServerID).log();
		data->shardAware = fFormat.get().get() == persistShardAwareFormat.value;
	}
	data->bytesRestored += fFormat.get().expectedSize();
	if (!persistFormatReadableRange.contains(fFormat.get().get())) {
		TraceEvent(SevError, "UnsupportedDBFormat")
		    .detail("Format", fFormat.get().get().toString())
		    .detail("Expected", persistFormat.value.toString());
		throw worker_recovery_failed();
	}
	data->thisServerID = BinaryReader::fromStringRef<UID>(fID.get().get(), Unversioned());
	data->bytesRestored += fID.get().expectedSize();
	if (ftssPairID.get().present()) {
		data->setTssPair(BinaryReader::fromStringRef<UID>(ftssPairID.get().get(), Unversioned()));
		data->bytesRestored += ftssPairID.get().expectedSize();
	}

	if (fssPairID.get().present()) {
		data->setSSWithTssPair(BinaryReader::fromStringRef<UID>(fssPairID.get().get(), Unversioned()));
		data->bytesRestored += fssPairID.get().expectedSize();
	}

	if (fClusterID.get().present()) {
		data->clusterId.send(BinaryReader::fromStringRef<UID>(fClusterID.get().get(), Unversioned()));
		data->bytesRestored += fClusterID.get().expectedSize();
	} else {
		CODE_PROBE(true, "storage server upgraded to version supporting cluster IDs");
		data->actors.add(persistClusterId(data));
	}

	// It's a bit sketchy to rely on an untrusted storage engine to persist its quarantine state when the quarantine
	// state means the storage engine already had a durability or correctness error, but it should get
	// re-quarantined very quickly because of a mismatch if it starts trying to do things again
	if (fTssQuarantine.get().present()) {
		CODE_PROBE(true, "TSS restarted while quarantined");
		data->tssInQuarantine = true;
		data->bytesRestored += fTssQuarantine.get().expectedSize();
	}

	data->sk = serverKeysPrefixFor((data->tssPairID.present()) ? data->tssPairID.get() : data->thisServerID)
	               .withPrefix(systemKeys.begin); // FFFF/serverKeys/[this server]/

	if (fLogProtocol.get().present()) {
		data->logProtocol = BinaryReader::fromStringRef<ProtocolVersion>(fLogProtocol.get().get(), Unversioned());
		data->bytesRestored += fLogProtocol.get().expectedSize();
	}

	if (fPrimaryLocality.get().present()) {
		data->primaryLocality = BinaryReader::fromStringRef<int8_t>(fPrimaryLocality.get().get(), Unversioned());
		data->bytesRestored += fPrimaryLocality.get().expectedSize();
	}

	state Version version = BinaryReader::fromStringRef<Version>(fVersion.get().get(), Unversioned());
	debug_checkRestoredVersion(data->thisServerID, version, "StorageServer");
	data->setInitialVersion(version);
	data->bytesRestored += fVersion.get().expectedSize();

	state RangeResult pendingCheckpoints = fPendingCheckpoints.get();
	state int pCLoc;
	for (pCLoc = 0; pCLoc < pendingCheckpoints.size(); ++pCLoc) {
		CheckpointMetaData metaData = decodeCheckpointValue(pendingCheckpoints[pCLoc].value);
		data->pendingCheckpoints[metaData.version].push_back(metaData);
		wait(yield());
	}

	state RangeResult checkpoints = fCheckpoints.get();
	state int cLoc;
	for (cLoc = 0; cLoc < checkpoints.size(); ++cLoc) {
		CheckpointMetaData metaData = decodeCheckpointValue(checkpoints[cLoc].value);
		data->checkpoints[metaData.checkpointID] = metaData;
		if (metaData.getState() == CheckpointMetaData::Deleting) {
			data->actors.add(deleteCheckpointQ(data, version, metaData));
		}
		wait(yield());
	}

	state RangeResult available = fShardAvailable.get();
	data->bytesRestored += available.logicalSize();
	state int availableLoc;
	for (availableLoc = 0; availableLoc < available.size(); availableLoc++) {
		KeyRangeRef keys(available[availableLoc].key.removePrefix(persistShardAvailableKeys.begin),
		                 availableLoc + 1 == available.size()
		                     ? allKeys.end
		                     : available[availableLoc + 1].key.removePrefix(persistShardAvailableKeys.begin));
		ASSERT(!keys.empty());

		bool nowAvailable = available[availableLoc].value != LiteralStringRef("0");
		/*if(nowAvailable)
		  TraceEvent("AvailableShard", data->thisServerID).detail("RangeBegin", keys.begin).detail("RangeEnd", keys.end);*/
		data->newestAvailableVersion.insert(keys, nowAvailable ? latestVersion : invalidVersion);
		wait(yield());
	}

	state RangeResult assigned = fShardAssigned.get();
	data->bytesRestored += assigned.logicalSize();
	state int assignedLoc;
	if (data->shardAware) {
		// TODO(psm): Avoid copying RangeResult around.
		wait(restoreShards(data, version, fStorageShards.get(), assigned, available));
	} else {
		for (assignedLoc = 0; assignedLoc < assigned.size(); assignedLoc++) {
			KeyRangeRef keys(assigned[assignedLoc].key.removePrefix(persistShardAssignedKeys.begin),
			                 assignedLoc + 1 == assigned.size()
			                     ? allKeys.end
			                     : assigned[assignedLoc + 1].key.removePrefix(persistShardAssignedKeys.begin));
			ASSERT(!keys.empty());
			bool nowAssigned = assigned[assignedLoc].value != LiteralStringRef("0");
			/*if(nowAssigned)
			  TraceEvent("AssignedShard", data->thisServerID).detail("RangeBegin", keys.begin).detail("RangeEnd", keys.end);*/
			changeServerKeys(data, keys, nowAssigned, version, CSK_RESTORE);

			if (!nowAssigned)
				ASSERT(data->newestAvailableVersion.allEqual(keys, invalidVersion));
			wait(yield());
		}
	}

	state RangeResult changeFeeds = fChangeFeeds.get();
	data->bytesRestored += changeFeeds.logicalSize();
	state int feedLoc;
	for (feedLoc = 0; feedLoc < changeFeeds.size(); feedLoc++) {
		Key changeFeedId = changeFeeds[feedLoc].key.removePrefix(persistChangeFeedKeys.begin);
		KeyRange changeFeedRange;
		Version popVersion, stopVersion, metadataVersion;
		std::tie(changeFeedRange, popVersion, stopVersion, metadataVersion) =
		    decodeChangeFeedSSValue(changeFeeds[feedLoc].value);
		TraceEvent(SevDebug, "RestoringChangeFeed", data->thisServerID)
		    .detail("RangeID", changeFeedId)
		    .detail("Range", changeFeedRange)
		    .detail("StopVersion", stopVersion)
		    .detail("PopVer", popVersion)
		    .detail("MetadataVersion", metadataVersion);
		Reference<ChangeFeedInfo> changeFeedInfo(new ChangeFeedInfo());
		changeFeedInfo->range = changeFeedRange;
		changeFeedInfo->id = changeFeedId;
		changeFeedInfo->durableVersion = version;
		changeFeedInfo->storageVersion = version;
		changeFeedInfo->emptyVersion = popVersion - 1;
		changeFeedInfo->stopVersion = stopVersion;
		changeFeedInfo->metadataVersion = metadataVersion;
		data->uidChangeFeed[changeFeedId] = changeFeedInfo;
		auto rs = data->keyChangeFeed.modify(changeFeedRange);
		for (auto r = rs.begin(); r != rs.end(); ++r) {
			r->value().push_back(changeFeedInfo);
		}
		wait(yield());
	}
	data->keyChangeFeed.coalesce(allKeys);

	state RangeResult tenantMap = fTenantMap.get();
	state int tenantMapLoc;
	for (tenantMapLoc = 0; tenantMapLoc < tenantMap.size(); tenantMapLoc++) {
		auto const& result = tenantMap[tenantMapLoc];
		TenantName tenantName = result.key.substr(persistTenantMapKeys.begin.size());
		TenantMapEntry tenantEntry = TenantMapEntry::decode(result.value);

		data->tenantMap.insert(tenantName, tenantEntry);
		data->tenantPrefixIndex.insert(tenantEntry.prefix, tenantName);

		TraceEvent("RestoringTenant", data->thisServerID)
		    .detail("Key", tenantMap[tenantMapLoc].key)
		    .detail("TenantName", tenantName)
		    .detail("Prefix", tenantEntry.prefix);

		wait(yield());
	}

	// TODO: why is this seemingly random delay here?
	wait(delay(0.0001));

	{
		// Erase data which isn't available (it is from some fetch at a later version)
		// SOMEDAY: Keep track of keys that might be fetching, make sure we don't have any data elsewhere?
		for (auto it = data->newestAvailableVersion.ranges().begin(); it != data->newestAvailableVersion.ranges().end();
		     ++it) {
			if (it->value() == invalidVersion) {
				KeyRangeRef clearRange(it->begin(), it->end());
				++data->counters.kvSystemClearRanges;
				// TODO(alexmiller): Figure out how to selectively enable spammy data distribution events.
				// DEBUG_KEY_RANGE("clearInvalidVersion", invalidVersion, clearRange);
				storage->clear(clearRange);
				++data->counters.kvSystemClearRanges;
				data->byteSampleApplyClear(clearRange, invalidVersion);
			}
		}
	}

	validate(data, true);
	startByteSampleRestore.send(Void());

	return true;
}

Future<bool> StorageServerDisk::restoreDurableState() {
	return ::restoreDurableState(data, storage);
}

// Determines whether a key-value pair should be included in a byte sample
// Also returns size information about the sample
ByteSampleInfo isKeyValueInSample(KeyValueRef keyValue) {
	ByteSampleInfo info;

	const KeyRef key = keyValue.key;
	info.size = key.size() + keyValue.value.size();

	uint32_t a = 0;
	uint32_t b = 0;
	hashlittle2(key.begin(), key.size(), &a, &b);

	double probability =
	    (double)info.size / (key.size() + SERVER_KNOBS->BYTE_SAMPLING_OVERHEAD) / SERVER_KNOBS->BYTE_SAMPLING_FACTOR;
	info.inSample = a / ((1 << 30) * 4.0) < probability;
	info.sampledSize = info.size / std::min(1.0, probability);

	return info;
}

void StorageServer::addMutationToMutationLogOrStorage(Version ver, MutationRef m) {
	if (ver != invalidVersion) {
		addMutationToMutationLog(addVersionToMutationLog(ver), m);
	} else {
		storage.writeMutation(m);
		byteSampleApplyMutation(m, ver);
	}
}

void StorageServer::byteSampleApplySet(KeyValueRef kv, Version ver) {
	// Update byteSample in memory and (eventually) on disk and notify waiting metrics

	ByteSampleInfo sampleInfo = isKeyValueInSample(kv);
	auto& byteSample = metrics.byteSample.sample;

	int64_t delta = 0;
	const KeyRef key = kv.key;

	auto old = byteSample.find(key);
	if (old != byteSample.end())
		delta = -byteSample.getMetric(old);
	if (sampleInfo.inSample) {
		delta += sampleInfo.sampledSize;
		byteSample.insert(key, sampleInfo.sampledSize);
		addMutationToMutationLogOrStorage(ver,
		                                  MutationRef(MutationRef::SetValue,
		                                              key.withPrefix(persistByteSampleKeys.begin),
		                                              BinaryWriter::toValue(sampleInfo.sampledSize, Unversioned())));
	} else {
		bool any = old != byteSample.end();
		if (!byteSampleRecovery.isReady()) {
			if (!byteSampleClears.rangeContaining(key).value()) {
				byteSampleClears.insert(key, true);
				byteSampleClearsTooLarge.set(byteSampleClears.size() > SERVER_KNOBS->MAX_BYTE_SAMPLE_CLEAR_MAP_SIZE);
				any = true;
			}
		}
		if (any) {
			byteSample.erase(old);
			auto diskRange = singleKeyRange(key.withPrefix(persistByteSampleKeys.begin));
			addMutationToMutationLogOrStorage(ver,
			                                  MutationRef(MutationRef::ClearRange, diskRange.begin, diskRange.end));
			++counters.kvSystemClearRanges;
		}
	}

	if (delta)
		metrics.notifyBytes(key, delta);
}

void StorageServer::byteSampleApplyClear(KeyRangeRef range, Version ver) {
	// Update byteSample in memory and (eventually) on disk via the mutationLog and notify waiting metrics

	auto& byteSample = metrics.byteSample.sample;
	bool any = false;

	if (range.begin < allKeys.end) {
		// NotifyBytes should not be called for keys past allKeys.end
		KeyRangeRef searchRange = KeyRangeRef(range.begin, std::min(range.end, allKeys.end));
		counters.sampledBytesCleared += byteSample.sumRange(searchRange.begin, searchRange.end);

		auto r = metrics.waitMetricsMap.intersectingRanges(searchRange);
		for (auto shard = r.begin(); shard != r.end(); ++shard) {
			KeyRangeRef intersectingRange = shard.range() & range;
			int64_t bytes = byteSample.sumRange(intersectingRange.begin, intersectingRange.end);
			metrics.notifyBytes(shard, -bytes);
			any = any || bytes > 0;
		}
	}

	if (range.end > allKeys.end && byteSample.sumRange(std::max(allKeys.end, range.begin), range.end) > 0)
		any = true;

	if (!byteSampleRecovery.isReady()) {
		auto clearRanges = byteSampleClears.intersectingRanges(range);
		for (auto it : clearRanges) {
			if (!it.value()) {
				byteSampleClears.insert(range, true);
				byteSampleClearsTooLarge.set(byteSampleClears.size() > SERVER_KNOBS->MAX_BYTE_SAMPLE_CLEAR_MAP_SIZE);
				any = true;
				break;
			}
		}
	}

	if (any) {
		byteSample.eraseAsync(range.begin, range.end);
		auto diskRange = range.withPrefix(persistByteSampleKeys.begin);
		addMutationToMutationLogOrStorage(ver, MutationRef(MutationRef::ClearRange, diskRange.begin, diskRange.end));
		++counters.kvSystemClearRanges;
	}
}

ACTOR Future<Void> waitMetrics(StorageServerMetrics* self, WaitMetricsRequest req, Future<Void> timeout) {
	state PromiseStream<StorageMetrics> change;
	state StorageMetrics metrics = self->getMetrics(req.keys);
	state Error error = success();
	state bool timedout = false;

	if (!req.min.allLessOrEqual(metrics) || !metrics.allLessOrEqual(req.max)) {
		CODE_PROBE(true, "ShardWaitMetrics return case 1 (quickly)");
		req.reply.send(metrics);
		return Void();
	}

	{
		auto rs = self->waitMetricsMap.modify(req.keys);
		for (auto r = rs.begin(); r != rs.end(); ++r)
			r->value().push_back(change);
		loop {
			try {
				choose {
					when(StorageMetrics c = waitNext(change.getFuture())) {
						metrics += c;

						// SOMEDAY: validation! The changes here are possibly partial changes (we receive multiple
						// messages per
						//  update to our requested range). This means that the validation would have to occur after
						//  all the messages for one clear or set have been dispatched.

						/*StorageMetrics m = getMetrics( data, req.keys );
						  bool b = ( m.bytes != metrics.bytes || m.bytesPerKSecond != metrics.bytesPerKSecond ||
						  m.iosPerKSecond != metrics.iosPerKSecond ); if (b) { printf("keys: '%s' - '%s' @%p\n",
						  printable(req.keys.begin).c_str(), printable(req.keys.end).c_str(), this);
						  printf("waitMetrics: desync %d (%lld %lld %lld) != (%lld %lld %lld); +(%lld %lld %lld)\n",
						  b, m.bytes, m.bytesPerKSecond, m.iosPerKSecond, metrics.bytes, metrics.bytesPerKSecond,
						  metrics.iosPerKSecond, c.bytes, c.bytesPerKSecond, c.iosPerKSecond);

						  }*/
					}
					when(wait(timeout)) { timedout = true; }
				}
			} catch (Error& e) {
				if (e.code() == error_code_actor_cancelled)
					throw; // This is only cancelled when the main loop had exited...no need in this case to clean
					       // up self
				error = e;
				break;
			}

			if (timedout) {
				CODE_PROBE(true, "ShardWaitMetrics return on timeout");
				// FIXME: instead of using random chance, send wrong_shard_server when the call in from
				// waitMetricsMultiple (requires additional information in the request)
				if (deterministicRandom()->random01() < SERVER_KNOBS->WAIT_METRICS_WRONG_SHARD_CHANCE) {
					req.reply.sendError(wrong_shard_server());
				} else {
					req.reply.send(metrics);
				}
				break;
			}

			if (!req.min.allLessOrEqual(metrics) || !metrics.allLessOrEqual(req.max)) {
				CODE_PROBE(true, "ShardWaitMetrics return case 2 (delayed)");
				req.reply.send(metrics);
				break;
			}
		}

		wait(delay(0)); // prevent iterator invalidation of functions sending changes
	}

	auto rs = self->waitMetricsMap.modify(req.keys);
	for (auto i = rs.begin(); i != rs.end(); ++i) {
		auto& x = i->value();
		for (int j = 0; j < x.size(); j++) {
			if (x[j] == change) {
				swapAndPop(&x, j);
				break;
			}
		}
	}
	self->waitMetricsMap.coalesce(req.keys);

	if (error.code() != error_code_success) {
		if (error.code() != error_code_wrong_shard_server)
			throw error;
		CODE_PROBE(true, "ShardWaitMetrics delayed wrong_shard_server()");
		req.reply.sendError(error);
	}

	return Void();
}

Future<Void> StorageServerMetrics::waitMetrics(WaitMetricsRequest req, Future<Void> delay) {
	return ::waitMetrics(this, req, delay);
}

#ifndef __INTEL_COMPILER
#pragma endregion
#endif

/////////////////////////////// Core //////////////////////////////////////
#ifndef __INTEL_COMPILER
#pragma region Core
#endif

ACTOR Future<Void> metricsCore(StorageServer* self, StorageServerInterface ssi) {
	state Future<Void> doPollMetrics = Void();

	wait(self->byteSampleRecovery);
	TraceEvent("StorageServerRestoreDurableState", self->thisServerID).detail("RestoredBytes", self->bytesRestored);

	// Logs all counters in `counters.cc` and reset the interval.
	self->actors.add(traceCounters("StorageMetrics",
	                               self->thisServerID,
	                               SERVER_KNOBS->STORAGE_LOGGING_DELAY,
	                               &self->counters.cc,
	                               self->thisServerID.toString() + "/StorageMetrics",
	                               [self = self](TraceEvent& te) {
		                               te.detail("StorageEngine", self->storage.getKeyValueStoreType().toString());
		                               te.detail("Tag", self->tag.toString());
		                               StorageBytes sb = self->storage.getStorageBytes();
		                               te.detail("KvstoreBytesUsed", sb.used);
		                               te.detail("KvstoreBytesFree", sb.free);
		                               te.detail("KvstoreBytesAvailable", sb.available);
		                               te.detail("KvstoreBytesTotal", sb.total);
		                               te.detail("KvstoreBytesTemp", sb.temp);
		                               if (self->isTss()) {
			                               te.detail("TSSPairID", self->tssPairID);
			                               te.detail("TSSJointID",
			                                         UID(self->thisServerID.first() ^ self->tssPairID.get().first(),
			                                             self->thisServerID.second() ^ self->tssPairID.get().second()));
		                               } else if (self->isSSWithTSSPair()) {
			                               te.detail("SSPairID", self->ssPairID);
			                               te.detail("TSSJointID",
			                                         UID(self->thisServerID.first() ^ self->ssPairID.get().first(),
			                                             self->thisServerID.second() ^ self->ssPairID.get().second()));
		                               }
	                               }));

	loop {
		choose {
			when(WaitMetricsRequest req = waitNext(ssi.waitMetrics.getFuture())) {
				if (!self->isReadable(req.keys)) {
					CODE_PROBE(true, "waitMetrics immediate wrong_shard_server()");
					self->sendErrorWithPenalty(req.reply, wrong_shard_server(), self->getPenalty());
				} else {
					self->actors.add(
					    self->metrics.waitMetrics(req, delayJittered(SERVER_KNOBS->STORAGE_METRIC_TIMEOUT)));
				}
			}
			when(SplitMetricsRequest req = waitNext(ssi.splitMetrics.getFuture())) {
				if (!self->isReadable(req.keys)) {
					CODE_PROBE(true, "splitMetrics immediate wrong_shard_server()");
					self->sendErrorWithPenalty(req.reply, wrong_shard_server(), self->getPenalty());
				} else {
					self->metrics.splitMetrics(req);
				}
			}
			when(GetStorageMetricsRequest req = waitNext(ssi.getStorageMetrics.getFuture())) {
				StorageBytes sb = self->storage.getStorageBytes();
				self->metrics.getStorageMetrics(
				    req, sb, self->counters.bytesInput.getRate(), self->versionLag, self->lastUpdate);
			}
			when(ReadHotSubRangeRequest req = waitNext(ssi.getReadHotRanges.getFuture())) {
				if (!self->isReadable(req.keys)) {
					CODE_PROBE(true, "readHotSubRanges immediate wrong_shard_server()");
					self->sendErrorWithPenalty(req.reply, wrong_shard_server(), self->getPenalty());
				} else {
					self->metrics.getReadHotRanges(req);
				}
			}
			when(SplitRangeRequest req = waitNext(ssi.getRangeSplitPoints.getFuture())) {
				if (!self->isReadable(req.keys)) {
					CODE_PROBE(true, "getSplitPoints immediate wrong_shard_server()");
					self->sendErrorWithPenalty(req.reply, wrong_shard_server(), self->getPenalty());
				} else {
					self->getSplitPoints(req);
				}
			}
			when(wait(doPollMetrics)) {
				self->metrics.poll();
				doPollMetrics = delay(SERVER_KNOBS->STORAGE_SERVER_POLL_METRICS_DELAY);
			}
		}
	}
}

ACTOR Future<Void> logLongByteSampleRecovery(Future<Void> recovery) {
	choose {
		when(wait(recovery)) {}
		when(wait(delay(SERVER_KNOBS->LONG_BYTE_SAMPLE_RECOVERY_DELAY))) {
			TraceEvent(g_network->isSimulated() ? SevWarn : SevWarnAlways, "LongByteSampleRecovery");
		}
	}

	return Void();
}

ACTOR Future<Void> checkBehind(StorageServer* self) {
	state int behindCount = 0;
	loop {
		wait(delay(SERVER_KNOBS->BEHIND_CHECK_DELAY));
		state Transaction tr(self->cx);
		loop {
			try {
				Version readVersion = wait(tr.getRawReadVersion());
				if (readVersion > self->version.get() + SERVER_KNOBS->BEHIND_CHECK_VERSIONS) {
					behindCount++;
				} else {
					behindCount = 0;
				}
				self->versionBehind = behindCount >= SERVER_KNOBS->BEHIND_CHECK_COUNT;
				break;
			} catch (Error& e) {
				wait(tr.onError(e));
			}
		}
	}
}

ACTOR Future<Void> serveGetValueRequests(StorageServer* self, FutureStream<GetValueRequest> getValue) {
	getCurrentLineage()->modify(&TransactionLineage::operation) = TransactionLineage::Operation::GetValue;
	loop {
		GetValueRequest req = waitNext(getValue);
		// Warning: This code is executed at extremely high priority (TaskPriority::LoadBalancedEndpoint), so
		// downgrade before doing real work
		if (req.debugID.present())
			g_traceBatch.addEvent("GetValueDebug",
			                      req.debugID.get().first(),
			                      "storageServer.received"); //.detail("TaskID", g_network->getCurrentTask());

		if (SHORT_CIRCUT_ACTUAL_STORAGE && normalKeys.contains(req.key))
			req.reply.send(GetValueReply());
		else
			self->actors.add(self->readGuard(req, getValueQ));
	}
}

ACTOR Future<Void> serveGetKeyValuesRequests(StorageServer* self, FutureStream<GetKeyValuesRequest> getKeyValues) {
	getCurrentLineage()->modify(&TransactionLineage::operation) = TransactionLineage::Operation::GetKeyValues;
	loop {
		GetKeyValuesRequest req = waitNext(getKeyValues);

		// Warning: This code is executed at extremely high priority (TaskPriority::LoadBalancedEndpoint), so
		// downgrade before doing real work
		self->actors.add(self->readGuard(req, getKeyValuesQ));
	}
}

ACTOR Future<Void> serveGetMappedKeyValuesRequests(StorageServer* self,
                                                   FutureStream<GetMappedKeyValuesRequest> getMappedKeyValues) {
	// TODO: Is it fine to keep TransactionLineage::Operation::GetKeyValues here?
	getCurrentLineage()->modify(&TransactionLineage::operation) = TransactionLineage::Operation::GetKeyValues;
	loop {
		GetMappedKeyValuesRequest req = waitNext(getMappedKeyValues);

		// Warning: This code is executed at extremely high priority (TaskPriority::LoadBalancedEndpoint), so downgrade
		// before doing real work
		self->actors.add(self->readGuard(req, getMappedKeyValuesQ));
	}
}

ACTOR Future<Void> serveGetKeyValuesStreamRequests(StorageServer* self,
                                                   FutureStream<GetKeyValuesStreamRequest> getKeyValuesStream) {
	loop {
		GetKeyValuesStreamRequest req = waitNext(getKeyValuesStream);
		// Warning: This code is executed at extremely high priority (TaskPriority::LoadBalancedEndpoint), so
		// downgrade before doing real work
		// FIXME: add readGuard again
		self->actors.add(getKeyValuesStreamQ(self, req));
	}
}

ACTOR Future<Void> serveGetKeyRequests(StorageServer* self, FutureStream<GetKeyRequest> getKey) {
	getCurrentLineage()->modify(&TransactionLineage::operation) = TransactionLineage::Operation::GetKey;
	loop {
		GetKeyRequest req = waitNext(getKey);
		// Warning: This code is executed at extremely high priority (TaskPriority::LoadBalancedEndpoint), so
		// downgrade before doing real work
		self->actors.add(self->readGuard(req, getKeyQ));
	}
}

ACTOR Future<Void> watchValueWaitForVersion(StorageServer* self,
                                            WatchValueRequest req,
                                            PromiseStream<WatchValueRequest> stream) {
	state Span span("SS:watchValueWaitForVersion"_loc, req.spanContext);
	if (req.tenantInfo.name.present()) {
		span.addAttribute("tenant"_sr, req.tenantInfo.name.get());
	}
	getCurrentLineage()->modify(&TransactionLineage::txID) = req.spanContext.traceID;
	try {
		wait(success(waitForVersionNoTooOld(self, req.version)));
		Optional<TenantMapEntry> entry = self->getTenantEntry(latestVersion, req.tenantInfo);
		if (entry.present()) {
			req.key = req.key.withPrefix(entry.get().prefix);
		}
		stream.send(req);
	} catch (Error& e) {
		if (!canReplyWith(e))
			throw e;
		self->sendErrorWithPenalty(req.reply, e, self->getPenalty());
	}
	return Void();
}

ACTOR Future<Void> serveWatchValueRequestsImpl(StorageServer* self, FutureStream<WatchValueRequest> stream) {
	loop {
		getCurrentLineage()->modify(&TransactionLineage::txID) = UID();
		state WatchValueRequest req = waitNext(stream);
		state Reference<ServerWatchMetadata> metadata = self->getWatchMetadata(req.key.contents());
		state Span span("SS:serveWatchValueRequestsImpl"_loc, req.spanContext);
		getCurrentLineage()->modify(&TransactionLineage::txID) = req.spanContext.traceID;

		// case 1: no watch set for the current key
		if (!metadata.isValid()) {
			metadata = makeReference<ServerWatchMetadata>(req.key, req.value, req.version, req.tags, req.debugID);
			KeyRef key = self->setWatchMetadata(metadata);
			metadata->watch_impl = forward(watchWaitForValueChange(self, span.context, key), metadata->versionPromise);
			self->actors.add(watchValueSendReply(self, req, metadata->versionPromise.getFuture(), span.context));
		}
		// case 2: there is a watch in the map and it has the same value so just update version
		else if (metadata->value == req.value) {
			if (req.version > metadata->version) {
				metadata->version = req.version;
				metadata->tags = req.tags;
				metadata->debugID = req.debugID;
			}
			self->actors.add(watchValueSendReply(self, req, metadata->versionPromise.getFuture(), span.context));
		}
		// case 3: version in map has a lower version so trigger watch and create a new entry in map
		else if (req.version > metadata->version) {
			self->deleteWatchMetadata(req.key.contents());
			metadata->versionPromise.send(req.version);
			metadata->watch_impl.cancel();

			metadata = makeReference<ServerWatchMetadata>(req.key, req.value, req.version, req.tags, req.debugID);
			KeyRef key = self->setWatchMetadata(metadata);
			metadata->watch_impl = forward(watchWaitForValueChange(self, span.context, key), metadata->versionPromise);

			self->actors.add(watchValueSendReply(self, req, metadata->versionPromise.getFuture(), span.context));
		}
		// case 4: version in the map is higher so immediately trigger watch
		else if (req.version < metadata->version) {
			CODE_PROBE(true, "watch version in map is higher so trigger watch (case 4)");
			req.reply.send(WatchValueReply{ metadata->version });
		}
		// case 5: watch value differs but their versions are the same (rare case) so check with the SS
		else {
			CODE_PROBE(true, "watch version in the map is the same but value is different (case 5)");
			loop {
				try {
					state Version latest = self->version.get();
					GetValueRequest getReq(span.context,
					                       TenantInfo(),
					                       metadata->key,
					                       latest,
					                       metadata->tags,
					                       metadata->debugID,
					                       VersionVector());
					state Future<Void> getValue = getValueQ(self, getReq);
					GetValueReply reply = wait(getReq.reply.getFuture());
					metadata = self->getWatchMetadata(req.key.contents());

					if (metadata.isValid() && reply.value != metadata->value) { // valSS != valMap
						self->deleteWatchMetadata(req.key.contents());
						metadata->versionPromise.send(req.version);
						metadata->watch_impl.cancel();
					}

					if (reply.value == req.value) { // valSS == valreq
						metadata =
						    makeReference<ServerWatchMetadata>(req.key, req.value, req.version, req.tags, req.debugID);
						KeyRef key = self->setWatchMetadata(metadata);
						metadata->watch_impl =
						    forward(watchWaitForValueChange(self, span.context, key), metadata->versionPromise);
						self->actors.add(
						    watchValueSendReply(self, req, metadata->versionPromise.getFuture(), span.context));
					} else {
						req.reply.send(WatchValueReply{ latest });
					}
					break;
				} catch (Error& e) {
					if (e.code() != error_code_transaction_too_old) {
						if (!canReplyWith(e))
							throw e;
						self->sendErrorWithPenalty(req.reply, e, self->getPenalty());
						break;
					}
					CODE_PROBE(true, "Reading a watched key failed with transaction_too_old case 5");
				}
			}
		}
	}
}

ACTOR Future<Void> serveWatchValueRequests(StorageServer* self, FutureStream<WatchValueRequest> watchValue) {
	state PromiseStream<WatchValueRequest> stream;
	getCurrentLineage()->modify(&TransactionLineage::operation) = TransactionLineage::Operation::WatchValue;
	self->actors.add(serveWatchValueRequestsImpl(self, stream.getFuture()));

	loop {
		WatchValueRequest req = waitNext(watchValue);
		// TODO: fast load balancing?
		if (self->shouldRead(req)) {
			self->actors.add(watchValueWaitForVersion(self, req, stream));
		}
	}
}

ACTOR Future<Void> serveChangeFeedStreamRequests(StorageServer* self,
                                                 FutureStream<ChangeFeedStreamRequest> changeFeedStream) {
	loop {
		ChangeFeedStreamRequest req = waitNext(changeFeedStream);
		// must notify change feed that its shard is moved away ASAP
		self->actors.add(changeFeedStreamQ(self, req, req.debugUID) || stopChangeFeedOnMove(self, req, req.debugUID));
	}
}

ACTOR Future<Void> serveOverlappingChangeFeedsRequests(
    StorageServer* self,
    FutureStream<OverlappingChangeFeedsRequest> overlappingChangeFeeds) {
	loop {
		OverlappingChangeFeedsRequest req = waitNext(overlappingChangeFeeds);
		self->actors.add(self->readGuard(req, overlappingChangeFeedsQ));
	}
}

ACTOR Future<Void> serveChangeFeedPopRequests(StorageServer* self, FutureStream<ChangeFeedPopRequest> changeFeedPops) {
	loop {
		ChangeFeedPopRequest req = waitNext(changeFeedPops);
		self->actors.add(self->readGuard(req, changeFeedPopQ));
	}
}

ACTOR Future<Void> serveChangeFeedVersionUpdateRequests(
    StorageServer* self,
    FutureStream<ChangeFeedVersionUpdateRequest> changeFeedVersionUpdate) {
	loop {
		ChangeFeedVersionUpdateRequest req = waitNext(changeFeedVersionUpdate);
		self->actors.add(self->readGuard(req, changeFeedVersionUpdateQ));
	}
}

ACTOR Future<Void> reportStorageServerState(StorageServer* self) {
	if (!SERVER_KNOBS->REPORT_DD_METRICS) {
		return Void();
	}

	loop {
		wait(delay(SERVER_KNOBS->DD_METRICS_REPORT_INTERVAL));

		const auto numRunningFetchKeys = self->currentRunningFetchKeys.numRunning();
		if (numRunningFetchKeys == 0) {
			continue;
		}

		const auto longestRunningFetchKeys = self->currentRunningFetchKeys.longestTime();

		auto level = SevInfo;
		if (std::get<0>(longestRunningFetchKeys) >= SERVER_KNOBS->FETCH_KEYS_TOO_LONG_TIME_CRITERIA) {
			level = SevWarnAlways;
		}

		TraceEvent(level, "FetchKeysCurrentStatus", self->thisServerID)
		    .detail("Timestamp", now())
		    .detail("LongestRunningTime", std::get<0>(longestRunningFetchKeys))
		    .detail("LongestRunningFetchID", std::get<2>(longestRunningFetchKeys))
		    .detail("StartKey", std::get<1>(longestRunningFetchKeys).begin)
		    .detail("EndKey", std::get<1>(longestRunningFetchKeys).end)
		    .detail("NumRunning", numRunningFetchKeys);
	}
}

ACTOR Future<Void> versionIndexerPeekerImpl(StorageServer* self) {
	state std::vector<Reference<ReferencedInterface<VersionIndexerInterface>>> interfaces;
	state Reference<MultiInterface<ReferencedInterface<VersionIndexerInterface>>> multi;
	state VersionIndexerPeekReply reply;
	state int i = 0;
	state Version prevVersion;
	state double beginTime;
	for (auto& vInterface : self->db->get().versionIndexers) {
		interfaces.emplace_back(new ReferencedInterface<VersionIndexerInterface>(vInterface));
	}
	multi = Reference<MultiInterface<ReferencedInterface<VersionIndexerInterface>>>(
	    new MultiInterface<ReferencedInterface<VersionIndexerInterface>>(interfaces));
	// before the update actor has caught up.
	wait(self->version.whenAtLeast(self->nextVersionWithNoData.get()));
	TraceEvent("VersionIndexerPeekerStart", self->thisServerID).detail("NumVersionIndexer", interfaces.size());
	loop {
		VersionIndexerPeekRequest request;
		request.lastKnownVersion = self->version.get();
		request.tag = self->tag;
		// we could remove old entries here, though we already do that work when we pop from the tlogs. So in order to
		// simplify code we'll potentially send slightly more data to the version indexer than necessary.
		request.history = self->history;
		beginTime = now();
		VersionIndexerPeekReply _reply =
		    wait(brokenPromiseToNever(loadBalance(multi, &VersionIndexerInterface::peek, request)));
		self->counters.versionIndexerLatencyBand.addMeasurement(now() - beginTime);
		++self->counters.fetchesFromVersionIndexer;
		reply = _reply;
		prevVersion = reply.previousVersion;
		ASSERT(!reply.versions.empty());
		for (i = 0; i < reply.versions.size() - 1; ++i) {
			ASSERT(reply.versions[i + 1].first > reply.versions[i].first);
		}
		wait(self->version.whenAtLeast(prevVersion));
		self->versionIndexerReportedCommitted = reply.committedVersion;
		for (i = 0; i < reply.versions.size(); ++i) {
			wait(self->version.whenAtLeast(prevVersion));
			prevVersion = reply.versions[i].first;
			Version updatedVersion = invalidVersion;
			int j;
			for (j = 0; j + i < reply.versions.size() && !reply.versions[i + j].second; ++j) {
				updatedVersion = reply.versions[i + j].first;
				prevVersion = reply.versions[i + j].first;
			}
			if (updatedVersion != invalidVersion) {
				// TraceEvent("SetNextVersionWithNoData", self->thisServerID)
				//     .detail("Version", updatedVersion)
				//     .detail("Previous", self->nextVersionWithNoData.get())
				// 		.detail("DataVersion", self->version.get())
				// 		.detail("MyTag", self->tag);
				self->nextVersionWithNoData.set(updatedVersion);
			}
			if (j > 0) {
				i += j - 1;
			}
		}
		wait(self->version.whenAtLeast(prevVersion));
		ASSERT(self->version.get() >= reply.versions.back().first);
	}
}

ACTOR Future<Void> versionIndexerPeeker(StorageServer* self) {
	loop {
		Future<Void> impl = Never();
		ASSERT_WE_THINK(self->db->get().recoveryState < RecoveryState::ACCEPTING_COMMITS ||
		                !self->db->get().versionIndexers.empty());
		if (self->db.isValid() && !self->db->get().versionIndexers.empty()) {
			impl = versionIndexerPeekerImpl(self);
		}
		choose {
			when(wait(impl)) { ASSERT(false); }
			when(wait(self->db->onChange())) {}
		}
	}
}

ACTOR Future<Void> storageServerCore(StorageServer* self, StorageServerInterface ssi) {
	state Future<Void> doUpdate = Void();
	state bool updateReceived = false; // true iff the current update() actor assigned to doUpdate has already
	                                   // received an update from the tlog
	state double lastLoopTopTime = now();
	state Future<Void> dbInfoChange = Void();
	state Future<Void> checkLastUpdate = Void();
	state Future<Void> updateProcessStatsTimer = delay(SERVER_KNOBS->FASTRESTORE_UPDATE_PROCESS_STATS_INTERVAL);

	self->actors.add(updateStorage(self));
	self->actors.add(waitFailureServer(ssi.waitFailure.getFuture()));
	self->actors.add(self->otherError.getFuture());
	self->actors.add(metricsCore(self, ssi));
	self->actors.add(logLongByteSampleRecovery(self->byteSampleRecovery));
	self->actors.add(checkBehind(self));
	self->actors.add(serveGetValueRequests(self, ssi.getValue.getFuture()));
	self->actors.add(serveGetKeyValuesRequests(self, ssi.getKeyValues.getFuture()));
	self->actors.add(serveGetMappedKeyValuesRequests(self, ssi.getMappedKeyValues.getFuture()));
	self->actors.add(serveGetKeyValuesStreamRequests(self, ssi.getKeyValuesStream.getFuture()));
	self->actors.add(serveGetKeyRequests(self, ssi.getKey.getFuture()));
	self->actors.add(serveWatchValueRequests(self, ssi.watchValue.getFuture()));
	self->actors.add(serveChangeFeedStreamRequests(self, ssi.changeFeedStream.getFuture()));
	self->actors.add(serveOverlappingChangeFeedsRequests(self, ssi.overlappingChangeFeeds.getFuture()));
	self->actors.add(serveChangeFeedPopRequests(self, ssi.changeFeedPop.getFuture()));
	self->actors.add(serveChangeFeedVersionUpdateRequests(self, ssi.changeFeedVersionUpdate.getFuture()));
	self->actors.add(traceRole(Role::STORAGE_SERVER, ssi.id()));
	self->actors.add(reportStorageServerState(self));
	self->actors.add(versionIndexerPeeker(self));

	self->transactionTagCounter.startNewInterval();
	self->actors.add(
	    recurring([&]() { self->transactionTagCounter.startNewInterval(); }, SERVER_KNOBS->TAG_MEASUREMENT_INTERVAL));

	self->coreStarted.send(Void());

	loop {
		++self->counters.loops;

		double loopTopTime = now();
		double elapsedTime = loopTopTime - lastLoopTopTime;
		if (elapsedTime > 0.050) {
			if (deterministicRandom()->random01() < 0.01)
				TraceEvent(SevWarn, "SlowSSLoopx100", self->thisServerID).detail("Elapsed", elapsedTime);
		}
		lastLoopTopTime = loopTopTime;

		choose {
			when(wait(checkLastUpdate)) {
				if (now() - self->lastUpdate >= CLIENT_KNOBS->NO_RECENT_UPDATES_DURATION) {
					self->noRecentUpdates.set(true);
					checkLastUpdate = delay(CLIENT_KNOBS->NO_RECENT_UPDATES_DURATION);
				} else {
					checkLastUpdate =
					    delay(std::max(CLIENT_KNOBS->NO_RECENT_UPDATES_DURATION - (now() - self->lastUpdate), 0.1));
				}
			}
			when(wait(dbInfoChange)) {
				CODE_PROBE(self->logSystem, "shardServer dbInfo changed");
				dbInfoChange = self->db->onChange();
				if (self->db->get().recoveryState >= RecoveryState::ACCEPTING_COMMITS) {
					self->logSystem = ILogSystem::fromServerDBInfo(self->thisServerID, self->db->get());
					if (self->logSystem) {
						if (self->db->get().logSystemConfig.recoveredAt.present()) {
							self->poppedAllAfter = self->db->get().logSystemConfig.recoveredAt.get();
						}
						self->logCursor = self->logSystem->peekSingle(
						    self->thisServerID, self->version.get() + 1, self->tag, self->history);
						self->popVersion(self->durableVersion.get() + 1, true);
					}
					// If update() is waiting for results from the tlog, it might never get them, so needs to be
					// cancelled.  But if it is waiting later, cancelling it could cause problems (e.g. fetchKeys
					// that already committed to transitioning to waiting state)
					if (!updateReceived) {
						doUpdate = Void();
					}
				}

				Optional<LatencyBandConfig> newLatencyBandConfig = self->db->get().latencyBandConfig;
				if (newLatencyBandConfig.present() != self->latencyBandConfig.present() ||
				    (newLatencyBandConfig.present() &&
				     newLatencyBandConfig.get().readConfig != self->latencyBandConfig.get().readConfig)) {
					self->latencyBandConfig = newLatencyBandConfig;
					self->counters.readLatencyBands.clearBands();
					TraceEvent("LatencyBandReadUpdatingConfig").detail("Present", newLatencyBandConfig.present());
					if (self->latencyBandConfig.present()) {
						for (auto band : self->latencyBandConfig.get().readConfig.bands) {
							self->counters.readLatencyBands.addThreshold(band);
						}
					}
				}
			}
			when(GetShardStateRequest req = waitNext(ssi.getShardState.getFuture())) {
				if (req.mode == GetShardStateRequest::NO_WAIT) {
					if (self->isReadable(req.keys))
						req.reply.send(GetShardStateReply{ self->version.get(), self->durableVersion.get() });
					else
						req.reply.sendError(wrong_shard_server());
				} else {
					self->actors.add(getShardStateQ(self, req));
				}
			}
			when(StorageQueuingMetricsRequest req = waitNext(ssi.getQueuingMetrics.getFuture())) {
				getQueuingMetrics(self, req);
			}
			when(ReplyPromise<KeyValueStoreType> reply = waitNext(ssi.getKeyValueStoreType.getFuture())) {
				reply.send(self->storage.getKeyValueStoreType());
			}
			when(wait(doUpdate)) {
				updateReceived = false;
				if (!self->logSystem)
					doUpdate = Never();
				else
					doUpdate = update(self, &updateReceived);
			}
			when(GetCheckpointRequest req = waitNext(ssi.checkpoint.getFuture())) {
				if (!self->isReadable(req.range)) {
					req.reply.sendError(wrong_shard_server());
					continue;
				} else {
					self->actors.add(getCheckpointQ(self, req));
				}
			}
			when(FetchCheckpointRequest req = waitNext(ssi.fetchCheckpoint.getFuture())) {
				self->actors.add(fetchCheckpointQ(self, req));
			}
			when(UpdateCommitCostRequest req = waitNext(ssi.updateCommitCostRequest.getFuture())) {
				// Ratekeeper might change with a new ID. In this case, always accept the data.
				if (req.ratekeeperID != self->busiestWriteTagContext.ratekeeperID) {
					TraceEvent("RatekeeperIDChange")
					    .detail("OldID", self->busiestWriteTagContext.ratekeeperID)
					    .detail("OldLastUpdateTime", self->busiestWriteTagContext.lastUpdateTime)
					    .detail("NewID", req.ratekeeperID)
					    .detail("LastUpdateTime", req.postTime);
					self->busiestWriteTagContext.ratekeeperID = req.ratekeeperID;
					self->busiestWriteTagContext.lastUpdateTime = -1;
				}
				// In case we received an old request/duplicate request, due to, e.g. network problem
				ASSERT(req.postTime > 0);
				if (req.postTime < self->busiestWriteTagContext.lastUpdateTime) {
					continue;
				}

				self->busiestWriteTagContext.lastUpdateTime = req.postTime;
				TraceEvent("BusiestWriteTag", self->thisServerID)
				    .detail("Elapsed", req.elapsed)
				    .detail("Tag", printable(req.busiestTag))
				    .detail("TagOps", req.opsSum)
				    .detail("TagCost", req.costSum)
				    .detail("TotalCost", req.totalWriteCosts)
				    .detail("Reported", req.reported)
				    .trackLatest(self->busiestWriteTagContext.busiestWriteTagTrackingKey);

				req.reply.send(Void());
			}
			when(FetchCheckpointKeyValuesRequest req = waitNext(ssi.fetchCheckpointKeyValues.getFuture())) {
				self->actors.add(fetchCheckpointKeyValuesQ(self, req));
			}
			when(wait(updateProcessStatsTimer)) {
				updateProcessStats(self);
				updateProcessStatsTimer = delay(SERVER_KNOBS->FASTRESTORE_UPDATE_PROCESS_STATS_INTERVAL);
			}
			when(wait(self->actors.getResult())) {}
		}
	}
}

bool storageServerTerminated(StorageServer& self, IKeyValueStore* persistentData, Error const& e) {
	self.shuttingDown = true;

	// Clearing shards shuts down any fetchKeys actors; these may do things on cancellation that are best done with
	// self still valid
	self.shards.insert(allKeys, Reference<ShardInfo>());

	// Dispose the IKVS (destroying its data permanently) only if this shutdown is definitely permanent.  Otherwise
	// just close it.
	if (e.code() == error_code_please_reboot) {
		// do nothing.
	} else if (e.code() == error_code_worker_removed || e.code() == error_code_recruitment_failed) {
		// SOMEDAY: could close instead of dispose if tss in quarantine gets removed so it could still be
		// investigated?
		persistentData->dispose();
	} else {
		persistentData->close();
	}

	if (e.code() == error_code_worker_removed || e.code() == error_code_recruitment_failed ||
	    e.code() == error_code_file_not_found || e.code() == error_code_actor_cancelled ||
	    e.code() == error_code_remote_kvs_cancelled) {
		TraceEvent("StorageServerTerminated", self.thisServerID).errorUnsuppressed(e);
		return true;
	} else
		return false;
}

ACTOR Future<Void> memoryStoreRecover(IKeyValueStore* store, Reference<IClusterConnectionRecord> connRecord, UID id) {
	if (store->getType() != KeyValueStoreType::MEMORY || connRecord.getPtr() == nullptr) {
		return Never();
	}

	// create a temp client connect to DB
	Database cx = Database::createDatabase(connRecord, Database::API_VERSION_LATEST);

	state Reference<ReadYourWritesTransaction> tr = makeReference<ReadYourWritesTransaction>(cx);
	state int noCanRemoveCount = 0;
	loop {
		try {
			tr->setOption(FDBTransactionOptions::PRIORITY_SYSTEM_IMMEDIATE);
			tr->setOption(FDBTransactionOptions::ACCESS_SYSTEM_KEYS);

			state bool canRemove = wait(canRemoveStorageServer(tr, id));
			if (!canRemove) {
				CODE_PROBE(true,
				           "it's possible that the caller had a transaction in flight that assigned keys to the "
				           "server. Wait for it to reverse its mistake.");
				wait(delayJittered(SERVER_KNOBS->REMOVE_RETRY_DELAY, TaskPriority::UpdateStorage));
				tr->reset();
				TraceEvent("RemoveStorageServerRetrying")
				    .detail("Count", noCanRemoveCount++)
				    .detail("ServerID", id)
				    .detail("CanRemove", canRemove);
			} else {
				return Void();
			}
		} catch (Error& e) {
			state Error err = e;
			wait(tr->onError(e));
			TraceEvent("RemoveStorageServerRetrying").error(err);
		}
	}
}

ACTOR Future<Void> initTenantMap(StorageServer* self) {
	state Reference<ReadYourWritesTransaction> tr = makeReference<ReadYourWritesTransaction>(self->cx);

	loop {
		try {
			tr->setOption(FDBTransactionOptions::ACCESS_SYSTEM_KEYS);
			state Version version = wait(tr->getReadVersion());
			// This limits the number of tenants, but eventually we shouldn't need to do this at all
			// when SSs store only the local tenants
			KeyBackedRangeResult<std::pair<TenantName, TenantMapEntry>> entries =
			    wait(TenantMetadata::tenantMap().getRange(
			        tr, Optional<TenantName>(), Optional<TenantName>(), CLIENT_KNOBS->MAX_TENANTS_PER_CLUSTER + 1));
			ASSERT(entries.results.size() <= CLIENT_KNOBS->MAX_TENANTS_PER_CLUSTER && !entries.more);

			TraceEvent("InitTenantMap", self->thisServerID)
			    .detail("Version", version)
			    .detail("NumTenants", entries.results.size());

			for (auto entry : entries.results) {
				self->insertTenant(entry.first, entry.second, version);
			}
			break;
		} catch (Error& e) {
			wait(tr->onError(e));
		}
	}

	return Void();
}

ACTOR Future<Void> replaceInterface(StorageServer* self, StorageServerInterface ssi) {
	ASSERT(!ssi.isTss());
	state Transaction tr(self->cx);

	loop {
		state Future<Void> infoChanged = self->db->onChange();
		state Reference<CommitProxyInfo> commitProxies(new CommitProxyInfo(self->db->get().client.commitProxies));
		choose {
			when(GetStorageServerRejoinInfoReply _rep =
			         wait(commitProxies->size()
			                  ? basicLoadBalance(commitProxies,
			                                     &CommitProxyInterface::getStorageServerRejoinInfo,
			                                     GetStorageServerRejoinInfoRequest(ssi.id(), ssi.locality.dcId()))
			                  : Never())) {
				state GetStorageServerRejoinInfoReply rep = _rep;

				try {
					tr.reset();
					tr.setOption(FDBTransactionOptions::PRIORITY_SYSTEM_IMMEDIATE);
					tr.setVersion(rep.version);

					tr.addReadConflictRange(singleKeyRange(serverListKeyFor(ssi.id())));
					tr.addReadConflictRange(singleKeyRange(serverTagKeyFor(ssi.id())));
					tr.addReadConflictRange(serverTagHistoryRangeFor(ssi.id()));
					tr.addReadConflictRange(singleKeyRange(tagLocalityListKeyFor(ssi.locality.dcId())));

					tr.set(serverListKeyFor(ssi.id()), serverListValue(ssi));

					if (rep.newLocality) {
						tr.addReadConflictRange(tagLocalityListKeys);
						tr.set(tagLocalityListKeyFor(ssi.locality.dcId()),
						       tagLocalityListValue(rep.newTag.get().locality));
					}

					// this only should happen if SS moved datacenters
					if (rep.newTag.present()) {
						KeyRange conflictRange = singleKeyRange(serverTagConflictKeyFor(rep.newTag.get()));
						tr.addReadConflictRange(conflictRange);
						tr.addWriteConflictRange(conflictRange);
						tr.setOption(FDBTransactionOptions::FIRST_IN_BATCH);
						tr.set(serverTagKeyFor(ssi.id()), serverTagValue(rep.newTag.get()));
						tr.atomicOp(serverTagHistoryKeyFor(ssi.id()),
						            serverTagValue(rep.tag),
						            MutationRef::SetVersionstampedKey);
					}

					if (rep.history.size() && rep.history.back().first < self->version.get()) {
						tr.clear(serverTagHistoryRangeBefore(ssi.id(), self->version.get()));
					}

					choose {
						when(wait(tr.commit())) {
							self->history = rep.history;

							if (rep.newTag.present()) {
								self->tag = rep.newTag.get();
								self->history.insert(self->history.begin(),
								                     std::make_pair(tr.getCommittedVersion(), rep.tag));
							} else {
								self->tag = rep.tag;
							}
							self->allHistory = self->history;

							TraceEvent("SSTag", self->thisServerID).detail("MyTag", self->tag.toString());
							for (auto it : self->history) {
								TraceEvent("SSHistory", self->thisServerID)
								    .detail("Ver", it.first)
								    .detail("Tag", it.second.toString());
							}

							if (self->history.size() && BUGGIFY) {
								TraceEvent("SSHistoryReboot", self->thisServerID).log();
								throw please_reboot();
							}

							break;
						}
						when(wait(infoChanged)) {}
					}
				} catch (Error& e) {
					wait(tr.onError(e));
				}
			}
			when(wait(infoChanged)) {}
		}
	}

	return Void();
}

ACTOR Future<Void> replaceTSSInterface(StorageServer* self, StorageServerInterface ssi) {
	// RYW for KeyBackedMap
	state Reference<ReadYourWritesTransaction> tr = makeReference<ReadYourWritesTransaction>(self->cx);
	state KeyBackedMap<UID, UID> tssMapDB = KeyBackedMap<UID, UID>(tssMappingKeys.begin);

	ASSERT(ssi.isTss());

	loop {
		try {
			state Tag myTag;

			tr->reset();
			tr->setOption(FDBTransactionOptions::ACCESS_SYSTEM_KEYS);
			tr->setOption(FDBTransactionOptions::PRIORITY_SYSTEM_IMMEDIATE);

			Optional<Value> pairTagValue = wait(tr->get(serverTagKeyFor(self->tssPairID.get())));

			if (!pairTagValue.present()) {
				CODE_PROBE(true, "Race where tss was down, pair was removed, tss starts back up");
				TraceEvent("StorageServerWorkerRemoved", self->thisServerID).detail("Reason", "TssPairMissing");
				throw worker_removed();
			}

			myTag = decodeServerTagValue(pairTagValue.get());

			tr->addReadConflictRange(singleKeyRange(serverListKeyFor(ssi.id())));
			tr->set(serverListKeyFor(ssi.id()), serverListValue(ssi));

			// add itself back to tss mapping
			if (!self->isTSSInQuarantine()) {
				tssMapDB.set(tr, self->tssPairID.get(), ssi.id());
			}

			wait(tr->commit());
			self->tag = myTag;

			break;
		} catch (Error& e) {
			wait(tr->onError(e));
		}
	}

	return Void();
}

ACTOR Future<Void> storageInterfaceRegistration(StorageServer* self,
                                                StorageServerInterface ssi,
                                                Optional<Future<Void>> readyToAcceptRequests) {

	if (readyToAcceptRequests.present()) {
		wait(readyToAcceptRequests.get());
		ssi.startAcceptingRequests();
	} else {
		ssi.stopAcceptingRequests();
	}

	try {
		if (self->isTss()) {
			wait(replaceTSSInterface(self, ssi));
		} else {
			wait(replaceInterface(self, ssi));
		}
	} catch (Error& e) {
		throw;
	}

	return Void();
}

// for creating a new storage server
ACTOR Future<Void> storageServer(IKeyValueStore* persistentData,
                                 StorageServerInterface ssi,
                                 Tag seedTag,
                                 UID clusterId,
                                 Version startVersion,
                                 Version tssSeedVersion,
                                 ReplyPromise<InitializeStorageReply> recruitReply,
                                 Reference<AsyncVar<ServerDBInfo> const> db,
                                 std::string folder) {
	state StorageServer self(persistentData, db, ssi);
	self.shardAware = SERVER_KNOBS->SHARD_ENCODE_LOCATION_METADATA &&
	                  (SERVER_KNOBS->STORAGE_SERVER_SHARD_AWARE || persistentData->shardAware());
	state Future<Void> ssCore;
	self.clusterId.send(clusterId);
	self.initialClusterVersion = startVersion;
	if (ssi.isTss()) {
		self.setTssPair(ssi.tssPairID.get());
		ASSERT(self.isTss());
	}

	self.sk = serverKeysPrefixFor(self.tssPairID.present() ? self.tssPairID.get() : self.thisServerID)
	              .withPrefix(systemKeys.begin); // FFFF/serverKeys/[this server]/
	self.folder = folder;

	try {
		wait(self.storage.init());
		wait(self.storage.commit());
		++self.counters.kvCommits;

		if (seedTag == invalidTag) {
			ssi.startAcceptingRequests();
			self.registerInterfaceAcceptingRequests.send(Void());

			// Might throw recruitment_failed in case of simultaneous master failure
			std::pair<Version, Tag> verAndTag = wait(addStorageServer(self.cx, ssi));

			self.tag = verAndTag.second;
			if (ssi.isTss()) {
				self.setInitialVersion(tssSeedVersion);
			} else {
				self.setInitialVersion(verAndTag.first - 1);
			}

			wait(initTenantMap(&self));
		} else {
			self.tag = seedTag;
		}

		self.storage.makeNewStorageServerDurable(self.shardAware);
		wait(self.storage.commit());
		++self.counters.kvCommits;

		self.interfaceRegistered =
		    storageInterfaceRegistration(&self, ssi, self.registerInterfaceAcceptingRequests.getFuture());
		wait(delay(0));

		TraceEvent("StorageServerInit", ssi.id())
		    .detail("Version", self.version.get())
		    .detail("SeedTag", seedTag.toString())
		    .detail("TssPair", ssi.isTss() ? ssi.tssPairID.get().toString() : "");
		InitializeStorageReply rep;
		rep.interf = ssi;
		rep.addedVersion = self.version.get();
		recruitReply.send(rep);
		self.byteSampleRecovery = Void();

		ssCore = storageServerCore(&self, ssi);
		wait(ssCore);

		throw internal_error();
	} catch (Error& e) {
		// If we die with an error before replying to the recruitment request, send the error to the recruiter
		// (ClusterController, and from there to the DataDistributionTeamCollection)
		if (!recruitReply.isSet())
			recruitReply.sendError(recruitment_failed());

		// If the storage server dies while something that uses self is still on the stack,
		// we want that actor to complete before we terminate and that memory goes out of scope
		state Error err = e;
		if (storageServerTerminated(self, persistentData, err)) {
			ssCore.cancel();
			self.actors.clear(true);
			wait(delay(0));
			return Void();
		}
		ssCore.cancel();
		self.actors.clear(true);
		wait(delay(0));
		throw err;
	}
}

// for recovering an existing storage server
ACTOR Future<Void> storageServer(IKeyValueStore* persistentData,
                                 StorageServerInterface ssi,
                                 Reference<AsyncVar<ServerDBInfo> const> db,
                                 std::string folder,
                                 Promise<Void> recovered,
                                 Reference<IClusterConnectionRecord> connRecord) {
	state StorageServer self(persistentData, db, ssi);
	state Future<Void> ssCore;
	self.folder = folder;

	try {
		state double start = now();
		TraceEvent("StorageServerRebootStart", self.thisServerID).log();

		wait(self.storage.init());
		choose {
			// after a rollback there might be uncommitted changes.
			// for memory storage engine type, wait until recovery is done before commit
			when(wait(self.storage.commit())) {}

			when(wait(memoryStoreRecover(persistentData, connRecord, self.thisServerID))) {
				TraceEvent("DisposeStorageServer", self.thisServerID).log();
				throw worker_removed();
			}
		}
		++self.counters.kvCommits;

		bool ok = wait(self.storage.restoreDurableState());
		if (!ok) {
			if (recovered.canBeSet())
				recovered.send(Void());
			return Void();
		}
		TraceEvent("SSTimeRestoreDurableState", self.thisServerID).detail("TimeTaken", now() - start);

		// if this is a tss storage file, use that as source of truth for this server being a tss instead of the
		// presence of the tss pair key in the storage engine
		if (ssi.isTss()) {
			ASSERT(self.isTss());
			ssi.tssPairID = self.tssPairID.get();
		} else {
			ASSERT(!self.isTss());
		}

		ASSERT(self.thisServerID == ssi.id());

		self.sk = serverKeysPrefixFor(self.tssPairID.present() ? self.tssPairID.get() : self.thisServerID)
		              .withPrefix(systemKeys.begin); // FFFF/serverKeys/[this server]/

		TraceEvent("StorageServerReboot", self.thisServerID).detail("Version", self.version.get());

		if (recovered.canBeSet())
			recovered.send(Void());

		state Future<Void> f = storageInterfaceRegistration(&self, ssi, {});
		wait(delay(0));
		ErrorOr<Void> e = wait(errorOr(f));
		if (e.isError()) {
			Error e = f.getError();

			throw e;
			// TODO: #5375
			/*
			            if (e.code() != error_code_worker_removed) {
			                throw e;
			            }
			            state UID clusterId = wait(getClusterId(&self));
			            ASSERT(self.clusterId.isValid());
			            UID durableClusterId = wait(self.clusterId.getFuture());
			            ASSERT(durableClusterId.isValid());
			            if (clusterId == durableClusterId) {
			                throw worker_removed();
			            }
			            // When a storage server connects to a new cluster, it deletes its
			            // old data and creates a new, empty data file for the new cluster.
			            // We want to avoid this and force a manual removal of the storage
			            // servers' old data when being assigned to a new cluster to avoid
			            // accidental data loss.
			            TraceEvent(SevWarn, "StorageServerBelongsToExistingCluster")
			                .detail("ServerID", ssi.id())
			                .detail("ClusterID", durableClusterId)
			                .detail("NewClusterID", clusterId);
			            wait(Future<Void>(Never()));
			*/
		}

		self.interfaceRegistered =
		    storageInterfaceRegistration(&self, ssi, self.registerInterfaceAcceptingRequests.getFuture());
		wait(delay(0));

		TraceEvent("StorageServerStartingCore", self.thisServerID).detail("TimeTaken", now() - start);

		ssCore = storageServerCore(&self, ssi);
		wait(ssCore);

		throw internal_error();
	} catch (Error& e) {
		if (self.byteSampleRecovery.isValid()) {
			self.byteSampleRecovery.cancel();
		}

		if (recovered.canBeSet())
			recovered.send(Void());

		// If the storage server dies while something that uses self is still on the stack,
		// we want that actor to complete before we terminate and that memory goes out of scope
		state Error err = e;
		if (storageServerTerminated(self, persistentData, err)) {
			ssCore.cancel();
			self.actors.clear(true);
			wait(delay(0));
			return Void();
		}
		ssCore.cancel();
		self.actors.clear(true);
		wait(delay(0));
		throw err;
	}
}

#ifndef __INTEL_COMPILER
#pragma endregion
#endif

/*
4 Reference count
4 priority
24 pointers
8 lastUpdateVersion
2 updated, replacedPointer
--
42 PTree overhead

8 Version insertVersion
--
50 VersionedMap overhead

12 KeyRef
12 ValueRef
1  isClear
--
25 payload


50 overhead
25 payload
21 structure padding
32 allocator rounds up
---
128 allocated

To reach 64, need to save: 11 bytes + all padding

Possibilities:
  -8 Combine lastUpdateVersion, insertVersion?
  -2 Fold together updated, replacedPointer, isClear bits
  -3 Fold away updated, replacedPointer, isClear
  -8 Move value lengths into arena
  -4 Replace priority with H(pointer)
  -12 Compress pointers (using special allocator)
  -4 Modular lastUpdateVersion (make sure no node survives 4 billion updates)
*/

void versionedMapTest() {
	VersionedMap<int, int> vm;

	printf("SS Ptree node is %zu bytes\n", sizeof(StorageServer::VersionedData::PTreeT));

	const int NSIZE = sizeof(VersionedMap<int, int>::PTreeT);
	const int ASIZE = NSIZE <= 64 ? 64 : nextFastAllocatedSize(NSIZE);

	auto before = FastAllocator<ASIZE>::getTotalMemory();

	for (int v = 1; v <= 1000; ++v) {
		vm.createNewVersion(v);
		for (int i = 0; i < 1000; i++) {
			int k = deterministicRandom()->randomInt(0, 2000000);
			/*for(int k2=k-5; k2<k+5; k2++)
			    if (vm.atLatest().find(k2) != vm.atLatest().end())
			        vm.erase(k2);*/
			vm.erase(k - 5, k + 5);
			vm.insert(k, v);
		}
	}

	auto after = FastAllocator<ASIZE>::getTotalMemory();

	int count = 0;
	for (auto i = vm.atLatest().begin(); i != vm.atLatest().end(); ++i)
		++count;

	printf("PTree node is %d bytes, allocated as %d bytes\n", NSIZE, ASIZE);
	printf("%d distinct after %d insertions\n", count, 1000 * 1000);
	printf("Memory used: %f MB\n", (after - before) / 1e6);
}<|MERGE_RESOLUTION|>--- conflicted
+++ resolved
@@ -635,11 +635,7 @@
 	  : key(key), value(value), version(version), tags(tags), debugID(debugID) {}
 };
 
-<<<<<<< HEAD
-struct VersionStreamMessage {
-	Version previous, version;
-	bool expectData;
-=======
+
 struct BusiestWriteTagContext {
 	const std::string busiestWriteTagTrackingKey;
 	UID ratekeeperID;
@@ -649,7 +645,11 @@
 	BusiestWriteTagContext(const UID& thisServerID)
 	  : busiestWriteTagTrackingKey(thisServerID.toString() + "/BusiestWriteTag"), ratekeeperID(UID()),
 	    busiestWriteTagEventHolder(makeReference<EventCacheHolder>(busiestWriteTagTrackingKey)), lastUpdateTime(-1) {}
->>>>>>> f75bd100
+};
+
+struct VersionStreamMessage {
+	Version previous, version;
+	bool expectData;
 };
 
 struct StorageServer {
@@ -1106,14 +1106,7 @@
 		Counter wrongShardServer;
 		Counter fetchedVersions;
 		Counter fetchesFromLogs;
-<<<<<<< HEAD
-		Counter fetchesFromVersionIndexer;
-		Counter versionIndexerIncrements;
-
-		LatencySample readLatencySample;
-		LatencyBands readLatencyBands;
-		LatencyBands versionIndexerLatencyBand;
-=======
+
 		// The following counters measure how many of lookups in the getMappedRangeQueries are effective. "Miss"
 		// means fallback if fallback is enabled, otherwise means failure (so that another layer could implement
 		// fallback).
@@ -1134,12 +1127,15 @@
 		// The count of change feed reads that hit disk
 		Counter changeFeedDiskReads;
 
+		// The count of the number of fetches from a VersionIndexer.
+		Counter fetchesFromVersionIndexer;
+
 		LatencySample readLatencySample;
 		LatencyBands readLatencyBands;
 		LatencySample mappedRangeSample; // Samples getMappedRange latency
 		LatencySample mappedRangeRemoteSample; // Samples getMappedRange remote subquery latency
 		LatencySample mappedRangeLocalSample; // Samples getMappedRange local subquery latency
->>>>>>> f75bd100
+		LatencyBands versionIndexerLatencyBand;
 
 		Counters(StorageServer* self)
 		  : cc("StorageServer", self->thisServerID.toString()), allQueries("QueryQueue", cc),
@@ -1164,26 +1160,17 @@
 		    fetchWaitingCount("FetchWaitingCount", cc), fetchExecutingMS("FetchExecutingMS", cc),
 		    fetchExecutingCount("FetchExecutingCount", cc), readsRejected("ReadsRejected", cc),
 		    wrongShardServer("WrongShardServer", cc), fetchedVersions("FetchedVersions", cc),
-<<<<<<< HEAD
-		    fetchesFromLogs("FetchesFromLogs", cc), fetchesFromVersionIndexer("FetchesFromVersionIndexer", cc),
-		    versionIndexerIncrements("VersionIndexerIncrements", cc),
-=======
 		    fetchesFromLogs("FetchesFromLogs", cc), quickGetValueHit("QuickGetValueHit", cc),
 		    quickGetValueMiss("QuickGetValueMiss", cc), quickGetKeyValuesHit("QuickGetKeyValuesHit", cc),
 		    quickGetKeyValuesMiss("QuickGetKeyValuesMiss", cc), kvScanBytes("KVScanBytes", cc),
 		    kvGetBytes("KVGetBytes", cc), eagerReadsKeys("EagerReadsKeys", cc), kvGets("KVGets", cc),
 		    kvScans("KVScans", cc), kvCommits("KVCommits", cc), changeFeedDiskReads("ChangeFeedDiskReads", cc),
->>>>>>> f75bd100
+		    fetchesFromVersionIndexer("FetchesFromVersionIndexer", cc),
 		    readLatencySample("ReadLatencyMetrics",
 		                      self->thisServerID,
 		                      SERVER_KNOBS->LATENCY_METRICS_LOGGING_INTERVAL,
 		                      SERVER_KNOBS->LATENCY_SAMPLE_SIZE),
 		    readLatencyBands("ReadLatencyBands", self->thisServerID, SERVER_KNOBS->STORAGE_LOGGING_DELAY),
-<<<<<<< HEAD
-		    versionIndexerLatencyBand("VersionIndexerLatencyBand",
-		                              self->thisServerID,
-		                              SERVER_KNOBS->LATENCY_METRICS_LOGGING_INTERVAL) {
-=======
 		    mappedRangeSample("GetMappedRangeMetrics",
 		                      self->thisServerID,
 		                      SERVER_KNOBS->LATENCY_METRICS_LOGGING_INTERVAL,
@@ -1195,8 +1182,10 @@
 		    mappedRangeLocalSample("GetMappedRangeLocalMetrics",
 		                           self->thisServerID,
 		                           SERVER_KNOBS->LATENCY_METRICS_LOGGING_INTERVAL,
-		                           SERVER_KNOBS->LATENCY_SAMPLE_SIZE) {
->>>>>>> f75bd100
+		                           SERVER_KNOBS->LATENCY_SAMPLE_SIZE),
+		    versionIndexerLatencyBand("VersionIndexerLatencyBand",
+		                              self->thisServerID,
+		                              SERVER_KNOBS->LATENCY_METRICS_LOGGING_INTERVAL) {
 			specialCounter(cc, "LastTLogVersion", [self]() { return self->lastTLogVersion; });
 			specialCounter(cc, "Version", [self]() { return self->version.get(); });
 			specialCounter(cc, "StorageVersion", [self]() { return self->storageVersion(); });
@@ -1448,9 +1437,11 @@
 		return fun(this, request);
 	}
 
-<<<<<<< HEAD
 	void updateDesiredOldestVersion(Version knownCommittedVersion) {
-		Version maxVersionsInMemory = SERVER_KNOBS->MAX_READ_TRANSACTION_LIFE_VERSIONS;
+		Version maxVersionsInMemory =
+			(g_network->isSimulated() && g_simulator.speedUpSimulation)
+			? std::max(5 * SERVER_KNOBS->VERSIONS_PER_SECOND, SERVER_KNOBS->MAX_READ_TRANSACTION_LIFE_VERSIONS)
+			: SERVER_KNOBS->MAX_READ_TRANSACTION_LIFE_VERSIONS;
 		for (int i = 0; i < recoveryVersionSkips.size(); i++) {
 			maxVersionsInMemory += recoveryVersionSkips[i].second;
 		}
@@ -1461,6 +1452,7 @@
 		proposedOldestVersion = std::min(proposedOldestVersion, version.get() - 1);
 		proposedOldestVersion = std::max(proposedOldestVersion, oldestVersion.get());
 		proposedOldestVersion = std::max(proposedOldestVersion, desiredOldestVersion.get());
+		proposedOldestVersion = std::max(proposedOldestVersion, initialClusterVersion);
 
 		//TraceEvent("StorageServerUpdated", thisServerID).detail("Ver", ver).detail("DataVersion", version.get())
 		//	.detail("LastTLogVersion", lastTLogVersion).detail("NewOldest",
@@ -1473,7 +1465,8 @@
 			recoveryVersionSkips.pop_front();
 		}
 		desiredOldestVersion.set(proposedOldestVersion);
-=======
+	}
+
 	Version minFeedVersionForAddress(const NetworkAddress& addr) {
 		auto& clientVersions = changeFeedClientVersions[addr];
 		Version minVersion = version.get();
@@ -1516,7 +1509,6 @@
 			return true;
 		}
 		return false;
->>>>>>> f75bd100
 	}
 };
 
@@ -1704,14 +1696,10 @@
 #pragma region Queries
 #endif
 
-<<<<<<< HEAD
-ACTOR Future<Version> waitForVersionActor(StorageServer* data, Version version, SpanID spanContext) {
-	state Span span("SS.WaitForVersion"_loc, { spanContext });
-	state double beginWait = now();
-=======
 ACTOR Future<Version> waitForVersionActor(StorageServer* data, Version version, SpanContext spanContext) {
 	state Span span("SS:WaitForVersion"_loc, spanContext);
->>>>>>> f75bd100
+	state double beginWait = now();
+
 	choose {
 		when(wait(data->version.whenAtLeast(version))) {
 			auto waitTime = now() - beginWait;
@@ -6273,7 +6261,7 @@
 }
 
 ACTOR Future<Void> fetchKeys(StorageServer* data, AddingShard* shard) {
-	state UID fetchKeysID = deterministicRandom()->randomUniqueID();
+	state const UID fetchKeysID = deterministicRandom()->randomUniqueID();
 	state TraceInterval interval("FetchKeys");
 	state KeyRange keys = shard->keys;
 	state Future<Void> warningLogger = logFetchKeysWarning(shard);
@@ -6314,18 +6302,15 @@
 
 	try {
 		DEBUG_KEY_RANGE("fetchKeysBegin", data->version.get(), shard->keys, data->thisServerID);
+
 		TraceEvent(SevDebug, interval.begin(), data->thisServerID)
 		    .detail("KeyBegin", shard->keys.begin)
 		    .detail("KeyEnd", shard->keys.end)
-<<<<<<< HEAD
-		    .detail("FKID", fetchKeysID);
-=======
 		    .detail("Version", data->version.get())
 		    .detail("FKID", fetchKeysID);
 
 		state Future<std::vector<Key>> fetchCFMetadata =
 		    fetchChangeFeedMetadata(data, keys, destroyedFeeds, fetchKeysID);
->>>>>>> f75bd100
 
 		validate(data);
 
@@ -6761,18 +6746,12 @@
 		TraceEvent(SevDebug, interval.end(), data->thisServerID).detail("FKID", fetchKeysID);
 	} catch (Error& e) {
 		TraceEvent(SevDebug, interval.end(), data->thisServerID)
-<<<<<<< HEAD
-		    .error(e, true)
+		    .errorUnsuppressed(e)
 		    .detail("Version", data->version.get())
 		    .detail("FKID", fetchKeysID);
-
-=======
-		    .errorUnsuppressed(e)
-		    .detail("Version", data->version.get());
 		if (!data->shuttingDown) {
 			data->changeFeedDestroys.erase(fetchKeysID);
 		}
->>>>>>> f75bd100
 		if (e.code() == error_code_actor_cancelled && !data->shuttingDown && shard->phase >= AddingShard::Fetching) {
 			if (shard->phase < AddingShard::FetchingCF) {
 				data->storage.clearRange(keys);
@@ -8204,12 +8183,8 @@
 		cloneCursor2->setProtocolVersion(data->logProtocol);
 		state SpanContext spanContext = SpanContext();
 		state double beforeTLogMsgsUpdates = now();
-<<<<<<< HEAD
+		state std::set<Key> updatedChangeFeeds;
 		for (; !nextVersionNoData && cloneCursor2->hasMessage(); cloneCursor2->nextMessage()) {
-=======
-		state std::set<Key> updatedChangeFeeds;
-		for (; cloneCursor2->hasMessage(); cloneCursor2->nextMessage()) {
->>>>>>> f75bd100
 			if (mutationBytes > SERVER_KNOBS->DESIRED_UPDATE_BYTES) {
 				mutationBytes = 0;
 				// Instead of just yielding, leave time for the storage server to respond to reads
@@ -8244,9 +8219,19 @@
 						} else if (rd.protocolVersion().hasSpanContext() && SpanContextMessage::isNextIn(rd)) {
 							SpanContextMessage scm;
 							rd >> scm;
+							spanContext =
+								SpanContext(UID(scm.spanContext.first(), scm.spanContext.second()),
+									    0,
+									    scm.spanContext.first() != 0 && scm.spanContext.second() != 0 ? TraceFlags::sampled
+									    : TraceFlags::unsampled);
+							TraceEvent(SevError, "DataAtPastVersionSpanContext", data->thisServerID);
+							//.detail("Context", spanContext);
+						} else if (rd.protocolVersion().hasOTELSpanContext() && OTELSpanContextMessage::isNextIn(rd)) {
+							OTELSpanContextMessage scm;
+							rd >> scm;
 							spanContext = scm.spanContext;
-							TraceEvent(SevError, "DataAtPastVersionSpanContext", data->thisServerID)
-							    .detail("Context", spanContext);
+							TraceEvent(SevError, "DataAtPastVersionOTELSpanContext", data->thisServerID);
+							//.detail("Context", spanContext);
 						} else {
 							MutationRef msg;
 							rd >> msg;
@@ -8430,7 +8415,6 @@
 			if (data->otherError.getFuture().isReady())
 				data->otherError.getFuture().get();
 
-<<<<<<< HEAD
 			// TraceEvent(SevDebug, "SetDesiredOldestVersion", data->thisServerID)
 			// 	.detail("CursorMinKnownCommitted", cursor->getMinKnownCommittedVersion())
 			// 	.detail("VersionIndexerKnownCommittedVersion", data->versionIndexerReportedCommitted)
@@ -8439,50 +8423,10 @@
 			// 	.log();
 			data->updateDesiredOldestVersion(
 			    std::max(cursor->getMinKnownCommittedVersion(), data->versionIndexerReportedCommitted));
-=======
-			Version maxVersionsInMemory =
-			    (g_network->isSimulated() && g_simulator.speedUpSimulation)
-			        ? std::max(5 * SERVER_KNOBS->VERSIONS_PER_SECOND, SERVER_KNOBS->MAX_READ_TRANSACTION_LIFE_VERSIONS)
-			        : SERVER_KNOBS->MAX_READ_TRANSACTION_LIFE_VERSIONS;
-			for (int i = 0; i < data->recoveryVersionSkips.size(); i++) {
-				maxVersionsInMemory += data->recoveryVersionSkips[i].second;
-			}
-
-			// Trigger updateStorage if necessary
-			Version proposedOldestVersion =
-			    std::max(data->version.get(), cursor->getMinKnownCommittedVersion()) - maxVersionsInMemory;
-			if (data->primaryLocality == tagLocalitySpecial || data->tag.locality == data->primaryLocality) {
-				proposedOldestVersion = std::max(proposedOldestVersion, data->lastTLogVersion - maxVersionsInMemory);
-			}
-			proposedOldestVersion = std::min(proposedOldestVersion, data->version.get() - 1);
-			proposedOldestVersion = std::max(proposedOldestVersion, data->oldestVersion.get());
-			proposedOldestVersion = std::max(proposedOldestVersion, data->desiredOldestVersion.get());
-			proposedOldestVersion = std::max(proposedOldestVersion, data->initialClusterVersion);
-
-			//TraceEvent("StorageServerUpdated", data->thisServerID).detail("Ver", ver).detail("DataVersion", data->version.get())
-			//	.detail("LastTLogVersion", data->lastTLogVersion).detail("NewOldest",
-			// data->oldestVersion.get()).detail("DesiredOldest",data->desiredOldestVersion.get())
-			//	.detail("MaxVersionInMemory", maxVersionsInMemory).detail("Proposed",
-			// proposedOldestVersion).detail("PrimaryLocality", data->primaryLocality).detail("Tag",
-			// data->tag.toString());
-
-			while (!data->recoveryVersionSkips.empty() &&
-			       proposedOldestVersion > data->recoveryVersionSkips.front().first) {
-				data->recoveryVersionSkips.pop_front();
-			}
-			data->desiredOldestVersion.set(proposedOldestVersion);
->>>>>>> f75bd100
 		}
 
 		validate(data);
 
-<<<<<<< HEAD
-		if (data->version.get() > cloneCursor2->version().version) {
-			data->logCursor->advanceTo(LogMessageVersion(data->version.get()));
-		} else {
-			data->logCursor->advanceTo(cloneCursor2->version());
-		}
-=======
 		if ((data->lastTLogVersion - data->version.get()) < SERVER_KNOBS->STORAGE_RECOVERY_VERSION_LAG_LIMIT) {
 			if (data->registerInterfaceAcceptingRequests.canBeSet()) {
 				data->registerInterfaceAcceptingRequests.send(Void());
@@ -8494,7 +8438,6 @@
 		}
 
 		data->logCursor->advanceTo(cloneCursor2->version());
->>>>>>> f75bd100
 		if (cursor->version().version >= data->lastTLogVersion) {
 			if (data->behind) {
 				TraceEvent("StorageServerNoLongerBehind", data->thisServerID)
