/*
 * storageserver.actor.cpp
 *
 * This source file is part of the FoundationDB open source project
 *
 * Copyright 2013-2018 Apple Inc. and the FoundationDB project authors
 *
 * Licensed under the Apache License, Version 2.0 (the "License");
 * you may not use this file except in compliance with the License.
 * You may obtain a copy of the License at
 *
 *     http://www.apache.org/licenses/LICENSE-2.0
 *
 * Unless required by applicable law or agreed to in writing, software
 * distributed under the License is distributed on an "AS IS" BASIS,
 * WITHOUT WARRANTIES OR CONDITIONS OF ANY KIND, either express or implied.
 * See the License for the specific language governing permissions and
 * limitations under the License.
 */

#include <cinttypes>
#include <functional>
#include <type_traits>
#include <unordered_map>

#include "fdbrpc/fdbrpc.h"
#include "fdbrpc/LoadBalance.h"
#include "flow/ActorCollection.h"
#include "flow/Arena.h"
#include "flow/Hash3.h"
#include "flow/Histogram.h"
#include "flow/IRandom.h"
#include "flow/IndexedSet.h"
#include "flow/SystemMonitor.h"
#include "flow/Tracing.h"
#include "flow/Util.h"
#include "fdbclient/Atomic.h"
#include "fdbclient/DatabaseContext.h"
#include "fdbclient/KeyRangeMap.h"
#include "fdbclient/CommitProxyInterface.h"
#include "fdbclient/KeyBackedTypes.h"
#include "fdbclient/NativeAPI.actor.h"
#include "fdbclient/Notified.h"
#include "fdbclient/StatusClient.h"
#include "fdbclient/SystemData.h"
#include "fdbclient/TransactionLineage.h"
#include "fdbclient/VersionedMap.h"
#include "fdbserver/FDBExecHelper.actor.h"
#include "fdbserver/IKeyValueStore.h"
#include "fdbserver/Knobs.h"
#include "fdbserver/LatencyBandConfig.h"
#include "fdbserver/LogProtocolMessage.h"
#include "fdbserver/SpanContextMessage.h"
#include "fdbserver/LogSystem.h"
#include "fdbserver/MoveKeys.actor.h"
#include "fdbserver/MutationTracking.h"
#include "fdbserver/RecoveryState.h"
#include "fdbserver/StorageMetrics.h"
#include "fdbserver/ServerDBInfo.h"
#include "fdbserver/TLogInterface.h"
#include "fdbserver/WaitFailure.h"
#include "fdbserver/WorkerInterface.actor.h"
#include "fdbrpc/sim_validation.h"
#include "fdbrpc/Smoother.h"
#include "fdbrpc/Stats.h"
#include "flow/TDMetric.actor.h"
#include "flow/genericactors.actor.h"

#include "flow/actorcompiler.h" // This must be the last #include.

#ifndef __INTEL_COMPILER
#pragma region Data Structures
#endif

#define SHORT_CIRCUT_ACTUAL_STORAGE 0

namespace {
bool canReplyWith(Error e) {
	switch (e.code()) {
	case error_code_transaction_too_old:
	case error_code_future_version:
	case error_code_wrong_shard_server:
	case error_code_process_behind:
	case error_code_watch_cancelled:
		// case error_code_all_alternatives_failed:
		return true;
	default:
		return false;
	};
}
} // namespace

struct AddingShard : NonCopyable {
	KeyRange keys;
	Future<Void> fetchClient; // holds FetchKeys() actor
	Promise<Void> fetchComplete;
	Promise<Void> readWrite;

	// During the Fetching phase, it saves newer mutations whose version is greater or equal to fetchClient's
	// fetchVersion, while the shard is still busy catching up with fetchClient. It applies these updates after fetching
	// completes.
	std::deque<Standalone<VerUpdateRef>> updates;

	struct StorageServer* server;
	Version transferredVersion;

	// To learn more details of the phase transitions, see function fetchKeys(). The phases below are sorted in
	// chronological order and do not go back.
	enum Phase {
		WaitPrevious,
		// During Fetching phase, it fetches data before fetchVersion and write it to storage, then let updater know it
		// is ready to update the deferred updates` (see the comment of member variable `updates` above).
		Fetching,
		// During Waiting phase, it sends updater the deferred updates, and wait until they are durable.
		Waiting
		// The shard's state is changed from adding to readWrite then.
	};

	Phase phase;

	AddingShard(StorageServer* server, KeyRangeRef const& keys);

	// When fetchKeys "partially completes" (splits an adding shard in two), this is used to construct the left half
	AddingShard(AddingShard* prev, KeyRange const& keys)
	  : keys(keys), fetchClient(prev->fetchClient), server(prev->server), transferredVersion(prev->transferredVersion),
	    phase(prev->phase) {}
	~AddingShard() {
		if (!fetchComplete.isSet())
			fetchComplete.send(Void());
		if (!readWrite.isSet())
			readWrite.send(Void());
	}

	void addMutation(Version version, MutationRef const& mutation);

	bool isTransferred() const { return phase == Waiting; }
};

class ShardInfo : public ReferenceCounted<ShardInfo>, NonCopyable {
	ShardInfo(KeyRange keys, std::unique_ptr<AddingShard>&& adding, StorageServer* readWrite)
	  : adding(std::move(adding)), readWrite(readWrite), keys(keys) {}

public:
	// A shard has 3 mutual exclusive states: adding, readWrite and notAssigned.
	std::unique_ptr<AddingShard> adding;
	struct StorageServer* readWrite;
	KeyRange keys;
	uint64_t changeCounter;

	static ShardInfo* newNotAssigned(KeyRange keys) { return new ShardInfo(keys, nullptr, nullptr); }
	static ShardInfo* newReadWrite(KeyRange keys, StorageServer* data) { return new ShardInfo(keys, nullptr, data); }
	static ShardInfo* newAdding(StorageServer* data, KeyRange keys) {
		return new ShardInfo(keys, std::make_unique<AddingShard>(data, keys), nullptr);
	}
	static ShardInfo* addingSplitLeft(KeyRange keys, AddingShard* oldShard) {
		return new ShardInfo(keys, std::make_unique<AddingShard>(oldShard, keys), nullptr);
	}

	bool isReadable() const { return readWrite != nullptr; }
	bool notAssigned() const { return !readWrite && !adding; }
	bool assigned() const { return readWrite || adding; }
	bool isInVersionedData() const { return readWrite || (adding && adding->isTransferred()); }
	void addMutation(Version version, MutationRef const& mutation);
	bool isFetched() const { return readWrite || (adding && adding->fetchComplete.isSet()); }

	const char* debugDescribeState() const {
		if (notAssigned())
			return "NotAssigned";
		else if (adding && !adding->isTransferred())
			return "AddingFetching";
		else if (adding)
			return "AddingTransferred";
		else
			return "ReadWrite";
	}
};

struct StorageServerDisk {
	explicit StorageServerDisk(struct StorageServer* data, IKeyValueStore* storage) : data(data), storage(storage) {}

	void makeNewStorageServerDurable();
	bool makeVersionMutationsDurable(Version& prevStorageVersion, Version newStorageVersion, int64_t& bytesLeft);
	void makeVersionDurable(Version version);
	void makeTssQuarantineDurable();
	Future<bool> restoreDurableState();

	void changeLogProtocol(Version version, ProtocolVersion protocol);

	void writeMutation(MutationRef mutation);
	void writeKeyValue(KeyValueRef kv);
	void clearRange(KeyRangeRef keys);

	Future<Void> getError() { return storage->getError(); }
	Future<Void> init() { return storage->init(); }
	Future<Void> commit() { return storage->commit(); }

	// SOMEDAY: Put readNextKeyInclusive in IKeyValueStore
	Future<Key> readNextKeyInclusive(KeyRef key) { return readFirstKey(storage, KeyRangeRef(key, allKeys.end)); }
	Future<Optional<Value>> readValue(KeyRef key, Optional<UID> debugID = Optional<UID>()) {
		return storage->readValue(key, debugID);
	}
	Future<Optional<Value>> readValuePrefix(KeyRef key, int maxLength, Optional<UID> debugID = Optional<UID>()) {
		return storage->readValuePrefix(key, maxLength, debugID);
	}
	Future<RangeResult> readRange(KeyRangeRef keys, int rowLimit = 1 << 30, int byteLimit = 1 << 30) {
		return storage->readRange(keys, rowLimit, byteLimit);
	}

	KeyValueStoreType getKeyValueStoreType() const { return storage->getType(); }
	StorageBytes getStorageBytes() const { return storage->getStorageBytes(); }
	std::tuple<size_t, size_t, size_t> getSize() const { return storage->getSize(); }

private:
	struct StorageServer* data;
	IKeyValueStore* storage;

	void writeMutations(const VectorRef<MutationRef>& mutations, Version debugVersion, const char* debugContext);

	ACTOR static Future<Key> readFirstKey(IKeyValueStore* storage, KeyRangeRef range) {
		RangeResult r = wait(storage->readRange(range, 1));
		if (r.size())
			return r[0].key;
		else
			return range.end;
	}
};

struct UpdateEagerReadInfo {
	std::vector<KeyRef> keyBegin;
	std::vector<Key> keyEnd; // these are for ClearRange

	std::vector<std::pair<KeyRef, int>> keys;
	std::vector<Optional<Value>> value;

	Arena arena;

	void addMutations(VectorRef<MutationRef> const& mutations) {
		for (auto& m : mutations)
			addMutation(m);
	}

	void addMutation(MutationRef const& m) {
		// SOMEDAY: Theoretically we can avoid a read if there is an earlier overlapping ClearRange
		if (m.type == MutationRef::ClearRange && !m.param2.startsWith(systemKeys.end) &&
		    SERVER_KNOBS->ENABLE_CLEAR_RANGE_EAGER_READS)
			keyBegin.push_back(m.param2);
		else if (m.type == MutationRef::CompareAndClear) {
			if (SERVER_KNOBS->ENABLE_CLEAR_RANGE_EAGER_READS)
				keyBegin.push_back(keyAfter(m.param1, arena));
			if (keys.size() > 0 && keys.back().first == m.param1) {
				// Don't issue a second read, if the last read was equal to the current key.
				// CompareAndClear is likely to be used after another atomic operation on same key.
				keys.back().second = std::max(keys.back().second, m.param2.size() + 1);
			} else {
				keys.emplace_back(m.param1, m.param2.size() + 1);
			}
		} else if ((m.type == MutationRef::AppendIfFits) || (m.type == MutationRef::ByteMin) ||
		           (m.type == MutationRef::ByteMax))
			keys.emplace_back(m.param1, CLIENT_KNOBS->VALUE_SIZE_LIMIT);
		else if (isAtomicOp((MutationRef::Type)m.type))
			keys.emplace_back(m.param1, m.param2.size());
	}

	void finishKeyBegin() {
		if (SERVER_KNOBS->ENABLE_CLEAR_RANGE_EAGER_READS) {
			std::sort(keyBegin.begin(), keyBegin.end());
			keyBegin.resize(std::unique(keyBegin.begin(), keyBegin.end()) - keyBegin.begin());
		}
		std::sort(keys.begin(), keys.end(), [](const std::pair<KeyRef, int>& lhs, const std::pair<KeyRef, int>& rhs) {
			return (lhs.first < rhs.first) || (lhs.first == rhs.first && lhs.second > rhs.second);
		});
		keys.resize(std::unique(keys.begin(),
		                        keys.end(),
		                        [](const std::pair<KeyRef, int>& lhs, const std::pair<KeyRef, int>& rhs) {
			                        return lhs.first == rhs.first;
		                        }) -
		            keys.begin());
		// value gets populated in doEagerReads
	}

	Optional<Value>& getValue(KeyRef key) {
		int i = std::lower_bound(keys.begin(),
		                         keys.end(),
		                         std::pair<KeyRef, int>(key, 0),
		                         [](const std::pair<KeyRef, int>& lhs, const std::pair<KeyRef, int>& rhs) {
			                         return lhs.first < rhs.first;
		                         }) -
		        keys.begin();
		ASSERT(i < keys.size() && keys[i].first == key);
		return value[i];
	}

	KeyRef getKeyEnd(KeyRef key) {
		int i = std::lower_bound(keyBegin.begin(), keyBegin.end(), key) - keyBegin.begin();
		ASSERT(i < keyBegin.size() && keyBegin[i] == key);
		return keyEnd[i];
	}
};

const int VERSION_OVERHEAD =
    64 + sizeof(Version) + sizeof(Standalone<VerUpdateRef>) + // mutationLog, 64b overhead for map
    2 * (64 + sizeof(Version) +
         sizeof(Reference<VersionedMap<KeyRef, ValueOrClearToRef>::PTreeT>)); // versioned map [ x2 for
                                                                              // createNewVersion(version+1) ], 64b
                                                                              // overhead for map
// For both the mutation log and the versioned map.
static int mvccStorageBytes(MutationRef const& m) {
	return VersionedMap<KeyRef, ValueOrClearToRef>::overheadPerItem * 2 +
	       (MutationRef::OVERHEAD_BYTES + m.param1.size() + m.param2.size()) * 2;
}

struct FetchInjectionInfo {
	Arena arena;
	vector<VerUpdateRef> changes;
};

class ServerWatchMetadata : public ReferenceCounted<ServerWatchMetadata> {
public:
	Key key;
	Optional<Value> value;
	Version version;
	Future<Version> watch_impl;
	Promise<Version> versionPromise;
	Optional<TagSet> tags;
	Optional<UID> debugID;

	ServerWatchMetadata(Key key, Optional<Value> value, Version version, Optional<TagSet> tags, Optional<UID> debugID)
	  : key(key), value(value), version(version), tags(tags), debugID(debugID) {}
};

struct StorageServer {
	typedef VersionedMap<KeyRef, ValueOrClearToRef> VersionedData;

private:
	// versionedData contains sets and clears.

	// * Nonoverlapping: No clear overlaps a set or another clear, or adjoins another clear.
	// ~ Clears are maximal: If versionedData.at(v) contains a clear [b,e) then
	//      there is a key data[e]@v, or e==allKeys.end, or a shard boundary or former boundary at e

	// * Reads are possible: When k is in a readable shard, for any v in [storageVersion, version.get()],
	//      storage[k] + versionedData.at(v)[k] = database[k] @ v    (storage[k] might be @ any version in
	//      [durableVersion, storageVersion])

	// * Transferred shards are partially readable: When k is in an adding, transferred shard, for any v in
	// [transferredVersion, version.get()],
	//      storage[k] + versionedData.at(v)[k] = database[k] @ v

	// * versionedData contains versions [storageVersion(), version.get()].  It might also contain version
	// (version.get()+1), in which changeDurableVersion may be deleting ghosts, and/or it might
	//      contain later versions if applyUpdate is on the stack.

	// * Old shards are erased: versionedData.atLatest() has entries (sets or intersecting clears) only for keys in
	// readable or adding,transferred shards.
	//   Earlier versions may have extra entries for shards that *were* readable or adding,transferred when those
	//   versions were the latest, but they eventually are forgotten.

	// * Old mutations are erased: All items in versionedData.atLatest() have insertVersion() > durableVersion(), but
	// views
	//   at older versions may contain older items which are also in storage (this is OK because of idempotency)

	VersionedData versionedData;
	std::map<Version, Standalone<VerUpdateRef>> mutationLog; // versions (durableVersion, version]
	std::unordered_map<KeyRef, Reference<ServerWatchMetadata>> watchMap; // keep track of server watches

public:
	// Histograms
	struct FetchKeysHistograms {
		const Reference<Histogram> latency;
		const Reference<Histogram> bytes;
		const Reference<Histogram> bandwidth;

		FetchKeysHistograms()
		  : latency(Histogram::getHistogram(STORAGESERVER_HISTOGRAM_GROUP,
		                                    FETCH_KEYS_LATENCY_HISTOGRAM,
		                                    Histogram::Unit::microseconds)),
		    bytes(Histogram::getHistogram(STORAGESERVER_HISTOGRAM_GROUP,
		                                  FETCH_KEYS_BYTES_HISTOGRAM,
		                                  Histogram::Unit::bytes)),
		    bandwidth(Histogram::getHistogram(STORAGESERVER_HISTOGRAM_GROUP,
		                                      FETCH_KEYS_BYTES_PER_SECOND_HISTOGRAM,
		                                      Histogram::Unit::bytes_per_second)) {}
	} fetchKeysHistograms;

	Reference<Histogram> tlogCursorReadsLatencyHistogram;
	Reference<Histogram> ssVersionLockLatencyHistogram;
	Reference<Histogram> eagerReadsLatencyHistogram;
	Reference<Histogram> fetchKeysPTreeUpdatesLatencyHistogram;
	Reference<Histogram> tLogMsgsPTreeUpdatesLatencyHistogram;
	Reference<Histogram> storageUpdatesDurableLatencyHistogram;
	Reference<Histogram> storageCommitLatencyHistogram;
	Reference<Histogram> ssDurableVersionUpdateLatencyHistogram;

	// watch map operations
	Reference<ServerWatchMetadata> getWatchMetadata(KeyRef key) const;
	KeyRef setWatchMetadata(Reference<ServerWatchMetadata> metadata);
	void deleteWatchMetadata(KeyRef key);
	void clearWatchMetadata();

	class CurrentRunningFetchKeys {
		std::unordered_map<UID, double> startTimeMap;
		std::unordered_map<UID, KeyRange> keyRangeMap;

		static const StringRef emptyString;
		static const KeyRangeRef emptyKeyRange;

	public:
		void recordStart(const UID id, const KeyRange& keyRange) {
			startTimeMap[id] = now();
			keyRangeMap[id] = keyRange;
		}

		void recordFinish(const UID id) {
			startTimeMap.erase(id);
			keyRangeMap.erase(id);
		}

		std::pair<double, KeyRange> longestTime() const {
			if (numRunning() == 0) {
				return { -1, emptyKeyRange };
			}

			const double currentTime = now();
			double longest = 0;
			UID UIDofLongest;
			for (const auto& kv : startTimeMap) {
				const double currentRunningTime = currentTime - kv.second;
				if (longest <= currentRunningTime) {
					longest = currentRunningTime;
					UIDofLongest = kv.first;
				}
			}
			if (BUGGIFY) {
				UIDofLongest = deterministicRandom()->randomUniqueID();
			}
			auto it = keyRangeMap.find(UIDofLongest);
			if (it != keyRangeMap.end()) {
				return { longest, it->second };
			}
			return { -1, emptyKeyRange };
		}

		int numRunning() const { return startTimeMap.size(); }
	} currentRunningFetchKeys;

	Tag tag;
	// StorageTeamId for this storage server. Exists iff this is a ptxn storage server
	Optional<ptxn::StorageTeamID> storageTeamID;
	vector<std::pair<Version, Tag>> history;
	vector<std::pair<Version, Tag>> allHistory;
	Version poppedAllAfter;
	std::map<Version, Arena>
	    freeable; // for each version, an Arena that must be held until that version is < oldestVersion
	Arena lastArena;
	double cpuUsage;
	double diskUsage;

	std::map<Version, Standalone<VerUpdateRef>> const& getMutationLog() const { return mutationLog; }
	std::map<Version, Standalone<VerUpdateRef>>& getMutableMutationLog() { return mutationLog; }
	VersionedData const& data() const { return versionedData; }
	VersionedData& mutableData() { return versionedData; }

	double old_rate = 1.0;
	double currentRate() {
		auto versionLag = version.get() - durableVersion.get();
		double res;
		if (versionLag >= SERVER_KNOBS->STORAGE_DURABILITY_LAG_HARD_MAX) {
			res = 0.0;
		} else if (versionLag > SERVER_KNOBS->STORAGE_DURABILITY_LAG_SOFT_MAX) {
			res =
			    1.0 -
			    (double(versionLag - SERVER_KNOBS->STORAGE_DURABILITY_LAG_SOFT_MAX) /
			     double(SERVER_KNOBS->STORAGE_DURABILITY_LAG_HARD_MAX - SERVER_KNOBS->STORAGE_DURABILITY_LAG_SOFT_MAX));
		} else {
			res = 1.0;
		}
		if (res != old_rate) {
			TraceEvent(SevDebug, "LocalRatekeeperChange", thisServerID)
			    .detail("Old", old_rate)
			    .detail("New", res)
			    .detail("NonDurableVersions", versionLag);
			old_rate = res;
		}
		return res;
	}

	void addMutationToMutationLogOrStorage(
	    Version ver,
	    MutationRef m); // Appends m to mutationLog@ver, or to storage if ver==invalidVersion

	// Update the byteSample, and write the updates to the mutation log@ver, or to storage if ver==invalidVersion
	void byteSampleApplyMutation(MutationRef const& m, Version ver);
	void byteSampleApplySet(KeyValueRef kv, Version ver);
	void byteSampleApplyClear(KeyRangeRef range, Version ver);

	void popVersion(Version v, bool popAllTags = false) {
		// Disable pop if it's ptxn storage server
		if (storageTeamID.present()) {
			return;
		}

		if (logSystem && !isTss()) {
			if (v > poppedAllAfter) {
				popAllTags = true;
				poppedAllAfter = std::numeric_limits<Version>::max();
			}

			vector<std::pair<Version, Tag>>* hist = &history;
			vector<std::pair<Version, Tag>> allHistoryCopy;
			if (popAllTags) {
				allHistoryCopy = allHistory;
				hist = &allHistoryCopy;
			}

			while (hist->size() && v > hist->back().first) {
				logSystem->pop(v, hist->back().second);
				hist->pop_back();
			}
			if (hist->size()) {
				logSystem->pop(v, hist->back().second);
			} else {
				logSystem->pop(v, tag);
			}
		}
	}

	Standalone<VerUpdateRef>& addVersionToMutationLog(Version v) {
		// return existing version...
		auto m = mutationLog.find(v);
		if (m != mutationLog.end())
			return m->second;

		// ...or create a new one
		auto& u = mutationLog[v];
		u.version = v;
		if (lastArena.getSize() >= 65536)
			lastArena = Arena(4096);
		u.arena() = lastArena;
		counters.bytesInput += VERSION_OVERHEAD;
		return u;
	}

	MutationRef addMutationToMutationLog(Standalone<VerUpdateRef>& mLV, MutationRef const& m) {
		byteSampleApplyMutation(m, mLV.version);
		counters.bytesInput += mvccStorageBytes(m);
		return mLV.push_back_deep(mLV.arena(), m);
	}

	void setTssPair(UID pairId) {
		tssPairID = Optional<UID>(pairId);

		// Set up tss fault injection here, only if we are in simulated mode and with fault injection.
		// With fault injection enabled, the tss will start acting normal for a bit, then after the specified delay
		// start behaving incorrectly.
		if (g_network->isSimulated() && !g_simulator.speedUpSimulation &&
		    g_simulator.tssMode >= ISimulator::TSSMode::EnabledAddDelay) {
			tssFaultInjectTime = now() + deterministicRandom()->randomInt(60, 300);
			TraceEvent(SevWarnAlways, "TSSInjectFaultEnabled", thisServerID)
			    .detail("Mode", g_simulator.tssMode)
			    .detail("At", tssFaultInjectTime.get());
		}
	}

	// If a TSS is "in quarantine", it means it has incorrect data. It is effectively in a "zombie" state where it
	// rejects all read requests and ignores all non-private mutations and data movements, but otherwise is still part
	// of the cluster. The purpose of this state is to "freeze" the TSS state after a mismatch so a human operator can
	// investigate, but preventing a new storage process from replacing the TSS on the worker. It will still get removed
	// from the cluster if it falls behind on the mutation stream, or if its tss pair gets removed and its tag is no
	// longer valid.
	bool isTSSInQuarantine() { return tssPairID.present() && tssInQuarantine; }

	void startTssQuarantine() {
		if (!tssInQuarantine) {
			// persist quarantine so it's still quarantined if rebooted
			storage.makeTssQuarantineDurable();
		}
		tssInQuarantine = true;
	}

	StorageServerDisk storage;

	KeyRangeMap<Reference<ShardInfo>> shards;
	uint64_t shardChangeCounter; // max( shards->changecounter )

	KeyRangeMap<bool> cachedRangeMap; // indicates if a key-range is being cached

	// newestAvailableVersion[k]
	//   == invalidVersion -> k is unavailable at all versions
	//   <= storageVersion -> k is unavailable at all versions (but might be read anyway from storage if we are in the
	//   process of committing makeShardDurable)
	//   == v              -> k is readable (from storage+versionedData) @ [storageVersion,v], and not being updated
	//   when version increases
	//   == latestVersion  -> k is readable (from storage+versionedData) @ [storageVersion,version.get()], and thus
	//   stays available when version increases
	CoalescedKeyRangeMap<Version> newestAvailableVersion;

	CoalescedKeyRangeMap<Version> newestDirtyVersion; // Similar to newestAvailableVersion, but includes (only) keys
	                                                  // that were only partly available (due to cancelled fetchKeys)

	// The following are in rough order from newest to oldest
	Version lastTLogVersion, lastVersionWithData, restoredVersion;
	NotifiedVersion version;
	NotifiedVersion desiredOldestVersion; // We can increase oldestVersion (and then durableVersion) to this version
	                                      // when the disk permits
	NotifiedVersion oldestVersion; // See also storageVersion()
	NotifiedVersion durableVersion; // At least this version will be readable from storage after a power failure
	Version rebootAfterDurableVersion;
	int8_t primaryLocality;

	Deque<std::pair<Version, Version>> recoveryVersionSkips;
	int64_t versionLag; // An estimate for how many versions it takes for the data to move from the logs to this storage
	                    // server

	Optional<UID> sourceTLogID; // the tLog from which the latest batch of versions were fetched

	ProtocolVersion logProtocol;

	Reference<ILogSystem> logSystem;
	Reference<ILogSystem::IPeekCursor> logCursor;

	UID thisServerID;
	Optional<UID> tssPairID; // if this server is a tss, this is the id of its (ss) pair
	Optional<UID> ssPairID; // if this server is an ss, this is the id of its (tss) pair
	Optional<double> tssFaultInjectTime;
	bool tssInQuarantine;

	Key sk;
	Reference<AsyncVar<ServerDBInfo> const> db;
	Database cx;
	ActorCollection actors;

	StorageServerMetrics metrics;
	CoalescedKeyRangeMap<bool, int64_t, KeyBytesMetric<int64_t>> byteSampleClears;
	AsyncVar<bool> byteSampleClearsTooLarge;
	Future<Void> byteSampleRecovery;
	Future<Void> durableInProgress;

	AsyncMap<Key, bool> watches;
	int64_t watchBytes;
	int64_t numWatches;
	AsyncVar<bool> noRecentUpdates;
	double lastUpdate;

	Int64MetricHandle readQueueSizeMetric;

	std::string folder;

	// defined only during splitMutations()/addMutation()
	UpdateEagerReadInfo* updateEagerReads;

	FlowLock durableVersionLock;
	FlowLock fetchKeysParallelismLock;
	int64_t fetchKeysBytesBudget;
	AsyncVar<bool> fetchKeysBudgetUsed;
	vector<Promise<FetchInjectionInfo*>> readyFetchKeys;

	int64_t instanceID;

	Promise<Void> otherError;
	Promise<Void> coreStarted;
	bool shuttingDown;

	bool behind;
	bool versionBehind;

	bool debug_inApplyUpdate;
	double debug_lastValidateTime;

	int maxQueryQueue;
	int getAndResetMaxQueryQueueSize() {
		int val = maxQueryQueue;
		maxQueryQueue = 0;
		return val;
	}

	struct TransactionTagCounter {
		struct TagInfo {
			TransactionTag tag;
			double rate;
			double fractionalBusyness;

			TagInfo(TransactionTag const& tag, double rate, double fractionalBusyness)
			  : tag(tag), rate(rate), fractionalBusyness(fractionalBusyness) {}
		};

		TransactionTagMap<int64_t> intervalCounts;
		int64_t intervalTotalSampledCount = 0;
		TransactionTag busiestTag;
		int64_t busiestTagCount = 0;
		double intervalStart = 0;

		Optional<TagInfo> previousBusiestTag;

		int64_t costFunction(int64_t bytes) { return bytes / SERVER_KNOBS->READ_COST_BYTE_FACTOR + 1; }

		void addRequest(Optional<TagSet> const& tags, int64_t bytes) {
			if (tags.present()) {
				TEST(true); // Tracking tag on storage server
				double cost = costFunction(bytes);
				for (auto& tag : tags.get()) {
					int64_t& count = intervalCounts[TransactionTag(tag, tags.get().getArena())];
					count += cost;
					if (count > busiestTagCount) {
						busiestTagCount = count;
						busiestTag = tag;
					}
				}

				intervalTotalSampledCount += cost;
			}
		}

		void startNewInterval(UID id) {
			double elapsed = now() - intervalStart;
			previousBusiestTag.reset();
			if (intervalStart > 0 && CLIENT_KNOBS->READ_TAG_SAMPLE_RATE > 0 && elapsed > 0) {
				double rate = busiestTagCount / CLIENT_KNOBS->READ_TAG_SAMPLE_RATE / elapsed;
				if (rate > SERVER_KNOBS->MIN_TAG_READ_PAGES_RATE) {
					previousBusiestTag = TagInfo(busiestTag, rate, (double)busiestTagCount / intervalTotalSampledCount);
				}

				TraceEvent("BusiestReadTag", id)
				    .detail("Elapsed", elapsed)
				    .detail("Tag", printable(busiestTag))
				    .detail("TagCost", busiestTagCount)
				    .detail("TotalSampledCost", intervalTotalSampledCount)
				    .detail("Reported", previousBusiestTag.present())
				    .trackLatest(id.toString() + "/BusiestReadTag");
			}

			intervalCounts.clear();
			intervalTotalSampledCount = 0;
			busiestTagCount = 0;
			intervalStart = now();
		}

		Optional<TagInfo> getBusiestTag() const { return previousBusiestTag; }
	};

	TransactionTagCounter transactionTagCounter;

	Optional<LatencyBandConfig> latencyBandConfig;

	struct Counters {
		CounterCollection cc;
		Counter allQueries, getKeyQueries, getValueQueries, getRangeQueries, getRangeStreamQueries, finishedQueries,
		    lowPriorityQueries, rowsQueried, bytesQueried, watchQueries, emptyQueries;

		// Bytes of the mutations that have been added to the memory of the storage server. When the data is durable
		// and cleared from the memory, we do not subtract it but add it to bytesDurable.
		Counter bytesInput;
		// Bytes of the mutations that have been removed from memory because they durable. The counting is same as
		// bytesInput, instead of the actual bytes taken in the storages, so that (bytesInput - bytesDurable) can
		// reflect the current memory footprint of MVCC.
		Counter bytesDurable;
		// Bytes fetched by fetchKeys() for data movements. The size is counted as a collection of KeyValueRef.
		Counter bytesFetched;
		// Like bytesInput but without MVCC accounting. The size is counted as how much it takes when serialized. It
		// is basically the size of both parameters of the mutation and a 12 bytes overhead that keeps mutation type
		// and the lengths of both parameters.
		Counter mutationBytes;

		Counter sampledBytesCleared;
		// The number of key-value pairs fetched by fetchKeys()
		Counter kvFetched;
		Counter mutations, setMutations, clearRangeMutations, atomicMutations;
		Counter updateBatches, updateVersions;
		Counter loops;
		Counter fetchWaitingMS, fetchWaitingCount, fetchExecutingMS, fetchExecutingCount;
		Counter readsRejected;
		Counter wrongShardServer;
		Counter fetchedVersions;
		Counter fetchesFromLogs;

		LatencySample readLatencySample;
		LatencyBands readLatencyBands;

		Counters(StorageServer* self)
		  : cc("StorageServer", self->thisServerID.toString()), allQueries("QueryQueue", cc),
		    getKeyQueries("GetKeyQueries", cc), getValueQueries("GetValueQueries", cc),
		    getRangeQueries("GetRangeQueries", cc), getRangeStreamQueries("GetRangeStreamQueries", cc),
		    finishedQueries("FinishedQueries", cc), lowPriorityQueries("LowPriorityQueries", cc),
		    rowsQueried("RowsQueried", cc), bytesQueried("BytesQueried", cc), watchQueries("WatchQueries", cc),
		    emptyQueries("EmptyQueries", cc), bytesInput("BytesInput", cc), bytesDurable("BytesDurable", cc),
		    bytesFetched("BytesFetched", cc), mutationBytes("MutationBytes", cc),
		    sampledBytesCleared("SampledBytesCleared", cc), kvFetched("KVFetched", cc), mutations("Mutations", cc),
		    setMutations("SetMutations", cc), clearRangeMutations("ClearRangeMutations", cc),
		    atomicMutations("AtomicMutations", cc), updateBatches("UpdateBatches", cc),
		    updateVersions("UpdateVersions", cc), loops("Loops", cc), fetchWaitingMS("FetchWaitingMS", cc),
		    fetchWaitingCount("FetchWaitingCount", cc), fetchExecutingMS("FetchExecutingMS", cc),
		    fetchExecutingCount("FetchExecutingCount", cc), readsRejected("ReadsRejected", cc),
		    wrongShardServer("WrongShardServer", cc), fetchedVersions("FetchedVersions", cc),
		    fetchesFromLogs("FetchesFromLogs", cc), readLatencySample("ReadLatencyMetrics",
		                                                              self->thisServerID,
		                                                              SERVER_KNOBS->LATENCY_METRICS_LOGGING_INTERVAL,
		                                                              SERVER_KNOBS->LATENCY_SAMPLE_SIZE),
		    readLatencyBands("ReadLatencyBands", self->thisServerID, SERVER_KNOBS->STORAGE_LOGGING_DELAY) {
			specialCounter(cc, "LastTLogVersion", [self]() { return self->lastTLogVersion; });
			specialCounter(cc, "Version", [self]() { return self->version.get(); });
			specialCounter(cc, "StorageVersion", [self]() { return self->storageVersion(); });
			specialCounter(cc, "DurableVersion", [self]() { return self->durableVersion.get(); });
			specialCounter(cc, "DesiredOldestVersion", [self]() { return self->desiredOldestVersion.get(); });
			specialCounter(cc, "VersionLag", [self]() { return self->versionLag; });
			specialCounter(cc, "LocalRate", [self] { return int64_t(self->currentRate() * 100); });

			specialCounter(cc, "BytesReadSampleCount", [self]() { return self->metrics.bytesReadSample.queue.size(); });
			specialCounter(
			    cc, "FetchKeysFetchActive", [self]() { return self->fetchKeysParallelismLock.activePermits(); });
			specialCounter(cc, "FetchKeysWaiting", [self]() { return self->fetchKeysParallelismLock.waiters(); });
			specialCounter(cc, "QueryQueueMax", [self]() { return self->getAndResetMaxQueryQueueSize(); });
			specialCounter(cc, "BytesStored", [self]() { return self->metrics.byteSample.getEstimate(allKeys); });
			specialCounter(cc, "ActiveWatches", [self]() { return self->numWatches; });
			specialCounter(cc, "WatchBytes", [self]() { return self->watchBytes; });
			specialCounter(cc, "KvstoreSizeTotal", [self]() { return std::get<0>(self->storage.getSize()); });
			specialCounter(cc, "KvstoreNodeTotal", [self]() { return std::get<1>(self->storage.getSize()); });
			specialCounter(cc, "KvstoreInlineKey", [self]() { return std::get<2>(self->storage.getSize()); });
		}
	} counters;

	StorageServer(IKeyValueStore* storage,
	              Reference<AsyncVar<ServerDBInfo> const> const& db,
	              StorageServerInterface const& ssi)
	  : tlogCursorReadsLatencyHistogram(Histogram::getHistogram(STORAGESERVER_HISTOGRAM_GROUP,
	                                                            TLOG_CURSOR_READS_LATENCY_HISTOGRAM,
	                                                            Histogram::Unit::microseconds)),
	    ssVersionLockLatencyHistogram(Histogram::getHistogram(STORAGESERVER_HISTOGRAM_GROUP,
	                                                          SS_VERSION_LOCK_LATENCY_HISTOGRAM,
	                                                          Histogram::Unit::microseconds)),
	    eagerReadsLatencyHistogram(Histogram::getHistogram(STORAGESERVER_HISTOGRAM_GROUP,
	                                                       EAGER_READS_LATENCY_HISTOGRAM,
	                                                       Histogram::Unit::microseconds)),
	    fetchKeysPTreeUpdatesLatencyHistogram(Histogram::getHistogram(STORAGESERVER_HISTOGRAM_GROUP,
	                                                                  FETCH_KEYS_PTREE_UPDATES_LATENCY_HISTOGRAM,
	                                                                  Histogram::Unit::microseconds)),
	    tLogMsgsPTreeUpdatesLatencyHistogram(Histogram::getHistogram(STORAGESERVER_HISTOGRAM_GROUP,
	                                                                 TLOG_MSGS_PTREE_UPDATES_LATENCY_HISTOGRAM,
	                                                                 Histogram::Unit::microseconds)),
	    storageUpdatesDurableLatencyHistogram(Histogram::getHistogram(STORAGESERVER_HISTOGRAM_GROUP,
	                                                                  STORAGE_UPDATES_DURABLE_LATENCY_HISTOGRAM,
	                                                                  Histogram::Unit::microseconds)),
	    storageCommitLatencyHistogram(Histogram::getHistogram(STORAGESERVER_HISTOGRAM_GROUP,
	                                                          STORAGE_COMMIT_LATENCY_HISTOGRAM,
	                                                          Histogram::Unit::microseconds)),
	    ssDurableVersionUpdateLatencyHistogram(Histogram::getHistogram(STORAGESERVER_HISTOGRAM_GROUP,
	                                                                   SS_DURABLE_VERSION_UPDATE_LATENCY_HISTOGRAM,
	                                                                   Histogram::Unit::microseconds)),
	    tag(invalidTag), poppedAllAfter(std::numeric_limits<Version>::max()), cpuUsage(0.0), diskUsage(0.0),
	    storage(this, storage), shardChangeCounter(0), lastTLogVersion(0), lastVersionWithData(0), restoredVersion(0),
	    rebootAfterDurableVersion(std::numeric_limits<Version>::max()), primaryLocality(tagLocalityInvalid),
	    versionLag(0), logProtocol(0), thisServerID(ssi.id()), tssInQuarantine(false), db(db), actors(false),
	    byteSampleClears(false, LiteralStringRef("\xff\xff\xff")), durableInProgress(Void()), watchBytes(0),
	    numWatches(0), noRecentUpdates(false), lastUpdate(now()),
	    readQueueSizeMetric(LiteralStringRef("StorageServer.ReadQueueSize")), updateEagerReads(nullptr),
	    fetchKeysParallelismLock(SERVER_KNOBS->FETCH_KEYS_PARALLELISM),
	    fetchKeysBytesBudget(SERVER_KNOBS->STORAGE_FETCH_BYTES), fetchKeysBudgetUsed(false),
	    instanceID(deterministicRandom()->randomUniqueID().first()), shuttingDown(false), behind(false),
	    versionBehind(false), debug_inApplyUpdate(false), debug_lastValidateTime(0), maxQueryQueue(0), counters(this) {
		version.initMetric(LiteralStringRef("StorageServer.Version"), counters.cc.id);
		oldestVersion.initMetric(LiteralStringRef("StorageServer.OldestVersion"), counters.cc.id);
		durableVersion.initMetric(LiteralStringRef("StorageServer.DurableVersion"), counters.cc.id);
		desiredOldestVersion.initMetric(LiteralStringRef("StorageServer.DesiredOldestVersion"), counters.cc.id);

		if (db->get().isTestEnvironment) {
			newestAvailableVersion.insert(allKeys, latestVersion);
			newestDirtyVersion.insert(allKeys, latestVersion);
			addShard(ShardInfo::newReadWrite(allKeys, this));
		} else {
			newestAvailableVersion.insert(allKeys, invalidVersion);
			newestDirtyVersion.insert(allKeys, invalidVersion);
			addShard(ShardInfo::newNotAssigned(allKeys));
		}

		cx = openDBOnServer(db, TaskPriority::DefaultEndpoint, LockAware::True);
	}

	// Puts the given shard into shards.  The caller is responsible for adding shards
	//   for all ranges in shards.getAffectedRangesAfterInsertion(newShard->keys)), because these
	//   shards are invalidated by the call.
	void addShard(ShardInfo* newShard) {
		ASSERT(!newShard->keys.empty());
		newShard->changeCounter = ++shardChangeCounter;
		//TraceEvent("AddShard", this->thisServerID).detail("KeyBegin", newShard->keys.begin).detail("KeyEnd", newShard->keys.end).detail("State", newShard->isReadable() ? "Readable" : newShard->notAssigned() ? "NotAssigned" : "Adding").detail("Version", this->version.get());
		/*auto affected = shards.getAffectedRangesAfterInsertion( newShard->keys, Reference<ShardInfo>() );
		for(auto i = affected.begin(); i != affected.end(); ++i)
		    shards.insert( *i, Reference<ShardInfo>() );*/
		shards.insert(newShard->keys, Reference<ShardInfo>(newShard));
	}
	void addMutation(Version version,
	                 MutationRef const& mutation,
	                 KeyRangeRef const& shard,
	                 UpdateEagerReadInfo* eagerReads);
	void setInitialVersion(Version ver) {
		version = ver;
		desiredOldestVersion = ver;
		oldestVersion = ver;
		durableVersion = ver;
		lastVersionWithData = ver;
		restoredVersion = ver;

		mutableData().createNewVersion(ver);
		mutableData().forgetVersionsBefore(ver);
	}

	bool isTss() const { return tssPairID.present(); }

	bool isSSWithTSSPair() const { return ssPairID.present(); }

	void setSSWithTssPair(UID idOfTSS) { ssPairID = Optional<UID>(idOfTSS); }

	void clearSSWithTssPair() { ssPairID = Optional<UID>(); }

	// This is the maximum version that might be read from storage (the minimum version is durableVersion)
	Version storageVersion() const { return oldestVersion.get(); }

	bool isReadable(KeyRangeRef const& keys) {
		auto sh = shards.intersectingRanges(keys);
		for (auto i = sh.begin(); i != sh.end(); ++i)
			if (!i->value()->isReadable())
				return false;
		return true;
	}

	void checkChangeCounter(uint64_t oldShardChangeCounter, KeyRef const& key) {
		if (oldShardChangeCounter != shardChangeCounter && shards[key]->changeCounter > oldShardChangeCounter) {
			TEST(true); // shard change during getValueQ
			throw wrong_shard_server();
		}
	}

	void checkChangeCounter(uint64_t oldShardChangeCounter, KeyRangeRef const& keys) {
		if (oldShardChangeCounter != shardChangeCounter) {
			auto sh = shards.intersectingRanges(keys);
			for (auto i = sh.begin(); i != sh.end(); ++i)
				if (i->value()->changeCounter > oldShardChangeCounter) {
					TEST(true); // shard change during range operation
					throw wrong_shard_server();
				}
		}
	}

	Counter::Value queueSize() { return counters.bytesInput.getValue() - counters.bytesDurable.getValue(); }

	// penalty used by loadBalance() to balance requests among SSes. We prefer SS with less write queue size.
	double getPenalty() {
		return std::max(std::max(1.0,
		                         (queueSize() - (SERVER_KNOBS->TARGET_BYTES_PER_STORAGE_SERVER -
		                                         2.0 * SERVER_KNOBS->SPRING_BYTES_STORAGE_SERVER)) /
		                             SERVER_KNOBS->SPRING_BYTES_STORAGE_SERVER),
		                (currentRate() < 1e-6 ? 1e6 : 1.0 / currentRate()));
	}

	// Normally the storage server prefers to serve read requests over making mutations
	// durable to disk. However, when the storage server falls to far behind on
	// making mutations durable, this function will change the priority to prefer writes.
	Future<Void> getQueryDelay() {
		if ((version.get() - durableVersion.get() > SERVER_KNOBS->LOW_PRIORITY_DURABILITY_LAG) ||
		    (queueSize() > SERVER_KNOBS->LOW_PRIORITY_STORAGE_QUEUE_BYTES)) {
			++counters.lowPriorityQueries;
			return delay(0, TaskPriority::LowPriorityRead);
		}
		return delay(0, TaskPriority::DefaultEndpoint);
	}

	template <class Reply>
	using isLoadBalancedReply = std::is_base_of<LoadBalancedReply, Reply>;

	template <class Reply>
	typename std::enable_if<isLoadBalancedReply<Reply>::value, void>::type
	sendErrorWithPenalty(const ReplyPromise<Reply>& promise, const Error& err, double penalty) {
		if (err.code() == error_code_wrong_shard_server) {
			++counters.wrongShardServer;
		}
		Reply reply;
		reply.error = err;
		reply.penalty = penalty;
		promise.send(reply);
	}

	template <class Reply>
	typename std::enable_if<!isLoadBalancedReply<Reply>::value, void>::type
	sendErrorWithPenalty(const ReplyPromise<Reply>& promise, const Error& err, double) {
		if (err.code() == error_code_wrong_shard_server) {
			++counters.wrongShardServer;
		}
		promise.sendError(err);
	}

	template <class Request>
	bool shouldRead(const Request& request) {
		auto rate = currentRate();
		if (isTSSInQuarantine() || (rate < SERVER_KNOBS->STORAGE_DURABILITY_LAG_REJECT_THRESHOLD &&
		                            deterministicRandom()->random01() >
		                                std::max(SERVER_KNOBS->STORAGE_DURABILITY_LAG_MIN_RATE,
		                                         rate / SERVER_KNOBS->STORAGE_DURABILITY_LAG_REJECT_THRESHOLD))) {
			sendErrorWithPenalty(request.reply, server_overloaded(), getPenalty());
			++counters.readsRejected;
			return false;
		}
		return true;
	}

	template <class Request, class HandleFunction>
	Future<Void> readGuard(const Request& request, const HandleFunction& fun) {
		bool read = shouldRead(request);
		if (!read) {
			return Void();
		}
		return fun(this, request);
	}
};

const StringRef StorageServer::CurrentRunningFetchKeys::emptyString = LiteralStringRef("");
const KeyRangeRef StorageServer::CurrentRunningFetchKeys::emptyKeyRange =
    KeyRangeRef(StorageServer::CurrentRunningFetchKeys::emptyString,
                StorageServer::CurrentRunningFetchKeys::emptyString);

// If and only if key:=value is in (storage+versionedData),    // NOT ACTUALLY: and key < allKeys.end,
//   and H(key) < |key+value|/bytesPerSample,
//     let sampledSize = max(|key+value|,bytesPerSample)
//     persistByteSampleKeys.begin()+key := sampledSize is in storage
//     (key,sampledSize) is in byteSample

// So P(key is sampled) * sampledSize == |key+value|

void StorageServer::byteSampleApplyMutation(MutationRef const& m, Version ver) {
	if (m.type == MutationRef::ClearRange)
		byteSampleApplyClear(KeyRangeRef(m.param1, m.param2), ver);
	else if (m.type == MutationRef::SetValue)
		byteSampleApplySet(KeyValueRef(m.param1, m.param2), ver);
	else
		ASSERT(false); // Mutation of unknown type modfying byte sample
}

// watchMap Operations
Reference<ServerWatchMetadata> StorageServer::getWatchMetadata(KeyRef key) const {
	const auto it = watchMap.find(key);
	if (it == watchMap.end())
		return Reference<ServerWatchMetadata>();
	return it->second;
}

KeyRef StorageServer::setWatchMetadata(Reference<ServerWatchMetadata> metadata) {
	KeyRef keyRef = metadata->key.contents();

	watchMap[keyRef] = metadata;
	return keyRef;
}

void StorageServer::deleteWatchMetadata(KeyRef key) {
	watchMap.erase(key);
}

void StorageServer::clearWatchMetadata() {
	watchMap.clear();
}

#ifndef __INTEL_COMPILER
#pragma endregion
#endif

/////////////////////////////////// Validation ///////////////////////////////////////
#ifndef __INTEL_COMPILER
#pragma region Validation
#endif
bool validateRange(StorageServer::VersionedData::ViewAtVersion const& view,
                   KeyRangeRef range,
                   Version version,
                   UID id,
                   Version minInsertVersion) {
	// * Nonoverlapping: No clear overlaps a set or another clear, or adjoins another clear.
	// * Old mutations are erased: All items in versionedData.atLatest() have insertVersion() > durableVersion()

	//TraceEvent("ValidateRange", id).detail("KeyBegin", range.begin).detail("KeyEnd", range.end).detail("Version", version);
	KeyRef k;
	bool ok = true;
	bool kIsClear = false;
	auto i = view.lower_bound(range.begin);
	if (i != view.begin())
		--i;
	for (; i != view.end() && i.key() < range.end; ++i) {
		ASSERT(i.insertVersion() > minInsertVersion);
		if (kIsClear && i->isClearTo() ? i.key() <= k : i.key() < k) {
			TraceEvent(SevError, "InvalidRange", id)
			    .detail("Key1", k)
			    .detail("Key2", i.key())
			    .detail("Version", version);
			ok = false;
		}
		// ASSERT( i.key() >= k );
		kIsClear = i->isClearTo();
		k = kIsClear ? i->getEndKey() : i.key();
	}
	return ok;
}

void validate(StorageServer* data, bool force = false) {
	try {
		if (force || (EXPENSIVE_VALIDATION)) {
			data->newestAvailableVersion.validateCoalesced();
			data->newestDirtyVersion.validateCoalesced();

			for (auto s = data->shards.ranges().begin(); s != data->shards.ranges().end(); ++s) {
				ASSERT(s->value()->keys == s->range());
				ASSERT(!s->value()->keys.empty());
			}

			for (auto s = data->shards.ranges().begin(); s != data->shards.ranges().end(); ++s)
				if (s->value()->isReadable()) {
					auto ar = data->newestAvailableVersion.intersectingRanges(s->range());
					for (auto a = ar.begin(); a != ar.end(); ++a)
						ASSERT(a->value() == latestVersion);
				}

			// * versionedData contains versions [storageVersion(), version.get()].  It might also contain version
			// (version.get()+1), in which changeDurableVersion may be deleting ghosts, and/or it might
			//      contain later versions if applyUpdate is on the stack.
			ASSERT(data->data().getOldestVersion() == data->storageVersion());
			ASSERT(data->data().getLatestVersion() == data->version.get() ||
			       data->data().getLatestVersion() == data->version.get() + 1 ||
			       (data->debug_inApplyUpdate && data->data().getLatestVersion() > data->version.get()));

			auto latest = data->data().atLatest();

			// * Old shards are erased: versionedData.atLatest() has entries (sets or clear *begins*) only for keys in
			// readable or adding,transferred shards.
			for (auto s = data->shards.ranges().begin(); s != data->shards.ranges().end(); ++s) {
				ShardInfo* shard = s->value().getPtr();
				if (!shard->isInVersionedData()) {
					if (latest.lower_bound(s->begin()) != latest.lower_bound(s->end())) {
						TraceEvent(SevError, "VF", data->thisServerID)
						    .detail("LastValidTime", data->debug_lastValidateTime)
						    .detail("KeyBegin", s->begin())
						    .detail("KeyEnd", s->end())
						    .detail("FirstKey", latest.lower_bound(s->begin()).key())
						    .detail("FirstInsertV", latest.lower_bound(s->begin()).insertVersion());
					}
					ASSERT(latest.lower_bound(s->begin()) == latest.lower_bound(s->end()));
				}
			}

			latest.validate();
			validateRange(latest, allKeys, data->version.get(), data->thisServerID, data->durableVersion.get());

			data->debug_lastValidateTime = now();
		}
	} catch (...) {
		TraceEvent(SevError, "ValidationFailure", data->thisServerID)
		    .detail("LastValidTime", data->debug_lastValidateTime);
		throw;
	}
}
#ifndef __INTEL_COMPILER
#pragma endregion
#endif

void updateProcessStats(StorageServer* self) {
	if (g_network->isSimulated()) {
		// diskUsage and cpuUsage are not relevant in the simulator,
		// and relying on the actual values could break seed determinism
		self->cpuUsage = 100.0;
		self->diskUsage = 100.0;
		return;
	}

	SystemStatistics sysStats = getSystemStatistics();
	if (sysStats.initialized) {
		self->cpuUsage = 100 * sysStats.processCPUSeconds / sysStats.elapsed;
		self->diskUsage = 100 * std::max(0.0, (sysStats.elapsed - sysStats.processDiskIdleSeconds) / sysStats.elapsed);
	}
}

///////////////////////////////////// Queries /////////////////////////////////
#ifndef __INTEL_COMPILER
#pragma region Queries
#endif

ACTOR Future<Version> waitForVersionActor(StorageServer* data, Version version, SpanID spanContext) {
	state Span span("SS.WaitForVersion"_loc, { spanContext });
	choose {
		when(wait(data->version.whenAtLeast(version))) {
			// FIXME: A bunch of these can block with or without the following delay 0.
			// wait( delay(0) );  // don't do a whole bunch of these at once
			if (version < data->oldestVersion.get())
				throw transaction_too_old(); // just in case
			return version;
		}
		when(wait(delay(SERVER_KNOBS->FUTURE_VERSION_DELAY))) {
			if (deterministicRandom()->random01() < 0.001)
				TraceEvent(SevWarn, "ShardServerFutureVersion1000x", data->thisServerID)
				    .detail("Version", version)
				    .detail("MyVersion", data->version.get())
				    .detail("ServerID", data->thisServerID);
			throw future_version();
		}
	}
}

Future<Version> waitForVersion(StorageServer* data, Version version, SpanID spanContext) {
	if (version == latestVersion) {
		version = std::max(Version(1), data->version.get());
	}

	if (version < data->oldestVersion.get() || version <= 0) {
		return transaction_too_old();
	} else if (version <= data->version.get()) {
		return version;
	}

	if ((data->behind || data->versionBehind) && version > data->version.get()) {
		return process_behind();
	}

	if (deterministicRandom()->random01() < 0.001) {
		TraceEvent("WaitForVersion1000x").log();
	}
	return waitForVersionActor(data, version, spanContext);
}

ACTOR Future<Version> waitForVersionNoTooOld(StorageServer* data, Version version) {
	// This could become an Actor transparently, but for now it just does the lookup
	if (version == latestVersion)
		version = std::max(Version(1), data->version.get());
	if (version <= data->version.get())
		return version;
	choose {
		when(wait(data->version.whenAtLeast(version))) { return version; }
		when(wait(delay(SERVER_KNOBS->FUTURE_VERSION_DELAY))) {
			if (deterministicRandom()->random01() < 0.001)
				TraceEvent(SevWarn, "ShardServerFutureVersion1000x", data->thisServerID)
				    .detail("Version", version)
				    .detail("MyVersion", data->version.get())
				    .detail("ServerID", data->thisServerID);
			throw future_version();
		}
	}
}

ACTOR Future<Void> getValueQ(StorageServer* data, GetValueRequest req) {
	state int64_t resultSize = 0;
	Span span("SS:getValue"_loc, { req.spanContext });
	span.addTag("key"_sr, req.key);
	// Temporarily disabled -- this path is hit a lot
	// getCurrentLineage()->modify(&TransactionLineage::txID) = req.spanContext.first();

	try {
		++data->counters.getValueQueries;
		++data->counters.allQueries;
		++data->readQueueSizeMetric;
		data->maxQueryQueue = std::max<int>(
		    data->maxQueryQueue, data->counters.allQueries.getValue() - data->counters.finishedQueries.getValue());

		// Active load balancing runs at a very high priority (to obtain accurate queue lengths)
		// so we need to downgrade here
		wait(data->getQueryDelay());

		if (req.debugID.present())
			g_traceBatch.addEvent("GetValueDebug",
			                      req.debugID.get().first(),
			                      "getValueQ.DoRead"); //.detail("TaskID", g_network->getCurrentTask());

		state Optional<Value> v;
		state Version version = wait(waitForVersion(data, req.version, req.spanContext));
		if (req.debugID.present())
			g_traceBatch.addEvent("GetValueDebug",
			                      req.debugID.get().first(),
			                      "getValueQ.AfterVersion"); //.detail("TaskID", g_network->getCurrentTask());

		state uint64_t changeCounter = data->shardChangeCounter;

		if (!data->shards[req.key]->isReadable()) {
			//TraceEvent("WrongShardServer", data->thisServerID).detail("Key", req.key).detail("Version", version).detail("In", "getValueQ");
			throw wrong_shard_server();
		}

		state int path = 0;
		auto i = data->data().at(version).lastLessOrEqual(req.key);
		if (i && i->isValue() && i.key() == req.key) {
			v = (Value)i->getValue();
			path = 1;
		} else if (!i || !i->isClearTo() || i->getEndKey() <= req.key) {
			path = 2;
			Optional<Value> vv = wait(data->storage.readValue(req.key, req.debugID));
			// Validate that while we were reading the data we didn't lose the version or shard
			if (version < data->storageVersion()) {
				TEST(true); // transaction_too_old after readValue
				throw transaction_too_old();
			}
			data->checkChangeCounter(changeCounter, req.key);
			v = vv;
		}

		DEBUG_MUTATION("ShardGetValue",
		               version,
		               MutationRef(MutationRef::DebugKey, req.key, v.present() ? v.get() : LiteralStringRef("<null>")),
					   data->thisServerID);
		DEBUG_MUTATION("ShardGetPath",
		               version,
		               MutationRef(MutationRef::DebugKey,
		                           req.key,
		                           path == 0   ? LiteralStringRef("0")
		                           : path == 1 ? LiteralStringRef("1")
		                                       : LiteralStringRef("2")),
					   data->thisServerID);

		/*
		StorageMetrics m;
		m.bytesPerKSecond = req.key.size() + (v.present() ? v.get().size() : 0);
		m.iosPerKSecond = 1;
		data->metrics.notify(req.key, m);
		*/

		if (v.present()) {
			++data->counters.rowsQueried;
			resultSize = v.get().size();
			data->counters.bytesQueried += resultSize;
		} else {
			++data->counters.emptyQueries;
		}

		if (SERVER_KNOBS->READ_SAMPLING_ENABLED) {
			// If the read yields no value, randomly sample the empty read.
			int64_t bytesReadPerKSecond =
			    v.present() ? std::max((int64_t)(req.key.size() + v.get().size()), SERVER_KNOBS->EMPTY_READ_PENALTY)
			                : SERVER_KNOBS->EMPTY_READ_PENALTY;
			data->metrics.notifyBytesReadPerKSecond(req.key, bytesReadPerKSecond);
		}

		if (req.debugID.present())
			g_traceBatch.addEvent("GetValueDebug",
			                      req.debugID.get().first(),
			                      "getValueQ.AfterRead"); //.detail("TaskID", g_network->getCurrentTask());

		// Check if the desired key might be cached
		auto cached = data->cachedRangeMap[req.key];
		// if (cached)
		//	TraceEvent(SevDebug, "SSGetValueCached").detail("Key", req.key);

		GetValueReply reply(v, cached);
		reply.penalty = data->getPenalty();
		req.reply.send(reply);
	} catch (Error& e) {
		if (!canReplyWith(e))
			throw;
		data->sendErrorWithPenalty(req.reply, e, data->getPenalty());
	}

	data->transactionTagCounter.addRequest(req.tags, resultSize);

	++data->counters.finishedQueries;
	--data->readQueueSizeMetric;

	double duration = g_network->timer() - req.requestTime();
	data->counters.readLatencySample.addMeasurement(duration);
	if (data->latencyBandConfig.present()) {
		int maxReadBytes =
		    data->latencyBandConfig.get().readConfig.maxReadBytes.orDefault(std::numeric_limits<int>::max());
		data->counters.readLatencyBands.addMeasurement(duration, resultSize > maxReadBytes);
	}

	return Void();
};

// Pessimistic estimate the number of overhead bytes used by each
// watch. Watch key references are stored in an AsyncMap<Key,bool>, and actors
// must be kept alive until the watch is finished.
extern size_t WATCH_OVERHEAD_WATCHQ, WATCH_OVERHEAD_WATCHIMPL;

ACTOR Future<Version> watchWaitForValueChange(StorageServer* data, SpanID parent, KeyRef key) {
	state Location spanLocation = "SS:watchWaitForValueChange"_loc;
	state Span span(spanLocation, { parent });
	state Reference<ServerWatchMetadata> metadata = data->getWatchMetadata(key);

	if (metadata->debugID.present())
		g_traceBatch.addEvent("WatchValueDebug",
		                      metadata->debugID.get().first(),
		                      "watchValueSendReply.Before"); //.detail("TaskID", g_network->getCurrentTask());

	wait(success(waitForVersionNoTooOld(data, metadata->version)));
	if (metadata->debugID.present())
		g_traceBatch.addEvent("WatchValueDebug",
		                      metadata->debugID.get().first(),
		                      "watchValueSendReply.AfterVersion"); //.detail("TaskID", g_network->getCurrentTask());

	state Version minVersion = data->data().latestVersion;
	state Future<Void> watchFuture = data->watches.onChange(metadata->key);
	loop {
		try {
			metadata = data->getWatchMetadata(key);
			state Version latest = data->version.get();
			TEST(latest >= minVersion &&
			     latest < data->data().latestVersion); // Starting watch loop with latestVersion > data->version
			GetValueRequest getReq(span.context, metadata->key, latest, metadata->tags, metadata->debugID);
			state Future<Void> getValue = getValueQ(
			    data, getReq); // we are relying on the delay zero at the top of getValueQ, if removed we need one here
			GetValueReply reply = wait(getReq.reply.getFuture());
			span = Span(spanLocation, parent);

			if (reply.error.present()) {
				ASSERT(reply.error.get().code() != error_code_future_version);
				throw reply.error.get();
			}
			if (BUGGIFY) {
				throw transaction_too_old();
			}

			DEBUG_MUTATION(
			    "ShardWatchValue",
			    latest,
			    MutationRef(MutationRef::DebugKey,
			                metadata->key,
			                reply.value.present() ? StringRef(reply.value.get()) : LiteralStringRef("<null>")),
				data->thisServerID);

			if (metadata->debugID.present())
				g_traceBatch.addEvent(
				    "WatchValueDebug",
				    metadata->debugID.get().first(),
				    "watchValueSendReply.AfterRead"); //.detail("TaskID", g_network->getCurrentTask());

			if (reply.value != metadata->value && latest >= metadata->version) {
				return latest; // fire watch
			}

			if (data->watchBytes > SERVER_KNOBS->MAX_STORAGE_SERVER_WATCH_BYTES) {
				TEST(true); // Too many watches, reverting to polling
				throw watch_cancelled();
			}

			state int64_t watchBytes =
			    (metadata->key.expectedSize() + metadata->value.expectedSize() + key.expectedSize() +
			     sizeof(Reference<ServerWatchMetadata>) + sizeof(ServerWatchMetadata) + WATCH_OVERHEAD_WATCHIMPL);

			data->watchBytes += watchBytes;
			try {
				if (latest < minVersion) {
					// If the version we read is less than minVersion, then we may fail to be notified of any changes
					// that occur up to or including minVersion To prevent that, we'll check the key again once the
					// version reaches our minVersion
					watchFuture = watchFuture || data->version.whenAtLeast(minVersion);
				}
				if (BUGGIFY) {
					// Simulate a trigger on the watch that results in the loop going around without the value changing
					watchFuture = watchFuture || delay(deterministicRandom()->random01());
				}
				wait(watchFuture);
				data->watchBytes -= watchBytes;
			} catch (Error& e) {
				data->watchBytes -= watchBytes;
				throw;
			}
		} catch (Error& e) {
			if (e.code() != error_code_transaction_too_old) {
				throw e;
			}

			TEST(true); // Reading a watched key failed with transaction_too_old
		}

		watchFuture = data->watches.onChange(metadata->key);
		wait(data->version.whenAtLeast(data->data().latestVersion));
	}
}

void checkCancelWatchImpl(StorageServer* data, WatchValueRequest req) {
	Reference<ServerWatchMetadata> metadata = data->getWatchMetadata(req.key.contents());
	if (metadata.isValid() && metadata->versionPromise.getFutureReferenceCount() == 1) {
		// last watch timed out so cancel watch_impl and delete key from the map
		data->deleteWatchMetadata(req.key.contents());
		metadata->watch_impl.cancel();
	}
}

ACTOR Future<Void> watchValueSendReply(StorageServer* data,
                                       WatchValueRequest req,
                                       Future<Version> resp,
                                       SpanID spanContext) {
	state Span span("SS:watchValue"_loc, { spanContext });
	state double startTime = now();
	++data->counters.watchQueries;
	++data->numWatches;
	data->watchBytes += WATCH_OVERHEAD_WATCHQ;

	loop {
		double timeoutDelay = -1;
		if (data->noRecentUpdates.get()) {
			timeoutDelay = std::max(CLIENT_KNOBS->FAST_WATCH_TIMEOUT - (now() - startTime), 0.0);
		} else if (!BUGGIFY) {
			timeoutDelay = std::max(CLIENT_KNOBS->WATCH_TIMEOUT - (now() - startTime), 0.0);
		}

		try {
			choose {
				when(Version ver = wait(resp)) {
					// fire watch
					req.reply.send(WatchValueReply{ ver });
					checkCancelWatchImpl(data, req);
					--data->numWatches;
					data->watchBytes -= WATCH_OVERHEAD_WATCHQ;
					return Void();
				}
				when(wait(timeoutDelay < 0 ? Never() : delay(timeoutDelay))) {
					// watch timed out
					data->sendErrorWithPenalty(req.reply, timed_out(), data->getPenalty());
					checkCancelWatchImpl(data, req);
					--data->numWatches;
					data->watchBytes -= WATCH_OVERHEAD_WATCHQ;
					return Void();
				}
				when(wait(data->noRecentUpdates.onChange())) {}
			}
		} catch (Error& e) {
			data->watchBytes -= WATCH_OVERHEAD_WATCHQ;
			checkCancelWatchImpl(data, req);
			--data->numWatches;

			if (!canReplyWith(e))
				throw e;
			data->sendErrorWithPenalty(req.reply, e, data->getPenalty());
			return Void();
		}
	}
}

#ifdef NO_INTELLISENSE
size_t WATCH_OVERHEAD_WATCHQ =
    sizeof(WatchValueSendReplyActorState<WatchValueSendReplyActor>) + sizeof(WatchValueSendReplyActor);
size_t WATCH_OVERHEAD_WATCHIMPL =
    sizeof(WatchWaitForValueChangeActorState<WatchWaitForValueChangeActor>) + sizeof(WatchWaitForValueChangeActor);
#else
size_t WATCH_OVERHEAD_WATCHQ = 0; // only used in IDE so value is irrelevant
size_t WATCH_OVERHEAD_WATCHIMPL = 0;
#endif

ACTOR Future<Void> getShardState_impl(StorageServer* data, GetShardStateRequest req) {
	ASSERT(req.mode != GetShardStateRequest::NO_WAIT);

	loop {
		std::vector<Future<Void>> onChange;

		for (auto t : data->shards.intersectingRanges(req.keys)) {
			if (!t.value()->assigned()) {
				onChange.push_back(delay(SERVER_KNOBS->SHARD_READY_DELAY));
				break;
			}

			if (req.mode == GetShardStateRequest::READABLE && !t.value()->isReadable())
				onChange.push_back(t.value()->adding->readWrite.getFuture());

			if (req.mode == GetShardStateRequest::FETCHING && !t.value()->isFetched())
				onChange.push_back(t.value()->adding->fetchComplete.getFuture());
		}

		if (!onChange.size()) {
			req.reply.send(GetShardStateReply{ data->version.get(), data->durableVersion.get() });
			return Void();
		}

		wait(waitForAll(onChange));
		wait(delay(0)); // onChange could have been triggered by cancellation, let things settle before rechecking
	}
}

ACTOR Future<Void> getShardStateQ(StorageServer* data, GetShardStateRequest req) {
	choose {
		when(wait(getShardState_impl(data, req))) {}
		when(wait(delay(g_network->isSimulated() ? 10 : 60))) {
			data->sendErrorWithPenalty(req.reply, timed_out(), data->getPenalty());
		}
	}
	return Void();
}

void merge(Arena& arena,
           VectorRef<KeyValueRef, VecSerStrategy::String>& output,
           VectorRef<KeyValueRef> const& vm_output,
           RangeResult const& base,
           int& vCount,
           int limit,
           bool stopAtEndOfBase,
           int& pos,
           int limitBytes = 1 << 30)
// Combines data from base (at an older version) with sets from newer versions in [start, end) and appends the first (up
// to) |limit| rows to output If limit<0, base and output are in descending order, and start->key()>end->key(), but
// start is still inclusive and end is exclusive
{
	ASSERT(limit != 0);
	// Add a dependency of the new arena on the result from the KVS so that we don't have to copy any of the KVS
	// results.
	arena.dependsOn(base.arena());

	bool forward = limit > 0;
	if (!forward)
		limit = -limit;
	int adjustedLimit = limit + output.size();
	int accumulatedBytes = 0;
	KeyValueRef const* baseStart = base.begin();
	KeyValueRef const* baseEnd = base.end();
	while (baseStart != baseEnd && vCount > 0 && output.size() < adjustedLimit && accumulatedBytes < limitBytes) {
		if (forward ? baseStart->key < vm_output[pos].key : baseStart->key > vm_output[pos].key) {
			output.push_back(arena, *baseStart++);
		} else {
			output.push_back_deep(arena, vm_output[pos]);
			if (baseStart->key == vm_output[pos].key)
				++baseStart;
			++pos;
			vCount--;
		}
		accumulatedBytes += sizeof(KeyValueRef) + output.end()[-1].expectedSize();
	}
	while (baseStart != baseEnd && output.size() < adjustedLimit && accumulatedBytes < limitBytes) {
		output.push_back(arena, *baseStart++);
		accumulatedBytes += sizeof(KeyValueRef) + output.end()[-1].expectedSize();
	}
	if (!stopAtEndOfBase) {
		while (vCount > 0 && output.size() < adjustedLimit && accumulatedBytes < limitBytes) {
			output.push_back_deep(arena, vm_output[pos]);
			accumulatedBytes += sizeof(KeyValueRef) + output.end()[-1].expectedSize();
			++pos;
			vCount--;
		}
	}
}

// If limit>=0, it returns the first rows in the range (sorted ascending), otherwise the last rows (sorted descending).
// readRange has O(|result|) + O(log |data|) cost
ACTOR Future<GetKeyValuesReply> readRange(StorageServer* data,
                                          Version version,
                                          KeyRange range,
                                          int limit,
                                          int* pLimitBytes,
                                          SpanID parentSpan) {
	state GetKeyValuesReply result;
	state StorageServer::VersionedData::ViewAtVersion view = data->data().at(version);
	state StorageServer::VersionedData::iterator vCurrent = view.end();
	state KeyRef readBegin;
	state KeyRef readEnd;
	state Key readBeginTemp;
	state int vCount = 0;
	state Span span("SS:readRange"_loc, parentSpan);

	// for caching the storage queue results during the first PTree traversal
	state VectorRef<KeyValueRef> resultCache;

	// for remembering the position in the resultCache
	state int pos = 0;

	// Check if the desired key-range is cached
	auto containingRange = data->cachedRangeMap.rangeContaining(range.begin);
	if (containingRange.value() && containingRange->range().end >= range.end) {
		//TraceEvent(SevDebug, "SSReadRangeCached").detail("Size",data->cachedRangeMap.size()).detail("ContainingRangeBegin",containingRange->range().begin).detail("ContainingRangeEnd",containingRange->range().end).
		//	detail("Begin", range.begin).detail("End",range.end);
		result.cached = true;
	} else
		result.cached = false;

	// if (limit >= 0) we are reading forward, else backward
	if (limit >= 0) {
		// We might care about a clear beginning before start that
		//  runs into range
		vCurrent = view.lastLessOrEqual(range.begin);
		if (vCurrent && vCurrent->isClearTo() && vCurrent->getEndKey() > range.begin)
			readBegin = vCurrent->getEndKey();
		else
			readBegin = range.begin;

		vCurrent = view.lower_bound(readBegin);

		while (limit > 0 && *pLimitBytes > 0 && readBegin < range.end) {
			ASSERT(!vCurrent || vCurrent.key() >= readBegin);
			ASSERT(data->storageVersion() <= version);

			/* Traverse the PTree further, if thare are no unconsumed resultCache items */
			if (pos == resultCache.size()) {
				if (vCurrent) {
					auto b = vCurrent;
					--b;
					ASSERT(!b || b.key() < readBegin);
				}

				// Read up to limit items from the view, stopping at the next clear (or the end of the range)
				int vSize = 0;
				while (vCurrent && vCurrent.key() < range.end && !vCurrent->isClearTo() && vCount < limit &&
				       vSize < *pLimitBytes) {
					// Store the versionedData results in resultCache
					resultCache.emplace_back(result.arena, vCurrent.key(), vCurrent->getValue());
					vSize += sizeof(KeyValueRef) + resultCache.cback().expectedSize();
					++vCount;
					++vCurrent;
				}
			}

			// Read the data on disk up to vCurrent (or the end of the range)
			readEnd = vCurrent ? std::min(vCurrent.key(), range.end) : range.end;
			RangeResult atStorageVersion =
			    wait(data->storage.readRange(KeyRangeRef(readBegin, readEnd), limit, *pLimitBytes));

			ASSERT(atStorageVersion.size() <= limit);
			if (data->storageVersion() > version)
				throw transaction_too_old();

			// merge the sets in resultCache with the sets on disk, stopping at the last key from disk if there is
			// 'more'
			int prevSize = result.data.size();
			merge(result.arena,
			      result.data,
			      resultCache,
			      atStorageVersion,
			      vCount,
			      limit,
			      atStorageVersion.more,
			      pos,
			      *pLimitBytes);
			limit -= result.data.size() - prevSize;

			for (auto i = result.data.begin() + prevSize; i != result.data.end(); i++) {
				*pLimitBytes -= sizeof(KeyValueRef) + i->expectedSize();
			}

			if (limit <= 0 || *pLimitBytes <= 0) {
				break;
			}

			// Setup for the next iteration
			// If we hit our limits reading from disk but then combining with MVCC gave us back more room
			if (atStorageVersion
			        .more) { // if there might be more data, begin reading right after what we already found to find out
				ASSERT(result.data.end()[-1].key == atStorageVersion.end()[-1].key);
				readBegin = readBeginTemp = keyAfter(result.data.end()[-1].key);
			} else if (vCurrent && vCurrent->isClearTo()) { // if vCurrent is a clear, skip it.
				ASSERT(vCurrent->getEndKey() > readBegin);
				readBegin = vCurrent->getEndKey(); // next disk read should start at the end of the clear
				++vCurrent;
			} else {
				ASSERT(readEnd == range.end);
				break;
			}
		}
	} else {
		vCurrent = view.lastLess(range.end);

		// A clear might extend all the way to range.end
		if (vCurrent && vCurrent->isClearTo() && vCurrent->getEndKey() >= range.end) {
			readEnd = vCurrent.key();
			--vCurrent;
		} else {
			readEnd = range.end;
		}

		while (limit < 0 && *pLimitBytes > 0 && readEnd > range.begin) {
			ASSERT(!vCurrent || vCurrent.key() < readEnd);
			ASSERT(data->storageVersion() <= version);

			/* Traverse the PTree further, if thare are no unconsumed resultCache items */
			if (pos == resultCache.size()) {
				if (vCurrent) {
					auto b = vCurrent;
					++b;
					ASSERT(!b || b.key() >= readEnd);
				}

				vCount = 0;
				int vSize = 0;
				while (vCurrent && vCurrent.key() >= range.begin && !vCurrent->isClearTo() && vCount < -limit &&
				       vSize < *pLimitBytes) {
					// Store the versionedData results in resultCache
					resultCache.emplace_back(result.arena, vCurrent.key(), vCurrent->getValue());
					vSize += sizeof(KeyValueRef) + resultCache.cback().expectedSize();
					++vCount;
					--vCurrent;
				}
			}

			readBegin = vCurrent ? std::max(vCurrent->isClearTo() ? vCurrent->getEndKey() : vCurrent.key(), range.begin)
			                     : range.begin;
			RangeResult atStorageVersion =
			    wait(data->storage.readRange(KeyRangeRef(readBegin, readEnd), limit, *pLimitBytes));

			ASSERT(atStorageVersion.size() <= -limit);
			if (data->storageVersion() > version)
				throw transaction_too_old();

			int prevSize = result.data.size();
			merge(result.arena,
			      result.data,
			      resultCache,
			      atStorageVersion,
			      vCount,
			      limit,
			      atStorageVersion.more,
			      pos,
			      *pLimitBytes);
			limit += result.data.size() - prevSize;

			for (auto i = result.data.begin() + prevSize; i != result.data.end(); i++) {
				*pLimitBytes -= sizeof(KeyValueRef) + i->expectedSize();
			}

			if (limit >= 0 || *pLimitBytes <= 0) {
				break;
			}

			if (atStorageVersion.more) {
				ASSERT(result.data.end()[-1].key == atStorageVersion.end()[-1].key);
				readEnd = result.data.end()[-1].key;
			} else if (vCurrent && vCurrent->isClearTo()) {
				ASSERT(vCurrent.key() < readEnd);
				readEnd = vCurrent.key();
				--vCurrent;
			} else {
				ASSERT(readBegin == range.begin);
				break;
			}
		}
	}

	// all but the last item are less than *pLimitBytes
	ASSERT(result.data.size() == 0 || *pLimitBytes + result.data.end()[-1].expectedSize() + sizeof(KeyValueRef) > 0);
	result.more = limit == 0 || *pLimitBytes <= 0; // FIXME: Does this have to be exact?
	result.version = version;
	return result;
}

// bool selectorInRange( KeySelectorRef const& sel, KeyRangeRef const& range ) {
// Returns true if the given range suffices to at least begin to resolve the given KeySelectorRef
//	return sel.getKey() >= range.begin && (sel.isBackward() ? sel.getKey() <= range.end : sel.getKey() < range.end);
//}

ACTOR Future<Key> findKey(StorageServer* data,
                          KeySelectorRef sel,
                          Version version,
                          KeyRange range,
                          int* pOffset,
                          SpanID parentSpan)
// Attempts to find the key indicated by sel in the data at version, within range.
// Precondition: selectorInRange(sel, range)
// If it is found, offset is set to 0 and a key is returned which falls inside range.
// If the search would depend on any key outside range OR if the key selector offset is too large (range read returns
// too many bytes), it returns either
//   a negative offset and a key in [range.begin, sel.getKey()], indicating the key is (the first key <= returned key) +
//   offset, or a positive offset and a key in (sel.getKey(), range.end], indicating the key is (the first key >=
//   returned key) + offset-1
// The range passed in to this function should specify a shard.  If range.begin is repeatedly not the beginning of a
// shard, then it is possible to get stuck looping here
{
	ASSERT(version != latestVersion);
	ASSERT(selectorInRange(sel, range) && version >= data->oldestVersion.get());

	// Count forward or backward distance items, skipping the first one if it == key and skipEqualKey
	state bool forward = sel.offset > 0; // If forward, result >= sel.getKey(); else result <= sel.getKey()
	state int sign = forward ? +1 : -1;
	state bool skipEqualKey = sel.orEqual == forward;
	state int distance = forward ? sel.offset : 1 - sel.offset;
	state Span span("SS.findKey"_loc, { parentSpan });

	// Don't limit the number of bytes if this is a trivial key selector (there will be at most two items returned from
	// the read range in this case)
	state int maxBytes;
	if (sel.offset <= 1 && sel.offset >= 0)
		maxBytes = std::numeric_limits<int>::max();
	else
		maxBytes = (g_network->isSimulated() && g_simulator.tssMode == ISimulator::TSSMode::Disabled && BUGGIFY)
		               ? SERVER_KNOBS->BUGGIFY_LIMIT_BYTES
		               : SERVER_KNOBS->STORAGE_LIMIT_BYTES;

	state GetKeyValuesReply rep = wait(
	    readRange(data,
	              version,
	              forward ? KeyRangeRef(sel.getKey(), range.end) : KeyRangeRef(range.begin, keyAfter(sel.getKey())),
	              (distance + skipEqualKey) * sign,
	              &maxBytes,
	              span.context));
	state bool more = rep.more && rep.data.size() != distance + skipEqualKey;

	// If we get only one result in the reverse direction as a result of the data being too large, we could get stuck in
	// a loop
	if (more && !forward && rep.data.size() == 1) {
		TEST(true); // Reverse key selector returned only one result in range read
		maxBytes = std::numeric_limits<int>::max();
		GetKeyValuesReply rep2 = wait(
		    readRange(data, version, KeyRangeRef(range.begin, keyAfter(sel.getKey())), -2, &maxBytes, span.context));
		rep = rep2;
		more = rep.more && rep.data.size() != distance + skipEqualKey;
		ASSERT(rep.data.size() == 2 || !more);
	}

	int index = distance - 1;
	if (skipEqualKey && rep.data.size() && rep.data[0].key == sel.getKey())
		++index;

	if (index < rep.data.size()) {
		*pOffset = 0;

		if (SERVER_KNOBS->READ_SAMPLING_ENABLED) {
			int64_t bytesReadPerKSecond =
			    std::max((int64_t)rep.data[index].key.size(), SERVER_KNOBS->EMPTY_READ_PENALTY);
			data->metrics.notifyBytesReadPerKSecond(sel.getKey(), bytesReadPerKSecond);
		}

		return rep.data[index].key;
	} else {
		if (SERVER_KNOBS->READ_SAMPLING_ENABLED) {
			int64_t bytesReadPerKSecond = SERVER_KNOBS->EMPTY_READ_PENALTY;
			data->metrics.notifyBytesReadPerKSecond(sel.getKey(), bytesReadPerKSecond);
		}

		// FIXME: If range.begin=="" && !forward, return success?
		*pOffset = index - rep.data.size() + 1;
		if (!forward)
			*pOffset = -*pOffset;

		if (more) {
			TEST(true); // Key selector read range had more results

			ASSERT(rep.data.size());
			Key returnKey = forward ? keyAfter(rep.data.back().key) : rep.data.back().key;

			// This is possible if key/value pairs are very large and only one result is returned on a last less than
			// query SOMEDAY: graceful handling of exceptionally sized values
			ASSERT(returnKey != sel.getKey());
			return returnKey;
		} else {
			return forward ? range.end : range.begin;
		}
	}
}

KeyRange getShardKeyRange(StorageServer* data, const KeySelectorRef& sel)
// Returns largest range such that the shard state isReadable and selectorInRange(sel, range) or wrong_shard_server if
// no such range exists
{
	auto i = sel.isBackward() ? data->shards.rangeContainingKeyBefore(sel.getKey())
	                          : data->shards.rangeContaining(sel.getKey());
	if (!i->value()->isReadable())
		throw wrong_shard_server();
	ASSERT(selectorInRange(sel, i->range()));
	return i->range();
}

ACTOR Future<Void> getKeyValuesQ(StorageServer* data, GetKeyValuesRequest req)
// Throws a wrong_shard_server if the keys in the request or result depend on data outside this server OR if a large
// selector offset prevents all data from being read in one range read
{
	state Span span("SS:getKeyValues"_loc, { req.spanContext });
	state int64_t resultSize = 0;
	getCurrentLineage()->modify(&TransactionLineage::txID) = req.spanContext.first();

	++data->counters.getRangeQueries;
	++data->counters.allQueries;
	++data->readQueueSizeMetric;
	data->maxQueryQueue = std::max<int>(
	    data->maxQueryQueue, data->counters.allQueries.getValue() - data->counters.finishedQueries.getValue());

	// Active load balancing runs at a very high priority (to obtain accurate queue lengths)
	// so we need to downgrade here
	if (SERVER_KNOBS->FETCH_KEYS_LOWER_PRIORITY && req.isFetchKeys) {
		wait(delay(0, TaskPriority::FetchKeys));
	} else {
		wait(data->getQueryDelay());
	}

	try {
		if (req.debugID.present())
			g_traceBatch.addEvent("TransactionDebug", req.debugID.get().first(), "storageserver.getKeyValues.Before");
		state Version version = wait(waitForVersion(data, req.version, span.context));

		state uint64_t changeCounter = data->shardChangeCounter;
		//		try {
		state KeyRange shard = getShardKeyRange(data, req.begin);

		if (req.debugID.present())
			g_traceBatch.addEvent(
			    "TransactionDebug", req.debugID.get().first(), "storageserver.getKeyValues.AfterVersion");
		//.detail("ShardBegin", shard.begin).detail("ShardEnd", shard.end);
		//} catch (Error& e) { TraceEvent("WrongShardServer", data->thisServerID).detail("Begin",
		// req.begin.toString()).detail("End", req.end.toString()).detail("Version", version).detail("Shard",
		//"None").detail("In", "getKeyValues>getShardKeyRange"); throw e; }

		if (!selectorInRange(req.end, shard) && !(req.end.isFirstGreaterOrEqual() && req.end.getKey() == shard.end)) {
			//			TraceEvent("WrongShardServer1", data->thisServerID).detail("Begin",
			// req.begin.toString()).detail("End", req.end.toString()).detail("Version", version).detail("ShardBegin",
			// shard.begin).detail("ShardEnd", shard.end).detail("In", "getKeyValues>checkShardExtents");
			throw wrong_shard_server();
		}

		state int offset1 = 0;
		state int offset2;
		state Future<Key> fBegin = req.begin.isFirstGreaterOrEqual()
		                               ? Future<Key>(req.begin.getKey())
		                               : findKey(data, req.begin, version, shard, &offset1, span.context);
		state Future<Key> fEnd = req.end.isFirstGreaterOrEqual()
		                             ? Future<Key>(req.end.getKey())
		                             : findKey(data, req.end, version, shard, &offset2, span.context);
		state Key begin = wait(fBegin);
		state Key end = wait(fEnd);

		if (req.debugID.present())
			g_traceBatch.addEvent(
			    "TransactionDebug", req.debugID.get().first(), "storageserver.getKeyValues.AfterKeys");
		//.detail("Off1",offset1).detail("Off2",offset2).detail("ReqBegin",req.begin.getKey()).detail("ReqEnd",req.end.getKey());

		// Offsets of zero indicate begin/end keys in this shard, which obviously means we can answer the query
		// An end offset of 1 is also OK because the end key is exclusive, so if the first key of the next shard is the
		// end the last actual key returned must be from this shard. A begin offset of 1 is also OK because then either
		// begin is past end or equal to end (so the result is definitely empty)
		if ((offset1 && offset1 != 1) || (offset2 && offset2 != 1)) {
			TEST(true); // wrong_shard_server due to offset
			// We could detect when offset1 takes us off the beginning of the database or offset2 takes us off the end,
			// and return a clipped range rather than an error (since that is what the NativeAPI.getRange will do anyway
			// via its "slow path"), but we would have to add some flags to the response to encode whether we went off
			// the beginning and the end, since it needs that information.
			//TraceEvent("WrongShardServer2", data->thisServerID).detail("Begin", req.begin.toString()).detail("End", req.end.toString()).detail("Version", version).detail("ShardBegin", shard.begin).detail("ShardEnd", shard.end).detail("In", "getKeyValues>checkOffsets").detail("BeginKey", begin).detail("EndKey", end).detail("BeginOffset", offset1).detail("EndOffset", offset2);
			throw wrong_shard_server();
		}

		if (begin >= end) {
			if (req.debugID.present())
				g_traceBatch.addEvent("TransactionDebug", req.debugID.get().first(), "storageserver.getKeyValues.Send");
			//.detail("Begin",begin).detail("End",end);

			GetKeyValuesReply none;
			none.version = version;
			none.more = false;
			none.penalty = data->getPenalty();

			data->checkChangeCounter(changeCounter,
			                         KeyRangeRef(std::min<KeyRef>(req.begin.getKey(), req.end.getKey()),
			                                     std::max<KeyRef>(req.begin.getKey(), req.end.getKey())));
			req.reply.send(none);
		} else {
			state int remainingLimitBytes = req.limitBytes;

			GetKeyValuesReply _r =
			    wait(readRange(data, version, KeyRangeRef(begin, end), req.limit, &remainingLimitBytes, span.context));
			GetKeyValuesReply r = _r;

			if (req.debugID.present())
				g_traceBatch.addEvent(
				    "TransactionDebug", req.debugID.get().first(), "storageserver.getKeyValues.AfterReadRange");
			//.detail("Begin",begin).detail("End",end).detail("SizeOf",r.data.size());
			data->checkChangeCounter(
			    changeCounter,
			    KeyRangeRef(std::min<KeyRef>(begin, std::min<KeyRef>(req.begin.getKey(), req.end.getKey())),
			                std::max<KeyRef>(end, std::max<KeyRef>(req.begin.getKey(), req.end.getKey()))));
			if (EXPENSIVE_VALIDATION) {
				for (int i = 0; i < r.data.size(); i++)
					ASSERT(r.data[i].key >= begin && r.data[i].key < end);
				ASSERT(r.data.size() <= std::abs(req.limit));
			}

			/*for( int i = 0; i < r.data.size(); i++ ) {
			    StorageMetrics m;
			    m.bytesPerKSecond = r.data[i].expectedSize();
			    m.iosPerKSecond = 1; //FIXME: this should be 1/r.data.size(), but we cannot do that because it is an int
			    data->metrics.notify(r.data[i].key, m);
			}*/

			// For performance concerns, the cost of a range read is billed to the start key and end key of the range.
			int64_t totalByteSize = 0;
			for (int i = 0; i < r.data.size(); i++) {
				totalByteSize += r.data[i].expectedSize();
			}
			if (totalByteSize > 0 && SERVER_KNOBS->READ_SAMPLING_ENABLED) {
				int64_t bytesReadPerKSecond = std::max(totalByteSize, SERVER_KNOBS->EMPTY_READ_PENALTY) / 2;
				data->metrics.notifyBytesReadPerKSecond(r.data[0].key, bytesReadPerKSecond);
				data->metrics.notifyBytesReadPerKSecond(r.data[r.data.size() - 1].key, bytesReadPerKSecond);
			}

			r.penalty = data->getPenalty();
			req.reply.send(r);

			resultSize = req.limitBytes - remainingLimitBytes;
			data->counters.bytesQueried += resultSize;
			data->counters.rowsQueried += r.data.size();
			if (r.data.size() == 0) {
				++data->counters.emptyQueries;
			}
		}
	} catch (Error& e) {
		if (!canReplyWith(e))
			throw;
		data->sendErrorWithPenalty(req.reply, e, data->getPenalty());
	}

	data->transactionTagCounter.addRequest(req.tags, resultSize);
	++data->counters.finishedQueries;
	--data->readQueueSizeMetric;

	double duration = g_network->timer() - req.requestTime();
	data->counters.readLatencySample.addMeasurement(duration);
	if (data->latencyBandConfig.present()) {
		int maxReadBytes =
		    data->latencyBandConfig.get().readConfig.maxReadBytes.orDefault(std::numeric_limits<int>::max());
		int maxSelectorOffset =
		    data->latencyBandConfig.get().readConfig.maxKeySelectorOffset.orDefault(std::numeric_limits<int>::max());
		data->counters.readLatencyBands.addMeasurement(duration,
		                                               resultSize > maxReadBytes ||
		                                                   abs(req.begin.offset) > maxSelectorOffset ||
		                                                   abs(req.end.offset) > maxSelectorOffset);
	}

	return Void();
}

ACTOR Future<Void> getKeyValuesStreamQ(StorageServer* data, GetKeyValuesStreamRequest req)
// Throws a wrong_shard_server if the keys in the request or result depend on data outside this server OR if a large
// selector offset prevents all data from being read in one range read
{
	state Span span("SS:getKeyValuesStream"_loc, { req.spanContext });
	state int64_t resultSize = 0;

	req.reply.setByteLimit(SERVER_KNOBS->RANGESTREAM_LIMIT_BYTES);
	++data->counters.getRangeStreamQueries;
	++data->counters.allQueries;
	++data->readQueueSizeMetric;
	data->maxQueryQueue = std::max<int>(
	    data->maxQueryQueue, data->counters.allQueries.getValue() - data->counters.finishedQueries.getValue());

	// Active load balancing runs at a very high priority (to obtain accurate queue lengths)
	// so we need to downgrade here
	if (SERVER_KNOBS->FETCH_KEYS_LOWER_PRIORITY && req.isFetchKeys) {
		wait(delay(0, TaskPriority::FetchKeys));
	} else {
		wait(delay(0, TaskPriority::DefaultEndpoint));
	}

	try {
		if (req.debugID.present())
			g_traceBatch.addEvent(
			    "TransactionDebug", req.debugID.get().first(), "storageserver.getKeyValuesStream.Before");
		state Version version = wait(waitForVersion(data, req.version, span.context));

		state uint64_t changeCounter = data->shardChangeCounter;
		//		try {
		state KeyRange shard = getShardKeyRange(data, req.begin);

		if (req.debugID.present())
			g_traceBatch.addEvent(
			    "TransactionDebug", req.debugID.get().first(), "storageserver.getKeyValuesStream.AfterVersion");
		//.detail("ShardBegin", shard.begin).detail("ShardEnd", shard.end);
		//} catch (Error& e) { TraceEvent("WrongShardServer", data->thisServerID).detail("Begin",
		// req.begin.toString()).detail("End", req.end.toString()).detail("Version", version).detail("Shard",
		//"None").detail("In", "getKeyValues>getShardKeyRange"); throw e; }

		if (!selectorInRange(req.end, shard) && !(req.end.isFirstGreaterOrEqual() && req.end.getKey() == shard.end)) {
			//			TraceEvent("WrongShardServer1", data->thisServerID).detail("Begin",
			// req.begin.toString()).detail("End", req.end.toString()).detail("Version", version).detail("ShardBegin",
			// shard.begin).detail("ShardEnd", shard.end).detail("In", "getKeyValues>checkShardExtents");
			throw wrong_shard_server();
		}

		state int offset1 = 0;
		state int offset2;
		state Future<Key> fBegin = req.begin.isFirstGreaterOrEqual()
		                               ? Future<Key>(req.begin.getKey())
		                               : findKey(data, req.begin, version, shard, &offset1, span.context);
		state Future<Key> fEnd = req.end.isFirstGreaterOrEqual()
		                             ? Future<Key>(req.end.getKey())
		                             : findKey(data, req.end, version, shard, &offset2, span.context);
		state Key begin = wait(fBegin);
		state Key end = wait(fEnd);
		if (req.debugID.present())
			g_traceBatch.addEvent(
			    "TransactionDebug", req.debugID.get().first(), "storageserver.getKeyValuesStream.AfterKeys");
		//.detail("Off1",offset1).detail("Off2",offset2).detail("ReqBegin",req.begin.getKey()).detail("ReqEnd",req.end.getKey());

		// Offsets of zero indicate begin/end keys in this shard, which obviously means we can answer the query
		// An end offset of 1 is also OK because the end key is exclusive, so if the first key of the next shard is the
		// end the last actual key returned must be from this shard. A begin offset of 1 is also OK because then either
		// begin is past end or equal to end (so the result is definitely empty)
		if ((offset1 && offset1 != 1) || (offset2 && offset2 != 1)) {
			TEST(true); // wrong_shard_server due to offset in rangeStream
			// We could detect when offset1 takes us off the beginning of the database or offset2 takes us off the end,
			// and return a clipped range rather than an error (since that is what the NativeAPI.getRange will do anyway
			// via its "slow path"), but we would have to add some flags to the response to encode whether we went off
			// the beginning and the end, since it needs that information.
			//TraceEvent("WrongShardServer2", data->thisServerID).detail("Begin", req.begin.toString()).detail("End", req.end.toString()).detail("Version", version).detail("ShardBegin", shard.begin).detail("ShardEnd", shard.end).detail("In", "getKeyValues>checkOffsets").detail("BeginKey", begin).detail("EndKey", end).detail("BeginOffset", offset1).detail("EndOffset", offset2);
			throw wrong_shard_server();
		}

		if (begin >= end) {
			if (req.debugID.present())
				g_traceBatch.addEvent(
				    "TransactionDebug", req.debugID.get().first(), "storageserver.getKeyValuesStream.Send");
			//.detail("Begin",begin).detail("End",end);

			GetKeyValuesStreamReply none;
			none.version = version;
			none.more = false;

			data->checkChangeCounter(changeCounter,
			                         KeyRangeRef(std::min<KeyRef>(req.begin.getKey(), req.end.getKey()),
			                                     std::max<KeyRef>(req.begin.getKey(), req.end.getKey())));
			req.reply.send(none);
			req.reply.sendError(end_of_stream());
		} else {
			loop {
				wait(req.reply.onReady());

				if (version < data->oldestVersion.get()) {
					throw transaction_too_old();
				}

				state int byteLimit = CLIENT_KNOBS->REPLY_BYTE_LIMIT;
				GetKeyValuesReply _r =
				    wait(readRange(data, version, KeyRangeRef(begin, end), req.limit, &byteLimit, span.context));
				GetKeyValuesStreamReply r(_r);

				if (req.debugID.present())
					g_traceBatch.addEvent("TransactionDebug",
					                      req.debugID.get().first(),
					                      "storageserver.getKeyValuesStream.AfterReadRange");
				//.detail("Begin",begin).detail("End",end).detail("SizeOf",r.data.size());
				data->checkChangeCounter(
				    changeCounter,
				    KeyRangeRef(std::min<KeyRef>(begin, std::min<KeyRef>(req.begin.getKey(), req.end.getKey())),
				                std::max<KeyRef>(end, std::max<KeyRef>(req.begin.getKey(), req.end.getKey()))));
				if (EXPENSIVE_VALIDATION) {
					for (int i = 0; i < r.data.size(); i++)
						ASSERT(r.data[i].key >= begin && r.data[i].key < end);
					ASSERT(r.data.size() <= std::abs(req.limit));
				}

<<<<<<< HEAD
=======
				/*for( int i = 0; i < r.data.size(); i++ ) {
				    StorageMetrics m;
				    m.bytesPerKSecond = r.data[i].expectedSize();
				    m.iosPerKSecond = 1; //FIXME: this should be 1/r.data.size(), but we cannot do that because it is an
				int data->metrics.notify(r.data[i].key, m);
				}*/

>>>>>>> 05853b97
				// For performance concerns, the cost of a range read is billed to the start key and end key of the
				// range.
				int64_t totalByteSize = 0;
				for (int i = 0; i < r.data.size(); i++) {
					totalByteSize += r.data[i].expectedSize();
				}
				if (totalByteSize > 0 && SERVER_KNOBS->READ_SAMPLING_ENABLED) {
					int64_t bytesReadPerKSecond = std::max(totalByteSize, SERVER_KNOBS->EMPTY_READ_PENALTY) / 2;
					data->metrics.notifyBytesReadPerKSecond(r.data[0].key, bytesReadPerKSecond);
					data->metrics.notifyBytesReadPerKSecond(r.data[r.data.size() - 1].key, bytesReadPerKSecond);
				}

				req.reply.send(r);

				data->counters.rowsQueried += r.data.size();
				if (r.data.size() == 0) {
					++data->counters.emptyQueries;
				}
				if (!r.more) {
					req.reply.sendError(end_of_stream());
					break;
				}
				ASSERT(r.data.size());

				if (req.limit >= 0) {
					begin = keyAfter(r.data.back().key);
				} else {
					end = r.data.back().key;
				}

				if (SERVER_KNOBS->FETCH_KEYS_LOWER_PRIORITY && req.isFetchKeys) {
					wait(delay(0, TaskPriority::FetchKeys));
				} else {
					wait(delay(0, TaskPriority::DefaultEndpoint));
				}

				data->transactionTagCounter.addRequest(req.tags, resultSize);
			}
		}
	} catch (Error& e) {
		if (e.code() != error_code_operation_obsolete) {
			if (!canReplyWith(e))
				throw;
			req.reply.sendError(e);
		}
	}

	data->transactionTagCounter.addRequest(req.tags, resultSize);
	++data->counters.finishedQueries;
	--data->readQueueSizeMetric;

	return Void();
}

ACTOR Future<Void> getKeyQ(StorageServer* data, GetKeyRequest req) {
	state Span span("SS:getKey"_loc, { req.spanContext });
	state int64_t resultSize = 0;
	getCurrentLineage()->modify(&TransactionLineage::txID) = req.spanContext.first();

	++data->counters.getKeyQueries;
	++data->counters.allQueries;
	++data->readQueueSizeMetric;
	data->maxQueryQueue = std::max<int>(
	    data->maxQueryQueue, data->counters.allQueries.getValue() - data->counters.finishedQueries.getValue());

	// Active load balancing runs at a very high priority (to obtain accurate queue lengths)
	// so we need to downgrade here
	wait(data->getQueryDelay());

	try {
		state Version version = wait(waitForVersion(data, req.version, req.spanContext));

		state uint64_t changeCounter = data->shardChangeCounter;
		state KeyRange shard = getShardKeyRange(data, req.sel);

		state int offset;
		Key k = wait(findKey(data, req.sel, version, shard, &offset, req.spanContext));

		data->checkChangeCounter(
		    changeCounter, KeyRangeRef(std::min<KeyRef>(req.sel.getKey(), k), std::max<KeyRef>(req.sel.getKey(), k)));

		KeySelector updated;
		if (offset < 0)
			updated = firstGreaterOrEqual(k) +
			          offset; // first thing on this shard OR (large offset case) smallest key retrieved in range read
		else if (offset > 0)
			updated =
			    firstGreaterOrEqual(k) + offset -
			    1; // first thing on next shard OR (large offset case) keyAfter largest key retrieved in range read
		else
			updated = KeySelectorRef(k, true, 0); // found

		resultSize = k.size();
		data->counters.bytesQueried += resultSize;
		++data->counters.rowsQueried;

		// Check if the desired key might be cached
		auto cached = data->cachedRangeMap[k];
		// if (cached)
		//	TraceEvent(SevDebug, "SSGetKeyCached").detail("Key", k).detail("Begin",
		// shard.begin.printable()).detail("End", shard.end.printable());

		GetKeyReply reply(updated, cached);
		reply.penalty = data->getPenalty();

		req.reply.send(reply);
	} catch (Error& e) {
		// if (e.code() == error_code_wrong_shard_server) TraceEvent("WrongShardServer").detail("In","getKey");
		if (!canReplyWith(e))
			throw;
		data->sendErrorWithPenalty(req.reply, e, data->getPenalty());
	}

	// SOMEDAY: The size reported here is an undercount of the bytes read due to the fact that we have to scan for the
	// key It would be more accurate to count all the read bytes, but it's not critical because this function is only
	// used if read-your-writes is disabled
	data->transactionTagCounter.addRequest(req.tags, resultSize);

	++data->counters.finishedQueries;
	--data->readQueueSizeMetric;

	double duration = g_network->timer() - req.requestTime();
	data->counters.readLatencySample.addMeasurement(duration);
	if (data->latencyBandConfig.present()) {
		int maxReadBytes =
		    data->latencyBandConfig.get().readConfig.maxReadBytes.orDefault(std::numeric_limits<int>::max());
		int maxSelectorOffset =
		    data->latencyBandConfig.get().readConfig.maxKeySelectorOffset.orDefault(std::numeric_limits<int>::max());
		data->counters.readLatencyBands.addMeasurement(
		    duration, resultSize > maxReadBytes || abs(req.sel.offset) > maxSelectorOffset);
	}

	return Void();
}

void getQueuingMetrics(StorageServer* self, StorageQueuingMetricsRequest const& req) {
	StorageQueuingMetricsReply reply;
	reply.localTime = now();
	reply.instanceID = self->instanceID;
	reply.bytesInput = self->counters.bytesInput.getValue();
	reply.bytesDurable = self->counters.bytesDurable.getValue();

	reply.storageBytes = self->storage.getStorageBytes();
	reply.localRateLimit = self->currentRate();

	reply.version = self->version.get();
	reply.cpuUsage = self->cpuUsage;
	reply.diskUsage = self->diskUsage;
	reply.durableVersion = self->durableVersion.get();

	Optional<StorageServer::TransactionTagCounter::TagInfo> busiestTag = self->transactionTagCounter.getBusiestTag();
	reply.busiestTag = busiestTag.map<TransactionTag>(
	    [](StorageServer::TransactionTagCounter::TagInfo tagInfo) { return tagInfo.tag; });
	reply.busiestTagFractionalBusyness = busiestTag.present() ? busiestTag.get().fractionalBusyness : 0.0;
	reply.busiestTagRate = busiestTag.present() ? busiestTag.get().rate : 0.0;

	req.reply.send(reply);
}

#ifndef __INTEL_COMPILER
#pragma endregion
#endif

/////////////////////////// Updates ////////////////////////////////
#ifndef __INTEL_COMPILER
#pragma region Updates
#endif

ACTOR Future<Void> doEagerReads(StorageServer* data, UpdateEagerReadInfo* eager) {
	eager->finishKeyBegin();

	if (SERVER_KNOBS->ENABLE_CLEAR_RANGE_EAGER_READS) {
		vector<Future<Key>> keyEnd(eager->keyBegin.size());
		for (int i = 0; i < keyEnd.size(); i++)
			keyEnd[i] = data->storage.readNextKeyInclusive(eager->keyBegin[i]);

		state Future<vector<Key>> futureKeyEnds = getAll(keyEnd);
		state vector<Key> keyEndVal = wait(futureKeyEnds);
		eager->keyEnd = keyEndVal;
	}

	vector<Future<Optional<Value>>> value(eager->keys.size());
	for (int i = 0; i < value.size(); i++)
		value[i] = data->storage.readValuePrefix(eager->keys[i].first, eager->keys[i].second);

	state Future<vector<Optional<Value>>> futureValues = getAll(value);
	vector<Optional<Value>> optionalValues = wait(futureValues);
	eager->value = optionalValues;

	return Void();
}

bool changeDurableVersion(StorageServer* data, Version desiredDurableVersion) {
	// Remove entries from the latest version of data->versionedData that haven't changed since they were inserted
	//   before or at desiredDurableVersion, to maintain the invariants for versionedData.
	// Such entries remain in older versions of versionedData until they are forgotten, because it is expensive to dig
	// them out. We also remove everything up to and including newDurableVersion from mutationLog, and everything
	//   up to but excluding desiredDurableVersion from freeable
	// May return false if only part of the work has been done, in which case the caller must call again with the same
	// parameters

	auto& verData = data->mutableData();
	ASSERT(verData.getLatestVersion() == data->version.get() || verData.getLatestVersion() == data->version.get() + 1);

	Version nextDurableVersion = desiredDurableVersion;

	auto mlv = data->getMutationLog().begin();
	if (mlv != data->getMutationLog().end() && mlv->second.version <= desiredDurableVersion) {
		auto& v = mlv->second;
		nextDurableVersion = v.version;
		data->freeable[data->version.get()].dependsOn(v.arena());

		if (verData.getLatestVersion() <= data->version.get())
			verData.createNewVersion(data->version.get() + 1);

		int64_t bytesDurable = VERSION_OVERHEAD;
		for (const auto& m : v.mutations) {
			bytesDurable += mvccStorageBytes(m);
			auto i = verData.atLatest().find(m.param1);
			if (i) {
				ASSERT(i.key() == m.param1);
				ASSERT(i.insertVersion() >= nextDurableVersion);
				if (i.insertVersion() == nextDurableVersion)
					verData.erase(i);
			}
			if (m.type == MutationRef::SetValue) {
				// A set can split a clear, so there might be another entry immediately after this one that should also
				// be cleaned up
				i = verData.atLatest().upper_bound(m.param1);
				if (i) {
					ASSERT(i.insertVersion() >= nextDurableVersion);
					if (i.insertVersion() == nextDurableVersion)
						verData.erase(i);
				}
			}
		}
		data->counters.bytesDurable += bytesDurable;
	}

	if (EXPENSIVE_VALIDATION) {
		// Check that the above loop did its job
		auto view = data->data().atLatest();
		for (auto i = view.begin(); i != view.end(); ++i)
			ASSERT(i.insertVersion() > nextDurableVersion);
	}
	data->getMutableMutationLog().erase(data->getMutationLog().begin(),
	                                    data->getMutationLog().upper_bound(nextDurableVersion));
	data->freeable.erase(data->freeable.begin(), data->freeable.lower_bound(nextDurableVersion));

	Future<Void> checkFatalError = data->otherError.getFuture();
	data->durableVersion.set(nextDurableVersion);
	setDataDurableVersion(data->thisServerID, data->durableVersion.get());
	if (checkFatalError.isReady())
		checkFatalError.get();

	// TraceEvent("ForgotVersionsBefore", data->thisServerID).detail("Version", nextDurableVersion);
	validate(data);

	return nextDurableVersion == desiredDurableVersion;
}

Optional<MutationRef> clipMutation(MutationRef const& m, KeyRangeRef range) {
	if (isSingleKeyMutation((MutationRef::Type)m.type)) {
		if (range.contains(m.param1))
			return m;
	} else if (m.type == MutationRef::ClearRange) {
		KeyRangeRef i = range & KeyRangeRef(m.param1, m.param2);
		if (!i.empty())
			return MutationRef((MutationRef::Type)m.type, i.begin, i.end);
	} else
		ASSERT(false);
	return Optional<MutationRef>();
}

// Return true if the mutation need to be applied, otherwise (it's a CompareAndClear mutation and failed the comparison)
// false.
bool expandMutation(MutationRef& m,
                    StorageServer::VersionedData const& data,
                    UpdateEagerReadInfo* eager,
                    KeyRef eagerTrustedEnd,
                    Arena& ar) {
	// After this function call, m should be copied into an arena immediately (before modifying data, shards, or eager)
	if (m.type == MutationRef::ClearRange) {
		// Expand the clear
		const auto& d = data.atLatest();

		// If another clear overlaps the beginning of this one, engulf it
		auto i = d.lastLess(m.param1);
		if (i && i->isClearTo() && i->getEndKey() >= m.param1)
			m.param1 = i.key();

		// If another clear overlaps the end of this one, engulf it; otherwise expand
		i = d.lastLessOrEqual(m.param2);
		if (i && i->isClearTo() && i->getEndKey() >= m.param2) {
			m.param2 = i->getEndKey();
		} else if (SERVER_KNOBS->ENABLE_CLEAR_RANGE_EAGER_READS) {
			// Expand to the next set or clear (from storage or latestVersion), and if it
			// is a clear, engulf it as well
			i = d.lower_bound(m.param2);
			KeyRef endKeyAtStorageVersion =
			    m.param2 == eagerTrustedEnd ? eagerTrustedEnd : std::min(eager->getKeyEnd(m.param2), eagerTrustedEnd);
			if (!i || endKeyAtStorageVersion < i.key())
				m.param2 = endKeyAtStorageVersion;
			else if (i->isClearTo())
				m.param2 = i->getEndKey();
			else
				m.param2 = i.key();
		}
	} else if (m.type != MutationRef::SetValue && (m.type)) {

		Optional<StringRef> oldVal;
		auto it = data.atLatest().lastLessOrEqual(m.param1);
		if (it != data.atLatest().end() && it->isValue() && it.key() == m.param1)
			oldVal = it->getValue();
		else if (it != data.atLatest().end() && it->isClearTo() && it->getEndKey() > m.param1) {
			TEST(true); // Atomic op right after a clear.
		} else {
			Optional<Value>& oldThing = eager->getValue(m.param1);
			if (oldThing.present())
				oldVal = oldThing.get();
		}

		switch (m.type) {
		case MutationRef::AddValue:
			m.param2 = doLittleEndianAdd(oldVal, m.param2, ar);
			break;
		case MutationRef::And:
			m.param2 = doAnd(oldVal, m.param2, ar);
			break;
		case MutationRef::Or:
			m.param2 = doOr(oldVal, m.param2, ar);
			break;
		case MutationRef::Xor:
			m.param2 = doXor(oldVal, m.param2, ar);
			break;
		case MutationRef::AppendIfFits:
			m.param2 = doAppendIfFits(oldVal, m.param2, ar);
			break;
		case MutationRef::Max:
			m.param2 = doMax(oldVal, m.param2, ar);
			break;
		case MutationRef::Min:
			m.param2 = doMin(oldVal, m.param2, ar);
			break;
		case MutationRef::ByteMin:
			m.param2 = doByteMin(oldVal, m.param2, ar);
			break;
		case MutationRef::ByteMax:
			m.param2 = doByteMax(oldVal, m.param2, ar);
			break;
		case MutationRef::MinV2:
			m.param2 = doMinV2(oldVal, m.param2, ar);
			break;
		case MutationRef::AndV2:
			m.param2 = doAndV2(oldVal, m.param2, ar);
			break;
		case MutationRef::CompareAndClear:
			if (oldVal.present() && m.param2 == oldVal.get()) {
				m.type = MutationRef::ClearRange;
				m.param2 = keyAfter(m.param1, ar);
				return expandMutation(m, data, eager, eagerTrustedEnd, ar);
			}
			return false;
		}
		m.type = MutationRef::SetValue;
	}

	return true;
}

void applyMutation(StorageServer* self, MutationRef const& m, Arena& arena, StorageServer::VersionedData& data) {
	// m is expected to be in arena already
	// Clear split keys are added to arena
	StorageMetrics metrics;
	metrics.bytesPerKSecond = mvccStorageBytes(m) / 2;
	metrics.iosPerKSecond = 1;
	self->metrics.notify(m.param1, metrics);

	if (m.type == MutationRef::SetValue) {
		// VersionedMap (data) is bookkeeping all empty ranges. If the key to be set is new, it is supposed to be in a
		// range what was empty. Break the empty range into halves.
		auto prev = data.atLatest().lastLessOrEqual(m.param1);
		if (prev && prev->isClearTo() && prev->getEndKey() > m.param1) {
			ASSERT(prev.key() <= m.param1);
			KeyRef end = prev->getEndKey();
			// the insert version of the previous clear is preserved for the "left half", because in
			// changeDurableVersion() the previous clear is still responsible for removing it insert() invalidates prev,
			// so prev.key() is not safe to pass to it by reference
			data.insert(KeyRef(prev.key()),
			            ValueOrClearToRef::clearTo(m.param1),
			            prev.insertVersion()); // overwritten by below insert if empty
			KeyRef nextKey = keyAfter(m.param1, arena);
			if (end != nextKey) {
				ASSERT(end > nextKey);
				// the insert version of the "right half" is not preserved, because in changeDurableVersion() this set
				// is responsible for removing it
				// FIXME: This copy is technically an asymptotic problem, definitely a waste of memory (copy of keyAfter
				// is a waste, but not asymptotic)
				data.insert(nextKey, ValueOrClearToRef::clearTo(KeyRef(arena, end)));
			}
		}
		data.insert(m.param1, ValueOrClearToRef::value(m.param2));
		self->watches.trigger(m.param1);
	} else if (m.type == MutationRef::ClearRange) {
		data.erase(m.param1, m.param2);
		ASSERT(m.param2 > m.param1);
		ASSERT(!data.isClearContaining(data.atLatest(), m.param1));
		data.insert(m.param1, ValueOrClearToRef::clearTo(m.param2));
		self->watches.triggerRange(m.param1, m.param2);
	}
}

void removeDataRange(StorageServer* ss,
                     Standalone<VerUpdateRef>& mLV,
                     KeyRangeMap<Reference<ShardInfo>>& shards,
                     KeyRangeRef range) {
	// modify the latest version of data to remove all sets and trim all clears to exclude range.
	// Add a clear to mLV (mutationLog[data.getLatestVersion()]) that ensures all keys in range are removed from the
	// disk when this latest version becomes durable mLV is also modified if necessary to ensure that split clears can
	// be forgotten

	MutationRef clearRange(MutationRef::ClearRange, range.begin, range.end);
	clearRange = ss->addMutationToMutationLog(mLV, clearRange);

	auto& data = ss->mutableData();

	// Expand the range to the right to include other shards not in versionedData
	for (auto r = shards.rangeContaining(range.end); r != shards.ranges().end() && !r->value()->isInVersionedData();
	     ++r)
		range = KeyRangeRef(range.begin, r->end());

	auto endClear = data.atLatest().lastLess(range.end);
	if (endClear && endClear->isClearTo() && endClear->getEndKey() > range.end) {
		// This clear has been bumped up to insertVersion==data.getLatestVersion and needs a corresponding mutation log
		// entry to forget
		MutationRef m(MutationRef::ClearRange, range.end, endClear->getEndKey());
		m = ss->addMutationToMutationLog(mLV, m);
		data.insert(m.param1, ValueOrClearToRef::clearTo(m.param2));
	}

	auto beginClear = data.atLatest().lastLess(range.begin);
	if (beginClear && beginClear->isClearTo() && beginClear->getEndKey() > range.begin) {
		// We don't need any special mutationLog entry - because the begin key and insert version are unchanged the
		// original clear
		//   mutation works to forget this one - but we need range.begin in the right arena
		KeyRef rb(mLV.arena(), range.begin);
		// insert() invalidates beginClear, so beginClear.key() is not safe to pass to it by reference
		data.insert(KeyRef(beginClear.key()), ValueOrClearToRef::clearTo(rb), beginClear.insertVersion());
	}

	data.erase(range.begin, range.end);
}

void setAvailableStatus(StorageServer* self, KeyRangeRef keys, bool available);
void setAssignedStatus(StorageServer* self, KeyRangeRef keys, bool nowAssigned);

void coalesceShards(StorageServer* data, KeyRangeRef keys) {
	auto shardRanges = data->shards.intersectingRanges(keys);
	auto fullRange = data->shards.ranges();

	auto iter = shardRanges.begin();
	if (iter != fullRange.begin())
		--iter;
	auto iterEnd = shardRanges.end();
	if (iterEnd != fullRange.end())
		++iterEnd;

	bool lastReadable = false;
	bool lastNotAssigned = false;
	KeyRangeMap<Reference<ShardInfo>>::iterator lastRange;

	for (; iter != iterEnd; ++iter) {
		if (lastReadable && iter->value()->isReadable()) {
			KeyRange range = KeyRangeRef(lastRange->begin(), iter->end());
			data->addShard(ShardInfo::newReadWrite(range, data));
			iter = data->shards.rangeContaining(range.begin);
		} else if (lastNotAssigned && iter->value()->notAssigned()) {
			KeyRange range = KeyRangeRef(lastRange->begin(), iter->end());
			data->addShard(ShardInfo::newNotAssigned(range));
			iter = data->shards.rangeContaining(range.begin);
		}

		lastReadable = iter->value()->isReadable();
		lastNotAssigned = iter->value()->notAssigned();
		lastRange = iter;
	}
}

template <class T>
void addMutation(T& target, Version version, MutationRef const& mutation) {
	target.addMutation(version, mutation);
}

template <class T>
void addMutation(Reference<T>& target, Version version, MutationRef const& mutation) {
	addMutation(*target, version, mutation);
}

template <class T>
void splitMutations(StorageServer* data, KeyRangeMap<T>& map, VerUpdateRef const& update) {
	for (int i = 0; i < update.mutations.size(); i++) {
		splitMutation(data, map, update.mutations[i], update.version);
	}
}

template <class T>
void splitMutation(StorageServer* data, KeyRangeMap<T>& map, MutationRef const& m, Version ver) {
	if (isSingleKeyMutation((MutationRef::Type)m.type)) {
		if (!SHORT_CIRCUT_ACTUAL_STORAGE || !normalKeys.contains(m.param1))
			addMutation(map.rangeContaining(m.param1)->value(), ver, m);
	} else if (m.type == MutationRef::ClearRange) {
		KeyRangeRef mKeys(m.param1, m.param2);
		if (!SHORT_CIRCUT_ACTUAL_STORAGE || !normalKeys.contains(mKeys)) {
			auto r = map.intersectingRanges(mKeys);
			for (auto i = r.begin(); i != r.end(); ++i) {
				KeyRangeRef k = mKeys & i->range();
				addMutation(i->value(), ver, MutationRef((MutationRef::Type)m.type, k.begin, k.end));
			}
		}
	} else
		ASSERT(false); // Unknown mutation type in splitMutations
}

ACTOR Future<Void> logFetchKeysWarning(AddingShard* shard) {
	state double startTime = now();
	loop {
		state double waitSeconds = BUGGIFY ? 5.0 : 600.0;
		wait(delay(waitSeconds));

		const auto traceEventLevel =
		    waitSeconds > SERVER_KNOBS->FETCH_KEYS_TOO_LONG_TIME_CRITERIA ? SevWarnAlways : SevInfo;
		TraceEvent(traceEventLevel, "FetchKeysTooLong")
		    .detail("Duration", now() - startTime)
		    .detail("Phase", shard->phase)
		    .detail("Begin", shard->keys.begin.printable())
		    .detail("End", shard->keys.end.printable());
	}
}

class FetchKeysMetricReporter {
	const UID uid;
	const double startTime;
	int fetchedBytes;
	StorageServer::FetchKeysHistograms& histograms;
	StorageServer::CurrentRunningFetchKeys& currentRunning;
	Counter& bytesFetchedCounter;
	Counter& kvFetchedCounter;

public:
	FetchKeysMetricReporter(const UID& uid_,
	                        const double startTime_,
	                        const KeyRange& keyRange,
	                        StorageServer::FetchKeysHistograms& histograms_,
	                        StorageServer::CurrentRunningFetchKeys& currentRunning_,
	                        Counter& bytesFetchedCounter,
	                        Counter& kvFetchedCounter)
	  : uid(uid_), startTime(startTime_), fetchedBytes(0), histograms(histograms_), currentRunning(currentRunning_),
	    bytesFetchedCounter(bytesFetchedCounter), kvFetchedCounter(kvFetchedCounter) {

		currentRunning.recordStart(uid, keyRange);
	}

	void addFetchedBytes(const int bytes, const int kvCount) {
		fetchedBytes += bytes;
		bytesFetchedCounter += bytes;
		kvFetchedCounter += kvCount;
	}

	~FetchKeysMetricReporter() {
		double latency = now() - startTime;

		// If fetchKeys is *NOT* run, i.e. returning immediately, still report a record.
		if (latency == 0)
			latency = 1e6;

		const uint32_t bandwidth = fetchedBytes / latency;

		histograms.latency->sampleSeconds(latency);
		histograms.bytes->sample(fetchedBytes);
		histograms.bandwidth->sample(bandwidth);

		currentRunning.recordFinish(uid);
	}
};

ACTOR Future<Void> tryGetRange(PromiseStream<RangeResult> results, Transaction* tr, KeyRange keys) {
	state KeySelectorRef begin = firstGreaterOrEqual(keys.begin);
	state KeySelectorRef end = firstGreaterOrEqual(keys.end);

	try {
		loop {
			GetRangeLimits limits(GetRangeLimits::ROW_LIMIT_UNLIMITED, SERVER_KNOBS->FETCH_BLOCK_BYTES);
			limits.minRows = 0;
			state RangeResult rep = wait(tr->getRange(begin, end, limits, Snapshot::True));
			if (!rep.more) {
				rep.readThrough = keys.end;
			}
			results.send(rep);

			if (!rep.more) {
				results.sendError(end_of_stream());
				return Void();
			}

			if (rep.readThrough.present()) {
				begin = firstGreaterOrEqual(rep.readThrough.get());
			} else {
				begin = firstGreaterThan(rep.end()[-1].key);
			}
		}
	} catch (Error& e) {
		if (e.code() == error_code_actor_cancelled) {
			throw;
		}
		results.sendError(e);
		throw;
	}
}

ACTOR Future<Void> fetchKeys(StorageServer* data, AddingShard* shard) {
	state const UID fetchKeysID = deterministicRandom()->randomUniqueID();
	state TraceInterval interval("FetchKeys");
	state KeyRange keys = shard->keys;
	state Future<Void> warningLogger = logFetchKeysWarning(shard);
	state const double startTime = now();
	state FetchKeysMetricReporter metricReporter(fetchKeysID,
	                                             startTime,
	                                             keys,
	                                             data->fetchKeysHistograms,
	                                             data->currentRunningFetchKeys,
	                                             data->counters.bytesFetched,
	                                             data->counters.kvFetched);

	// delay(0) to force a return to the run loop before the work of fetchKeys is started.
	//  This allows adding->start() to be called inline with CSK.
	wait(data->coreStarted.getFuture() && delay(0));

	try {
		DEBUG_KEY_RANGE("fetchKeysBegin", data->version.get(), shard->keys, data->thisServerID);

		TraceEvent(SevDebug, interval.begin(), data->thisServerID)
		    .detail("KeyBegin", shard->keys.begin)
		    .detail("KeyEnd", shard->keys.end);

		validate(data);

		// Wait (if necessary) for the latest version at which any key in keys was previously available (+1) to be
		// durable
		auto navr = data->newestAvailableVersion.intersectingRanges(keys);
		Version lastAvailable = invalidVersion;
		for (auto r = navr.begin(); r != navr.end(); ++r) {
			ASSERT(r->value() != latestVersion);
			lastAvailable = std::max(lastAvailable, r->value());
		}
		auto ndvr = data->newestDirtyVersion.intersectingRanges(keys);
		for (auto r = ndvr.begin(); r != ndvr.end(); ++r)
			lastAvailable = std::max(lastAvailable, r->value());

		if (lastAvailable != invalidVersion && lastAvailable >= data->durableVersion.get()) {
			TEST(true); // FetchKeys waits for previous available version to be durable
			wait(data->durableVersion.whenAtLeast(lastAvailable + 1));
		}

		TraceEvent(SevDebug, "FetchKeysVersionSatisfied", data->thisServerID).detail("FKID", interval.pairID);

		wait(data->fetchKeysParallelismLock.take(TaskPriority::DefaultYield));
		state FlowLock::Releaser holdingFKPL(data->fetchKeysParallelismLock);

		state double executeStart = now();
		++data->counters.fetchWaitingCount;
		data->counters.fetchWaitingMS += 1000 * (executeStart - startTime);

		// Fetch keys gets called while the update actor is processing mutations. data->version will not be updated
		// until all mutations for a version have been processed. We need to take the durableVersionLock to ensure
		// data->version is greater than the version of the mutation which caused the fetch to be initiated.
		wait(data->durableVersionLock.take());

		shard->phase = AddingShard::Fetching;

		data->durableVersionLock.release();

		wait(delay(0));

		// Get the history
		state int debug_getRangeRetries = 0;
		state int debug_nextRetryToLog = 1;

		// FIXME: The client cache does not notice when servers are added to a team. To read from a local storage server
		// we must refresh the cache manually.
		data->cx->invalidateCache(keys);

		loop {
			state Transaction tr(data->cx);
			state Version fetchVersion = data->version.get();

			TraceEvent(SevDebug, "FetchKeysUnblocked", data->thisServerID)
			    .detail("FKID", interval.pairID)
			    .detail("Version", fetchVersion);

			while (!shard->updates.empty() && shard->updates[0].version <= fetchVersion)
				shard->updates.pop_front();
			tr.setVersion(fetchVersion);
			tr.info.taskID = TaskPriority::FetchKeys;
			state PromiseStream<RangeResult> results;
			state Future<Void> hold = SERVER_KNOBS->FETCH_USING_STREAMING
			                              ? tr.getRangeStream(results, keys, GetRangeLimits(), Snapshot::True)
			                              : tryGetRange(results, &tr, keys);
			state Key nfk = keys.begin;

			try {
				loop {
					TEST(true); // Fetching keys for transferred shard
					while (data->fetchKeysBudgetUsed.get()) {
						wait(data->fetchKeysBudgetUsed.onChange());
					}
					state RangeResult this_block = waitNext(results.getFuture());

					state int expectedBlockSize =
					    (int)this_block.expectedSize() + (8 - (int)sizeof(KeyValueRef)) * this_block.size();

					TraceEvent(SevDebug, "FetchKeysBlock", data->thisServerID)
					    .detail("FKID", interval.pairID)
					    .detail("BlockRows", this_block.size())
					    .detail("BlockBytes", expectedBlockSize)
					    .detail("KeyBegin", keys.begin)
					    .detail("KeyEnd", keys.end)
					    .detail("Last", this_block.size() ? this_block.end()[-1].key : std::string())
					    .detail("Version", fetchVersion)
					    .detail("More", this_block.more);

					DEBUG_KEY_RANGE("fetchRange", fetchVersion, keys, data->thisServerID);
					if(MUTATION_TRACKING_ENABLED) {
						for (auto k = this_block.begin(); k != this_block.end(); ++k) {
							DEBUG_MUTATION("fetch", fetchVersion, MutationRef(MutationRef::SetValue, k->key, k->value), data->thisServerID);
						}
					}

					metricReporter.addFetchedBytes(expectedBlockSize, this_block.size());

					// Write this_block to storage
					state KeyValueRef* kvItr = this_block.begin();
					for (; kvItr != this_block.end(); ++kvItr) {
						data->storage.writeKeyValue(*kvItr);
						wait(yield());
					}

					kvItr = this_block.begin();
					for (; kvItr != this_block.end(); ++kvItr) {
						data->byteSampleApplySet(*kvItr, invalidVersion);
						wait(yield());
					}

					ASSERT(this_block.readThrough.present() || this_block.size());
					nfk = this_block.readThrough.present() ? this_block.readThrough.get()
					                                       : keyAfter(this_block.end()[-1].key);
					this_block = RangeResult();

					data->fetchKeysBytesBudget -= expectedBlockSize;
					if (data->fetchKeysBytesBudget <= 0) {
						data->fetchKeysBudgetUsed.set(true);
					}
				}
			} catch (Error& e) {
				if (e.code() != error_code_end_of_stream && e.code() != error_code_connection_failed &&
				    e.code() != error_code_transaction_too_old && e.code() != error_code_future_version &&
				    e.code() != error_code_process_behind) {
					throw;
				}
				if (nfk == keys.begin) {
					TraceEvent("FKBlockFail", data->thisServerID)
					    .error(e, true)
					    .suppressFor(1.0)
					    .detail("FKID", interval.pairID);

					// FIXME: remove when we no longer support upgrades from 5.X
					if (debug_getRangeRetries >= 100) {
						data->cx->enableLocalityLoadBalance = EnableLocalityLoadBalance::False;
						TraceEvent(SevWarnAlways, "FKDisableLB").detail("FKID", fetchKeysID);
					}

					debug_getRangeRetries++;
					if (debug_nextRetryToLog == debug_getRangeRetries) {
						debug_nextRetryToLog += std::min(debug_nextRetryToLog, 1024);
						TraceEvent(SevWarn, "FetchPast", data->thisServerID)
						    .detail("TotalAttempts", debug_getRangeRetries)
						    .detail("FKID", interval.pairID)
						    .detail("N", fetchVersion)
						    .detail("E", data->version.get());
					}
					wait(delayJittered(FLOW_KNOBS->PREVENT_FAST_SPIN_DELAY));
					continue;
				}
				if (nfk < keys.end) {
					std::deque<Standalone<VerUpdateRef>> updatesToSplit = std::move(shard->updates);

					// This actor finishes committing the keys [keys.begin,nfk) that we already fetched.
					// The remaining unfetched keys [nfk,keys.end) will become a separate AddingShard with its own
					// fetchKeys.
					shard->server->addShard(ShardInfo::addingSplitLeft(KeyRangeRef(keys.begin, nfk), shard));
					shard->server->addShard(ShardInfo::newAdding(data, KeyRangeRef(nfk, keys.end)));
					shard = data->shards.rangeContaining(keys.begin).value()->adding.get();
					warningLogger = logFetchKeysWarning(shard);
					AddingShard* otherShard = data->shards.rangeContaining(nfk).value()->adding.get();
					keys = shard->keys;

					// Split our prior updates.  The ones that apply to our new, restricted key range will go back into
					// shard->updates, and the ones delivered to the new shard will be discarded because it is in
					// WaitPrevious phase (hasn't chosen a fetchVersion yet). What we are doing here is expensive and
					// could get more expensive if we started having many more blocks per shard. May need optimization
					// in the future.
					std::deque<Standalone<VerUpdateRef>>::iterator u = updatesToSplit.begin();
					for (; u != updatesToSplit.end(); ++u) {
						splitMutations(data, data->shards, *u);
					}

					TEST(true); // fetchkeys has more
					TEST(shard->updates.size()); // Shard has updates
					ASSERT(otherShard->updates.empty());
				}
				break;
			}
		}

		// FIXME: remove when we no longer support upgrades from 5.X
		data->cx->enableLocalityLoadBalance = EnableLocalityLoadBalance::True;
		TraceEvent(SevWarnAlways, "FKReenableLB").detail("FKID", fetchKeysID);

		// We have completed the fetch and write of the data, now we wait for MVCC window to pass.
		//  As we have finished this work, we will allow more work to start...
		shard->fetchComplete.send(Void());

		TraceEvent(SevDebug, "FKBeforeFinalCommit", data->thisServerID)
		    .detail("FKID", interval.pairID)
		    .detail("SV", data->storageVersion())
		    .detail("DV", data->durableVersion.get());
		// Directly commit()ing the IKVS would interfere with updateStorage, possibly resulting in an incomplete version
		// being recovered. Instead we wait for the updateStorage loop to commit something (and consequently also what
		// we have written)

		holdingFKPL.release();
		wait(data->durableVersion.whenAtLeast(data->storageVersion() + 1));

		TraceEvent(SevDebug, "FKAfterFinalCommit", data->thisServerID)
		    .detail("FKID", interval.pairID)
		    .detail("SV", data->storageVersion())
		    .detail("DV", data->durableVersion.get());

		// Wait to run during update(), after a new batch of versions is received from the tlog but before eager reads
		// take place.
		Promise<FetchInjectionInfo*> p;
		data->readyFetchKeys.push_back(p);

		// After we add to the promise readyFetchKeys, update() would provide a pointer to FetchInjectionInfo that we
		// can put mutation in.
		FetchInjectionInfo* batch = wait(p.getFuture());
		TraceEvent(SevDebug, "FKUpdateBatch", data->thisServerID).detail("FKID", interval.pairID);

		shard->phase = AddingShard::Waiting;

		// Choose a transferredVersion.  This choice and timing ensure that
		//   * The transferredVersion can be mutated in versionedData
		//   * The transferredVersion isn't yet committed to storage (so we can write the availability status change)
		//   * The transferredVersion is <= the version of any of the updates in batch, and if there is an equal version
		//     its mutations haven't been processed yet
		shard->transferredVersion = data->version.get() + 1;
		// shard->transferredVersion = batch->changes[0].version;  //< FIXME: This obeys the documented properties, and
		// seems "safer" because it never introduces extra versions into the data structure, but violates some ASSERTs
		// currently
		data->mutableData().createNewVersion(shard->transferredVersion);
		ASSERT(shard->transferredVersion > data->storageVersion());
		ASSERT(shard->transferredVersion == data->data().getLatestVersion());

		TraceEvent(SevDebug, "FetchKeysHaveData", data->thisServerID)
		    .detail("FKID", interval.pairID)
		    .detail("Version", shard->transferredVersion)
		    .detail("StorageVersion", data->storageVersion());
		validate(data);

		// Put the updates that were collected during the FinalCommit phase into the batch at the transferredVersion.
		// Eager reads will be done for them by update(), and the mutations will come back through
		// AddingShard::addMutations and be applied to versionedMap and mutationLog as normal. The lie about their
		// version is acceptable because this shard will never be read at versions < transferredVersion
		for (auto i = shard->updates.begin(); i != shard->updates.end(); ++i) {
			i->version = shard->transferredVersion;
			batch->arena.dependsOn(i->arena());
		}

		int startSize = batch->changes.size();
		TEST(startSize); // Adding fetch data to a batch which already has changes
		batch->changes.resize(batch->changes.size() + shard->updates.size());

		// FIXME: pass the deque back rather than copy the data
		std::copy(shard->updates.begin(), shard->updates.end(), batch->changes.begin() + startSize);
		Version checkv = shard->transferredVersion;

		for (auto b = batch->changes.begin() + startSize; b != batch->changes.end(); ++b) {
			ASSERT(b->version >= checkv);
			checkv = b->version;
			if(MUTATION_TRACKING_ENABLED) {
				for (auto& m : b->mutations) {
					DEBUG_MUTATION("fetchKeysFinalCommitInject", batch->changes[0].version, m, data->thisServerID);
				}
			}
		}

		shard->updates.clear();

		setAvailableStatus(data,
		                   keys,
		                   true); // keys will be available when getLatestVersion()==transferredVersion is durable

		// Note that since it receives a pointer to FetchInjectionInfo, the thread does not leave this actor until this
		// point.

		// Wait for the transferredVersion (and therefore the shard data) to be committed and durable.
		wait(data->durableVersion.whenAtLeast(shard->transferredVersion));

		ASSERT(data->shards[shard->keys.begin]->assigned() &&
		       data->shards[shard->keys.begin]->keys ==
		           shard->keys); // We aren't changing whether the shard is assigned
		data->newestAvailableVersion.insert(shard->keys, latestVersion);
		shard->readWrite.send(Void());
		data->addShard(ShardInfo::newReadWrite(shard->keys, data)); // invalidates shard!
		coalesceShards(data, keys);

		validate(data);

		++data->counters.fetchExecutingCount;
		data->counters.fetchExecutingMS += 1000 * (now() - executeStart);

		TraceEvent(SevDebug, interval.end(), data->thisServerID);
	} catch (Error& e) {
		TraceEvent(SevDebug, interval.end(), data->thisServerID).error(e, true).detail("Version", data->version.get());

		if (e.code() == error_code_actor_cancelled && !data->shuttingDown && shard->phase >= AddingShard::Fetching) {
			if (shard->phase < AddingShard::Waiting) {
				data->storage.clearRange(keys);
				data->byteSampleApplyClear(keys, invalidVersion);
			} else {
				ASSERT(data->data().getLatestVersion() > data->version.get());
				removeDataRange(
				    data, data->addVersionToMutationLog(data->data().getLatestVersion()), data->shards, keys);
				setAvailableStatus(data, keys, false);
				// Prevent another, overlapping fetchKeys from entering the Fetching phase until
				// data->data().getLatestVersion() is durable
				data->newestDirtyVersion.insert(keys, data->data().getLatestVersion());
			}
		}

		TraceEvent(SevError, "FetchKeysError", data->thisServerID)
		    .error(e)
		    .detail("Elapsed", now() - startTime)
		    .detail("KeyBegin", keys.begin)
		    .detail("KeyEnd", keys.end);
		if (e.code() != error_code_actor_cancelled)
			data->otherError.sendError(e); // Kill the storage server.  Are there any recoverable errors?
		throw; // goes nowhere
	}

	return Void();
};

AddingShard::AddingShard(StorageServer* server, KeyRangeRef const& keys)
  : keys(keys), server(server), transferredVersion(invalidVersion), phase(WaitPrevious) {
	fetchClient = fetchKeys(server, this);
}

void AddingShard::addMutation(Version version, MutationRef const& mutation) {
	if (mutation.type == mutation.ClearRange) {
		ASSERT(keys.begin <= mutation.param1 && mutation.param2 <= keys.end);
	} else if (isSingleKeyMutation((MutationRef::Type)mutation.type)) {
		ASSERT(keys.contains(mutation.param1));
	}

	if (phase == WaitPrevious) {
		// Updates can be discarded
	} else if (phase == Fetching) {
		// Save incoming mutations (See the comments of member variable `updates`).

		// Create a new VerUpdateRef in updates queue if it is a new version.
		if (!updates.size() || version > updates.end()[-1].version) {
			VerUpdateRef v;
			v.version = version;
			v.isPrivateData = false;
			updates.push_back(v);
		} else {
			ASSERT(version == updates.end()[-1].version);
		}
		// Add the mutation to the version.
		updates.back().mutations.push_back_deep(updates.back().arena(), mutation);
	} else if (phase == Waiting) {
		server->addMutation(version, mutation, keys, server->updateEagerReads);
	} else
		ASSERT(false);
}

void ShardInfo::addMutation(Version version, MutationRef const& mutation) {
	ASSERT((void*)this);
	ASSERT(keys.contains(mutation.param1));
	if (adding)
		adding->addMutation(version, mutation);
	else if (readWrite)
		readWrite->addMutation(version, mutation, this->keys, readWrite->updateEagerReads);
	else if (mutation.type != MutationRef::ClearRange) {
		TraceEvent(SevError, "DeliveredToNotAssigned").detail("Version", version).detail("Mutation", mutation);
		ASSERT(false); // Mutation delivered to notAssigned shard!
	}
}

enum ChangeServerKeysContext { CSK_UPDATE, CSK_RESTORE };
const char* changeServerKeysContextName[] = { "Update", "Restore" };

void changeServerKeys(StorageServer* data,
                      const KeyRangeRef& keys,
                      bool nowAssigned,
                      Version version,
                      ChangeServerKeysContext context) {
	ASSERT(!keys.empty());

	// TraceEvent("ChangeServerKeys", data->thisServerID)
	//     .detail("KeyBegin", keys.begin)
	//     .detail("KeyEnd", keys.end)
	//     .detail("NowAssigned", nowAssigned)
	//     .detail("Version", version)
	//     .detail("Context", changeServerKeysContextName[(int)context]);
	validate(data);

	// TODO(alexmiller): Figure out how to selectively enable spammy data distribution events.
	DEBUG_KEY_RANGE(nowAssigned ? "KeysAssigned" : "KeysUnassigned", version, keys, data->thisServerID);

	bool isDifferent = false;
	auto existingShards = data->shards.intersectingRanges(keys);
	for (auto it = existingShards.begin(); it != existingShards.end(); ++it) {
		if (nowAssigned != it->value()->assigned()) {
			isDifferent = true;
			TraceEvent("CSKRangeDifferent", data->thisServerID)
			    .detail("KeyBegin", it->range().begin)
			    .detail("KeyEnd", it->range().end);
			break;
		}
	}
	if (!isDifferent) {
		// TraceEvent("CSKShortCircuit", data->thisServerID).detail("KeyBegin", keys.begin).detail("KeyEnd", keys.end);
		return;
	}

	// Save a backup of the ShardInfo references before we start messing with shards, in order to defer fetchKeys
	// cancellation (and its potential call to removeDataRange()) until shards is again valid
	vector<Reference<ShardInfo>> oldShards;
	auto os = data->shards.intersectingRanges(keys);
	for (auto r = os.begin(); r != os.end(); ++r)
		oldShards.push_back(r->value());

	// As addShard (called below)'s documentation requires, reinitialize any overlapping range(s)
	auto ranges = data->shards.getAffectedRangesAfterInsertion(
	    keys, Reference<ShardInfo>()); // null reference indicates the range being changed
	for (int i = 0; i < ranges.size(); i++) {
		if (!ranges[i].value) {
			ASSERT((KeyRangeRef&)ranges[i] == keys); // there shouldn't be any nulls except for the range being inserted
		} else if (ranges[i].value->notAssigned())
			data->addShard(ShardInfo::newNotAssigned(ranges[i]));
		else if (ranges[i].value->isReadable())
			data->addShard(ShardInfo::newReadWrite(ranges[i], data));
		else {
			ASSERT(ranges[i].value->adding);
			data->addShard(ShardInfo::newAdding(data, ranges[i]));
			TEST(true); // ChangeServerKeys reFetchKeys
		}
	}

	// Shard state depends on nowAssigned and whether the data is available (actually assigned in memory or on the disk)
	// up to the given version.  The latter depends on data->newestAvailableVersion, so loop over the ranges of that.
	// SOMEDAY: Could this just use shards?  Then we could explicitly do the removeDataRange here when an
	// adding/transferred shard is cancelled
	auto vr = data->newestAvailableVersion.intersectingRanges(keys);
	std::vector<std::pair<KeyRange, Version>> changeNewestAvailable;
	std::vector<KeyRange> removeRanges;
	for (auto r = vr.begin(); r != vr.end(); ++r) {
		KeyRangeRef range = keys & r->range();
		bool dataAvailable = r->value() == latestVersion || r->value() >= version;
		// TraceEvent("CSKRange", data->thisServerID)
		//     .detail("KeyBegin", range.begin)
		//     .detail("KeyEnd", range.end)
		//     .detail("Available", dataAvailable)
		//     .detail("NowAssigned", nowAssigned)
		//     .detail("NewestAvailable", r->value())
		//     .detail("ShardState0", data->shards[range.begin]->debugDescribeState());
		if (!nowAssigned) {
			if (dataAvailable) {
				ASSERT(r->value() ==
				       latestVersion); // Not that we care, but this used to be checked instead of dataAvailable
				ASSERT(data->mutableData().getLatestVersion() > version || context == CSK_RESTORE);
				changeNewestAvailable.emplace_back(range, version);
				removeRanges.push_back(range);
			}
			data->addShard(ShardInfo::newNotAssigned(range));
			data->watches.triggerRange(range.begin, range.end);
		} else if (!dataAvailable) {
			// SOMEDAY: Avoid restarting adding/transferred shards
			if (version == 0) { // bypass fetchkeys; shard is known empty at version 0
				changeNewestAvailable.emplace_back(range, latestVersion);
				data->addShard(ShardInfo::newReadWrite(range, data));
				setAvailableStatus(data, range, true);
			} else {
				auto& shard = data->shards[range.begin];
				if (!shard->assigned() || shard->keys != range)
					data->addShard(ShardInfo::newAdding(data, range));
			}
		} else {
			changeNewestAvailable.emplace_back(range, latestVersion);
			data->addShard(ShardInfo::newReadWrite(range, data));
		}
	}
	// Update newestAvailableVersion when a shard becomes (un)available (in a separate loop to avoid invalidating vr
	// above)
	for (auto r = changeNewestAvailable.begin(); r != changeNewestAvailable.end(); ++r)
		data->newestAvailableVersion.insert(r->first, r->second);

	if (!nowAssigned)
		data->metrics.notifyNotReadable(keys);

	coalesceShards(data, KeyRangeRef(ranges[0].begin, ranges[ranges.size() - 1].end));

	// Now it is OK to do removeDataRanges, directly and through fetchKeys cancellation (and we have to do so before
	// validate())
	oldShards.clear();
	ranges.clear();
	for (auto r = removeRanges.begin(); r != removeRanges.end(); ++r) {
		removeDataRange(data, data->addVersionToMutationLog(data->data().getLatestVersion()), data->shards, *r);
		setAvailableStatus(data, *r, false);
	}
	validate(data);
}

void rollback(StorageServer* data, Version rollbackVersion, Version nextVersion) {
	TEST(true); // call to shard rollback
	DEBUG_KEY_RANGE("Rollback", rollbackVersion, allKeys, data->thisServerID);

	// We used to do a complicated dance to roll back in MVCC history.  It's much simpler, and more testable,
	// to simply restart the storage server actor and restore from the persistent disk state, and then roll
	// forward from the TLog's history.  It's not quite as efficient, but we rarely have to do this in practice.

	// FIXME: This code is relying for liveness on an undocumented property of the log system implementation: that after
	// a rollback the rolled back versions will eventually be missing from the peeked log.  A more sophisticated
	// approach would be to make the rollback range durable and, after reboot, skip over those versions if they appear
	// in peek results.

	throw please_reboot();
}

void StorageServer::addMutation(Version version,
                                MutationRef const& mutation,
                                KeyRangeRef const& shard,
                                UpdateEagerReadInfo* eagerReads) {
	MutationRef expanded = mutation;
	auto& mLog = addVersionToMutationLog(version);

	if (!expandMutation(expanded, data(), eagerReads, shard.end, mLog.arena())) {
		return;
	}
	expanded = addMutationToMutationLog(mLog, expanded);
	DEBUG_MUTATION("applyMutation", version, expanded, thisServerID)
	    .detail("ShardBegin", shard.begin)
	    .detail("ShardEnd", shard.end);
	applyMutation(this, expanded, mLog.arena(), mutableData());
	// printf("\nSSUpdate: Printing versioned tree after applying mutation\n");
	// mutableData().printTree(version);
}

struct OrderByVersion {
	bool operator()(const VerUpdateRef& a, const VerUpdateRef& b) {
		if (a.version != b.version)
			return a.version < b.version;
		if (a.isPrivateData != b.isPrivateData)
			return a.isPrivateData;
		return false;
	}
};

#define PERSIST_PREFIX "\xff\xff"

// Immutable
static const KeyValueRef persistFormat(LiteralStringRef(PERSIST_PREFIX "Format"),
                                       LiteralStringRef("FoundationDB/StorageServer/1/4"));
static const KeyRangeRef persistFormatReadableRange(LiteralStringRef("FoundationDB/StorageServer/1/2"),
                                                    LiteralStringRef("FoundationDB/StorageServer/1/5"));
static const KeyRef persistID = LiteralStringRef(PERSIST_PREFIX "ID");
static const KeyRef persistTssPairID = LiteralStringRef(PERSIST_PREFIX "tssPairID");
static const KeyRef persistTssQuarantine = LiteralStringRef(PERSIST_PREFIX "tssQ");

// (Potentially) change with the durable version or when fetchKeys completes
static const KeyRef persistVersion = LiteralStringRef(PERSIST_PREFIX "Version");
static const KeyRangeRef persistShardAssignedKeys =
    KeyRangeRef(LiteralStringRef(PERSIST_PREFIX "ShardAssigned/"), LiteralStringRef(PERSIST_PREFIX "ShardAssigned0"));
static const KeyRangeRef persistShardAvailableKeys =
    KeyRangeRef(LiteralStringRef(PERSIST_PREFIX "ShardAvailable/"), LiteralStringRef(PERSIST_PREFIX "ShardAvailable0"));
static const KeyRangeRef persistByteSampleKeys =
    KeyRangeRef(LiteralStringRef(PERSIST_PREFIX "BS/"), LiteralStringRef(PERSIST_PREFIX "BS0"));
static const KeyRangeRef persistByteSampleSampleKeys =
    KeyRangeRef(LiteralStringRef(PERSIST_PREFIX "BS/" PERSIST_PREFIX "BS/"),
                LiteralStringRef(PERSIST_PREFIX "BS/" PERSIST_PREFIX "BS0"));
static const KeyRef persistLogProtocol = LiteralStringRef(PERSIST_PREFIX "LogProtocol");
static const KeyRef persistPrimaryLocality = LiteralStringRef(PERSIST_PREFIX "PrimaryLocality");
// data keys are unmangled (but never start with PERSIST_PREFIX because they are always in allKeys)

class StorageUpdater {
public:
	StorageUpdater()
	  : currentVersion(invalidVersion), fromVersion(invalidVersion), restoredVersion(invalidVersion),
	    processedStartKey(false), processedCacheStartKey(false) {}
	StorageUpdater(Version fromVersion, Version restoredVersion)
	  : currentVersion(fromVersion), fromVersion(fromVersion), restoredVersion(restoredVersion),
	    processedStartKey(false), processedCacheStartKey(false) {}

	void applyMutation(StorageServer* data, MutationRef const& m, Version ver) {
		//TraceEvent("SSNewVersion", data->thisServerID).detail("VerWas", data->mutableData().latestVersion).detail("ChVer", ver);

		if (currentVersion != ver) {
			fromVersion = currentVersion;
			currentVersion = ver;
			data->mutableData().createNewVersion(ver);
		}

		if (m.param1.startsWith(systemKeys.end)) {
			if ((m.type == MutationRef::SetValue) && m.param1.substr(1).startsWith(storageCachePrefix))
				applyPrivateCacheData(data, m);
			else {
				applyPrivateData(data, m);
			}
		} else {
			// FIXME: enable when DEBUG_MUTATION is active
			// for(auto m = changes[c].mutations.begin(); m; ++m) {
			//	DEBUG_MUTATION("SSUpdateMutation", changes[c].version, *m, data->thisServerID);
			//}

			splitMutation(data, data->shards, m, ver);
		}

		if (data->otherError.getFuture().isReady())
			data->otherError.getFuture().get();
	}

	Version currentVersion;

private:
	Version fromVersion;
	Version restoredVersion;

	KeyRef startKey;
	bool nowAssigned;
	bool processedStartKey;

	KeyRef cacheStartKey;
	bool processedCacheStartKey;

	void applyPrivateData(StorageServer* data, MutationRef const& m) {
		TraceEvent(SevDebug, "SSPrivateMutation", data->thisServerID).detail("Mutation", m);

		if (processedStartKey) {
			// Because of the implementation of the krm* functions, we expect changes in pairs, [begin,end)
			// We can also ignore clearRanges, because they are always accompanied by such a pair of sets with the same
			// keys
			ASSERT(m.type == MutationRef::SetValue && m.param1.startsWith(data->sk));
			KeyRangeRef keys(startKey.removePrefix(data->sk), m.param1.removePrefix(data->sk));

			// ignore data movements for tss in quarantine
			if (!data->isTSSInQuarantine()) {
				// add changes in shard assignment to the mutation log
				setAssignedStatus(data, keys, nowAssigned);

				// The changes for version have already been received (and are being processed now).  We need to fetch
				// the data for change.version-1 (changes from versions < change.version)
				changeServerKeys(data, keys, nowAssigned, currentVersion - 1, CSK_UPDATE);
			}

			processedStartKey = false;
		} else if (m.type == MutationRef::SetValue && m.param1.startsWith(data->sk)) {
			// Because of the implementation of the krm* functions, we expect changes in pairs, [begin,end)
			// We can also ignore clearRanges, because they are always accompanied by such a pair of sets with the same
			// keys
			startKey = m.param1;
			nowAssigned = m.param2 != serverKeysFalse;
			processedStartKey = true;
		} else if (m.type == MutationRef::SetValue && m.param1 == lastEpochEndPrivateKey) {
			// lastEpochEnd transactions are guaranteed by the master to be alone in their own batch (version)
			// That means we don't have to worry about the impact on changeServerKeys
			// ASSERT( /*isFirstVersionUpdateFromTLog && */!std::next(it) );

			Version rollbackVersion;
			BinaryReader br(m.param2, Unversioned());
			br >> rollbackVersion;

			if (rollbackVersion < fromVersion && rollbackVersion > restoredVersion) {
				TEST(true); // ShardApplyPrivateData shard rollback
				TraceEvent(SevWarn, "Rollback", data->thisServerID)
				    .detail("FromVersion", fromVersion)
				    .detail("ToVersion", rollbackVersion)
				    .detail("AtVersion", currentVersion)
				    .detail("StorageVersion", data->storageVersion());
				ASSERT(rollbackVersion >= data->storageVersion());
				rollback(data, rollbackVersion, currentVersion);
			}

			data->recoveryVersionSkips.emplace_back(rollbackVersion, currentVersion - rollbackVersion);
		} else if (m.type == MutationRef::SetValue && m.param1 == killStoragePrivateKey) {
			throw worker_removed();
		} else if ((m.type == MutationRef::SetValue || m.type == MutationRef::ClearRange) &&
		           m.param1.substr(1).startsWith(serverTagPrefix)) {
			UID serverTagKey = decodeServerTagKey(m.param1.substr(1));
			bool matchesThisServer = serverTagKey == data->thisServerID;
			bool matchesTssPair = data->isTss() ? serverTagKey == data->tssPairID.get() : false;
			if ((m.type == MutationRef::SetValue && !data->isTss() && !matchesThisServer) ||
			    (m.type == MutationRef::ClearRange &&
			     ((!data->isTSSInQuarantine() && matchesThisServer) || (data->isTss() && matchesTssPair)))) {
				throw worker_removed();
			}
			if (!data->isTss() && m.type == MutationRef::ClearRange && data->ssPairID.present() &&
			    serverTagKey == data->ssPairID.get()) {
				data->clearSSWithTssPair();
			}
		} else if (m.type == MutationRef::SetValue && m.param1 == rebootWhenDurablePrivateKey) {
			data->rebootAfterDurableVersion = currentVersion;
			TraceEvent("RebootWhenDurableSet", data->thisServerID)
			    .detail("DurableVersion", data->durableVersion.get())
			    .detail("RebootAfterDurableVersion", data->rebootAfterDurableVersion);
		} else if (m.type == MutationRef::SetValue && m.param1 == primaryLocalityPrivateKey) {
			data->primaryLocality = BinaryReader::fromStringRef<int8_t>(m.param2, Unversioned());
			auto& mLV = data->addVersionToMutationLog(data->data().getLatestVersion());
			data->addMutationToMutationLog(mLV, MutationRef(MutationRef::SetValue, persistPrimaryLocality, m.param2));
		} else if (m.param1.substr(1).startsWith(tssMappingKeys.begin) &&
		           (m.type == MutationRef::SetValue || m.type == MutationRef::ClearRange)) {
			if (!data->isTss()) {
				UID ssId = Codec<UID>::unpack(Tuple::unpack(m.param1.substr(1).removePrefix(tssMappingKeys.begin)));
				ASSERT(ssId == data->thisServerID);
				if (m.type == MutationRef::SetValue) {
					UID tssId = Codec<UID>::unpack(Tuple::unpack(m.param2));
					data->setSSWithTssPair(tssId);
				} else {
					data->clearSSWithTssPair();
				}
			}
		} else if (m.param1.substr(1).startsWith(tssQuarantineKeys.begin) &&
		           (m.type == MutationRef::SetValue || m.type == MutationRef::ClearRange)) {
			if (data->isTss()) {
				UID ssId = decodeTssQuarantineKey(m.param1.substr(1));
				ASSERT(ssId == data->thisServerID);
				if (m.type == MutationRef::SetValue) {
					TEST(true); // Putting TSS in quarantine
					TraceEvent(SevWarn, "TSSQuarantineStart", data->thisServerID).log();
					data->startTssQuarantine();
				} else {
					TraceEvent(SevWarn, "TSSQuarantineStop", data->thisServerID).log();
					// dipose of this TSS
					throw worker_removed();
				}
			}
		} else {
			ASSERT(false); // Unknown private mutation
		}
	}

	void applyPrivateCacheData(StorageServer* data, MutationRef const& m) {
		//TraceEvent(SevDebug, "SSPrivateCacheMutation", data->thisServerID).detail("Mutation", m);

		if (processedCacheStartKey) {
			// Because of the implementation of the krm* functions, we expect changes in pairs, [begin,end)
			ASSERT((m.type == MutationRef::SetValue) && m.param1.substr(1).startsWith(storageCachePrefix));
			KeyRangeRef keys(cacheStartKey.removePrefix(systemKeys.begin).removePrefix(storageCachePrefix),
			                 m.param1.removePrefix(systemKeys.begin).removePrefix(storageCachePrefix));
			data->cachedRangeMap.insert(keys, true);

			// Figure out the affected shard ranges and maintain the cached key-range information in the in-memory map
			// TODO revisit- we are not splitting the cached ranges based on shards as of now.
			if (0) {
				auto cachedRanges = data->shards.intersectingRanges(keys);
				for (auto shard = cachedRanges.begin(); shard != cachedRanges.end(); ++shard) {
					KeyRangeRef intersectingRange = shard.range() & keys;
					TraceEvent(SevDebug, "SSPrivateCacheMutationInsertUnexpected", data->thisServerID)
					    .detail("Begin", intersectingRange.begin)
					    .detail("End", intersectingRange.end);
					data->cachedRangeMap.insert(intersectingRange, true);
				}
			}
			processedStartKey = false;
		} else if ((m.type == MutationRef::SetValue) && m.param1.substr(1).startsWith(storageCachePrefix)) {
			// Because of the implementation of the krm* functions, we expect changes in pairs, [begin,end)
			cacheStartKey = m.param1;
			processedCacheStartKey = true;
		} else {
			ASSERT(false); // Unknown private mutation
		}
	}
};

ACTOR Future<Void> tssDelayForever() {
	loop {
		wait(delay(5.0));
		if (g_simulator.speedUpSimulation) {
			return Void();
		}
	}
}

ACTOR Future<Void> update(StorageServer* data, bool* pReceivedUpdate) {
	state double start;
	try {
		// If we are disk bound and durableVersion is very old, we need to block updates or we could run out of memory
		// This is often referred to as the storage server e-brake (emergency brake)
		state double waitStartT = 0;
		while (data->queueSize() >= SERVER_KNOBS->STORAGE_HARD_LIMIT_BYTES &&
		       data->durableVersion.get() < data->desiredOldestVersion.get()) {
			if (now() - waitStartT >= 1) {
				TraceEvent(SevWarn, "StorageServerUpdateLag", data->thisServerID)
				    .detail("Version", data->version.get())
				    .detail("DurableVersion", data->durableVersion.get());
				waitStartT = now();
			}

			data->behind = true;
			wait(delayJittered(.005, TaskPriority::TLogPeekReply));
		}

		if (g_network->isSimulated() && data->isTss() && g_simulator.tssMode == ISimulator::TSSMode::EnabledAddDelay &&
		    !g_simulator.speedUpSimulation && data->tssFaultInjectTime.present() &&
		    data->tssFaultInjectTime.get() < now()) {
			if (deterministicRandom()->random01() < 0.01) {
				TraceEvent(SevWarnAlways, "TSSInjectDelayForever", data->thisServerID).log();
				// small random chance to just completely get stuck here, each tss should eventually hit this in this
				// mode
				wait(tssDelayForever());
			} else {
				// otherwise pause for part of a second
				double delayTime = deterministicRandom()->random01();
				TraceEvent(SevWarnAlways, "TSSInjectDelay", data->thisServerID).detail("Delay", delayTime);
				wait(delay(delayTime));
			}
		}


		while (data->byteSampleClearsTooLarge.get()) {
			wait(data->byteSampleClearsTooLarge.onChange());
		}

		state Reference<ILogSystem::IPeekCursor> cursor = data->logCursor;
		ASSERT(cursor.isValid());

		state double beforeTLogCursorReads = now();
		loop {
			wait(cursor->getMore());
			if (!cursor->isExhausted()) {
				break;
			}
		}
		data->tlogCursorReadsLatencyHistogram->sampleSeconds(now() - beforeTLogCursorReads);
		if (cursor->popped() > 0) {
			throw worker_removed();
		}

		++data->counters.updateBatches;
		data->lastTLogVersion = cursor->getMaxKnownVersion();
		data->versionLag = std::max<int64_t>(0, data->lastTLogVersion - data->version.get());

		ASSERT(*pReceivedUpdate == false);
		*pReceivedUpdate = true;

		start = now();
		wait(data->durableVersionLock.take(TaskPriority::TLogPeekReply, 1));
		state FlowLock::Releaser holdingDVL(data->durableVersionLock);
		if (now() - start > 0.1)
			TraceEvent("SSSlowTakeLock1", data->thisServerID)
			    .detailf("From", "%016llx", debug_lastLoadBalanceResultEndpointToken)
			    .detail("Duration", now() - start)
			    .detail("Version", data->version.get());
		data->ssVersionLockLatencyHistogram->sampleSeconds(now() - start);

		start = now();
		state UpdateEagerReadInfo eager;
		state FetchInjectionInfo fii;
		state Reference<ILogSystem::IPeekCursor> cloneCursor2;

		loop {
			state uint64_t changeCounter = data->shardChangeCounter;
			bool epochEnd = false;
			bool hasPrivateData = false;
			bool firstMutation = true;
			bool dbgLastMessageWasProtocol = false;

			Reference<ILogSystem::IPeekCursor> cloneCursor1 = cursor->cloneNoMore();
			cloneCursor2 = cursor->cloneNoMore();

			cloneCursor1->setProtocolVersion(data->logProtocol);

			for (; cloneCursor1->hasMessage(); cloneCursor1->nextMessage()) {
				ArenaReader& cloneReader = *cloneCursor1->reader();

				if (LogProtocolMessage::isNextIn(cloneReader)) {
					LogProtocolMessage lpm;
					cloneReader >> lpm;
					//TraceEvent(SevDebug, "SSReadingLPM", data->thisServerID).detail("Mutation", lpm);
					dbgLastMessageWasProtocol = true;
					cloneCursor1->setProtocolVersion(cloneReader.protocolVersion());
				} else if (cloneReader.protocolVersion().hasSpanContext() &&
				           SpanContextMessage::isNextIn(cloneReader)) {
					SpanContextMessage scm;
					cloneReader >> scm;
				} else {
					MutationRef msg;
					cloneReader >> msg;
					// TraceEvent(SevDebug, "SSReadingLog", data->thisServerID).detail("Mutation", msg);

					if (firstMutation && msg.param1.startsWith(systemKeys.end))
						hasPrivateData = true;
					firstMutation = false;

					if (msg.param1 == lastEpochEndPrivateKey) {
						epochEnd = true;
						ASSERT(dbgLastMessageWasProtocol);
					}

					eager.addMutation(msg);
					dbgLastMessageWasProtocol = false;
				}
			}

			// Any fetchKeys which are ready to transition their shards to the adding,transferred state do so now.
			// If there is an epoch end we skip this step, to increase testability and to prevent inserting a version in
			// the middle of a rolled back version range.
			while (!hasPrivateData && !epochEnd && !data->readyFetchKeys.empty()) {
				auto fk = data->readyFetchKeys.back();
				data->readyFetchKeys.pop_back();
				fk.send(&fii);
				// fetchKeys() would put the data it fetched into the fii. The thread will not return back to this actor
				// until it was completed.
			}

			for (auto& c : fii.changes)
				eager.addMutations(c.mutations);

			wait(doEagerReads(data, &eager));
			if (data->shardChangeCounter == changeCounter)
				break;
			TEST(true); // A fetchKeys completed while we were doing this, so eager might be outdated.  Read it again.
			// SOMEDAY: Theoretically we could check the change counters of individual shards and retry the reads only
			// selectively
			eager = UpdateEagerReadInfo();
		}
		data->eagerReadsLatencyHistogram->sampleSeconds(now() - start);

		// TODO: Why is is named SSSlowTakeLock2?
		if (now() - start > 0.1)
			TraceEvent("SSSlowTakeLock2", data->thisServerID)
			    .detailf("From", "%016llx", debug_lastLoadBalanceResultEndpointToken)
			    .detail("Duration", now() - start)
			    .detail("Version", data->version.get());

		data->updateEagerReads = &eager;

		// Start updating storage (in memory).

		data->debug_inApplyUpdate = true;

		state StorageUpdater updater(data->lastVersionWithData, data->restoredVersion);

		if (EXPENSIVE_VALIDATION)
			data->data().atLatest().validate();
		validate(data);

		// Apply the mutations from FetchInjectionInfo.

		state bool injectedChanges = false;
		state int changeNum = 0;
		// Number of bytes updated since last time we yield the thread.
		state int mutationBytes = 0;
		state double beforeFetchKeysUpdates = now();
		for (; changeNum < fii.changes.size(); changeNum++) {
			state int mutationNum = 0;
			state VerUpdateRef* pUpdate = &fii.changes[changeNum];
			for (; mutationNum < pUpdate->mutations.size(); mutationNum++) {
				updater.applyMutation(data, pUpdate->mutations[mutationNum], pUpdate->version);
				mutationBytes += pUpdate->mutations[mutationNum].totalSize();
				// data->counters.mutationBytes or data->counters.mutations should not be updated because they should
				// have counted when the mutations arrive from cursor initially.
				injectedChanges = true;
				if (mutationBytes > SERVER_KNOBS->DESIRED_UPDATE_BYTES) {
					mutationBytes = 0;
					wait(delay(SERVER_KNOBS->UPDATE_DELAY));
				}
			}
		}
		data->fetchKeysPTreeUpdatesLatencyHistogram->sampleSeconds(now() - beforeFetchKeysUpdates);

		// Apply the mutations from the cursor.

		state Version ver = invalidVersion;
		cloneCursor2->setProtocolVersion(data->logProtocol);
		state SpanID spanContext = SpanID();
		state double beforeTLogMsgsUpdates = now();
		for (; cloneCursor2->hasMessage(); cloneCursor2->nextMessage()) {
			if (mutationBytes > SERVER_KNOBS->DESIRED_UPDATE_BYTES) {
				mutationBytes = 0;
				// Instead of just yielding, leave time for the storage server to respond to reads
				wait(delay(SERVER_KNOBS->UPDATE_DELAY));
			}

			if (cloneCursor2->version().version > ver) {
				ASSERT(cloneCursor2->version().version > data->version.get());
			}

			auto& rd = *cloneCursor2->reader();

			if (cloneCursor2->version().version > ver && cloneCursor2->version().version > data->version.get()) {
				++data->counters.updateVersions;
				ver = cloneCursor2->version().version;
			}

			if (LogProtocolMessage::isNextIn(rd)) {
				LogProtocolMessage lpm;
				rd >> lpm;

				data->logProtocol = rd.protocolVersion();
				data->storage.changeLogProtocol(ver, data->logProtocol);
				cloneCursor2->setProtocolVersion(rd.protocolVersion());
			} else if (rd.protocolVersion().hasSpanContext() && SpanContextMessage::isNextIn(rd)) {
				SpanContextMessage scm;
				rd >> scm;
				spanContext = scm.spanContext;
			} else {
				MutationRef msg;
				rd >> msg;

				Span span("SS:update"_loc, { spanContext });
				span.addTag("key"_sr, msg.param1);

				// Drop non-private mutations if TSS fault injection is enabled in simulation, or if this is a TSS in
				// quarantine.
				if (g_network->isSimulated() && data->isTss() && !g_simulator.speedUpSimulation &&
				    g_simulator.tssMode == ISimulator::TSSMode::EnabledDropMutations &&
				    data->tssFaultInjectTime.present() && data->tssFaultInjectTime.get() < now() &&
				    (msg.type == MutationRef::SetValue || msg.type == MutationRef::ClearRange) &&
				    (msg.param1.size() < 2 || msg.param1[0] != 0xff || msg.param1[1] != 0xff) &&
				    deterministicRandom()->random01() < 0.05) {
					TraceEvent(SevWarnAlways, "TSSInjectDropMutation", data->thisServerID)
					    .detail("Mutation", msg)
					    .detail("Version", cloneCursor2->version().toString());
				} else if (data->isTSSInQuarantine() &&
				           (msg.param1.size() < 2 || msg.param1[0] != 0xff || msg.param1[1] != 0xff)) {
					TraceEvent("TSSQuarantineDropMutation", data->thisServerID)
					    .suppressFor(10.0)
					    .detail("Version", cloneCursor2->version().toString());
				} else if (ver != invalidVersion) { // This change belongs to a version < minVersion
					DEBUG_MUTATION("SSPeek", ver, msg, data->thisServerID);
					if (ver == 1) {
						//TraceEvent("SSPeekMutation", data->thisServerID).log();
						// The following trace event may produce a value with special characters
						TraceEvent("SSPeekMutation", data->thisServerID)
						    .detail("Mutation", msg)
						    .detail("Version", cloneCursor2->version().toString());
					}

					updater.applyMutation(data, msg, ver);
					mutationBytes += msg.totalSize();
					data->counters.mutationBytes += msg.totalSize();
					++data->counters.mutations;
					switch (msg.type) {
					case MutationRef::SetValue:
						++data->counters.setMutations;
						break;
					case MutationRef::ClearRange:
						++data->counters.clearRangeMutations;
						break;
					case MutationRef::AddValue:
					case MutationRef::And:
					case MutationRef::AndV2:
					case MutationRef::AppendIfFits:
					case MutationRef::ByteMax:
					case MutationRef::ByteMin:
					case MutationRef::Max:
					case MutationRef::Min:
					case MutationRef::MinV2:
					case MutationRef::Or:
					case MutationRef::Xor:
					case MutationRef::CompareAndClear:
						++data->counters.atomicMutations;
						break;
					}
				} else
					TraceEvent(SevError, "DiscardingPeekedData", data->thisServerID)
					    .detail("Mutation", msg)
					    .detail("Version", cloneCursor2->version().toString());
			}
		}
		data->tLogMsgsPTreeUpdatesLatencyHistogram->sampleSeconds(now() - beforeTLogMsgsUpdates);

		if (ver != invalidVersion) {
			data->lastVersionWithData = ver;
		}

		// TODO: Question: why minus 1?
		// version() is the smallest possible version the subsequent message might have. We are guaranteed to already
		// have all data at version ver (i.e. version() - 1) and before. But it is possible the next message will have
		// same version as the last updated one, so `ver` here may be smaller than the (partially) updated version by 1.
		// This doesn't sound right.
		ver = cloneCursor2->version().version - 1;

		if (injectedChanges)
			data->lastVersionWithData = ver;

		data->updateEagerReads = nullptr;
		data->debug_inApplyUpdate = false;

		if (ver == invalidVersion && !fii.changes.empty()) {
			ver = updater.currentVersion;
		}

		// The fully supported version (all data at or before this version have arrived) is increased. Update the
		// version and possibly change the desired oldest version
		if (ver != invalidVersion && ver > data->version.get()) {
			// TODO(alexmiller): Update to version tracking.
			// DEBUG_KEY_RANGE("SSUpdate", ver, KeyRangeRef());

			data->mutableData().createNewVersion(ver);
			if (data->otherError.getFuture().isReady())
				data->otherError.getFuture().get();

			data->counters.fetchedVersions += (ver - data->version.get());
			++data->counters.fetchesFromLogs;
			Optional<UID> curSourceTLogID = cursor->getCurrentPeekLocation();

			if (curSourceTLogID != data->sourceTLogID) {
				data->sourceTLogID = curSourceTLogID;

				TraceEvent("StorageServerSourceTLogID", data->thisServerID)
				    .detail("SourceTLogID",
				            data->sourceTLogID.present() ? data->sourceTLogID.get().toString() : "unknown")
				    .trackLatest(data->thisServerID.toString() + "/StorageServerSourceTLogID");
			}

			data->noRecentUpdates.set(false);
			data->lastUpdate = now();
			data->version.set(ver); // Triggers replies to waiting gets for new version(s)

			setDataVersion(data->thisServerID, data->version.get());
			if (data->otherError.getFuture().isReady())
				data->otherError.getFuture().get();

			Version maxVersionsInMemory = SERVER_KNOBS->MAX_READ_TRANSACTION_LIFE_VERSIONS;
			for (int i = 0; i < data->recoveryVersionSkips.size(); i++) {
				maxVersionsInMemory += data->recoveryVersionSkips[i].second;
			}

			// Trigger updateStorage if necessary
			Version proposedOldestVersion =
			    std::max(data->version.get(), cursor->getMinKnownCommittedVersion()) - maxVersionsInMemory;
			if (data->primaryLocality == tagLocalitySpecial || data->tag.locality == data->primaryLocality) {
				proposedOldestVersion = std::max(proposedOldestVersion, data->lastTLogVersion - maxVersionsInMemory);
			}
			proposedOldestVersion = std::min(proposedOldestVersion, data->version.get() - 1);
			proposedOldestVersion = std::max(proposedOldestVersion, data->oldestVersion.get());
			proposedOldestVersion = std::max(proposedOldestVersion, data->desiredOldestVersion.get());

			//TraceEvent("StorageServerUpdated", data->thisServerID).detail("Ver", ver).detail("DataVersion", data->version.get())
			//	.detail("LastTLogVersion", data->lastTLogVersion).detail("NewOldest",
			// data->oldestVersion.get()).detail("DesiredOldest",data->desiredOldestVersion.get())
			//	.detail("MaxVersionInMemory", maxVersionsInMemory).detail("Proposed",
			// proposedOldestVersion).detail("PrimaryLocality", data->primaryLocality).detail("Tag",
			// data->tag.toString());

			while (!data->recoveryVersionSkips.empty() &&
			       proposedOldestVersion > data->recoveryVersionSkips.front().first) {
				data->recoveryVersionSkips.pop_front();
			}
			data->desiredOldestVersion.set(proposedOldestVersion);
			// It triggers updateStorage if the new desiredOldestVersion is greater than storageVersion() (i.e.
			// oldestVersion)
		}

		validate(data);

		data->logCursor->advanceTo(cloneCursor2->version());
		if (cursor->version().version >= data->lastTLogVersion) {
			if (data->behind) {
				TraceEvent("StorageServerNoLongerBehind", data->thisServerID)
				    .detail("CursorVersion", cursor->version().version)
				    .detail("TLogVersion", data->lastTLogVersion);
			}
			data->behind = false;
		}

		return Void(); // update will get called again ASAP
	} catch (Error& err) {
		state Error e = err;
		if (e.code() != error_code_worker_removed && e.code() != error_code_please_reboot) {
			TraceEvent(SevError, "SSUpdateError", data->thisServerID).error(e).backtrace();
		} else if (e.code() == error_code_please_reboot) {
			wait(data->durableInProgress);
		}
		throw e;
	}
}

ACTOR Future<Void> updateStorage(StorageServer* data) {
	loop {
		ASSERT(data->durableVersion.get() == data->storageVersion());
		if (g_network->isSimulated()) {
			double endTime =
			    g_simulator.checkDisabled(format("%s/updateStorage", data->thisServerID.toString().c_str()));
			if (endTime > now()) {
				wait(delay(endTime - now(), TaskPriority::UpdateStorage));
			}
		}
		wait(data->desiredOldestVersion.whenAtLeast(data->storageVersion() + 1));
		wait(delay(0, TaskPriority::UpdateStorage));

		state Promise<Void> durableInProgress;
		data->durableInProgress = durableInProgress.getFuture();

		state Version startOldestVersion = data->storageVersion();
		state Version newOldestVersion = data->storageVersion();
		state Version desiredVersion = data->desiredOldestVersion.get();
		state int64_t bytesLeft = SERVER_KNOBS->STORAGE_COMMIT_BYTES;

		// Write mutations to storage until we reach the desiredVersion or have written too much (bytesleft)
		state double beforeStorageUpdates = now();
		loop {
			state bool done = data->storage.makeVersionMutationsDurable(newOldestVersion, desiredVersion, bytesLeft);
			// We want to forget things from these data structures atomically with changing oldestVersion (and "before",
			// since oldestVersion.set() may trigger waiting actors) forgetVersionsBeforeAsync visibly forgets
			// immediately (without waiting) but asynchronously frees memory.
			Future<Void> finishedForgetting =
			    data->mutableData().forgetVersionsBeforeAsync(newOldestVersion, TaskPriority::UpdateStorage);
			data->oldestVersion.set(newOldestVersion);
			wait(finishedForgetting);
			wait(yield(TaskPriority::UpdateStorage));
			if (done)
				break;
		}

		// Set the new durable version as part of the outstanding change set, before commit
		if (startOldestVersion != newOldestVersion)
			data->storage.makeVersionDurable(newOldestVersion);
		data->storageUpdatesDurableLatencyHistogram->sampleSeconds(now() - beforeStorageUpdates);

		debug_advanceMaxCommittedVersion(data->thisServerID, newOldestVersion);
		state double beforeStorageCommit = now();
		state Future<Void> durable = data->storage.commit();
		state Future<Void> durableDelay = Void();

		if (bytesLeft > 0) {
			durableDelay = delay(SERVER_KNOBS->STORAGE_COMMIT_INTERVAL, TaskPriority::UpdateStorage);
		}

		wait(ioTimeoutError(durable, SERVER_KNOBS->MAX_STORAGE_COMMIT_TIME));
		data->storageCommitLatencyHistogram->sampleSeconds(now() - beforeStorageCommit);

		debug_advanceMinCommittedVersion(data->thisServerID, newOldestVersion);

		if (newOldestVersion > data->rebootAfterDurableVersion) {
			TraceEvent("RebootWhenDurableTriggered", data->thisServerID)
			    .detail("NewOldestVersion", newOldestVersion)
			    .detail("RebootAfterDurableVersion", data->rebootAfterDurableVersion);
			// To avoid brokenPromise error, which is caused by the sender of the durableInProgress (i.e., this process)
			// never sets durableInProgress, we should set durableInProgress before send the please_reboot() error.
			// Otherwise, in the race situation when storage server receives both reboot and
			// brokenPromise of durableInProgress, the worker of the storage server will die.
			// We will eventually end up with no worker for storage server role.
			// The data distributor's buildTeam() will get stuck in building a team
			durableInProgress.sendError(please_reboot());
			throw please_reboot();
		}

		durableInProgress.send(Void());
		wait(delay(0, TaskPriority::UpdateStorage)); // Setting durableInProgess could cause the storage server to shut
		                                             // down, so delay to check for cancellation

		// Taking and releasing the durableVersionLock ensures that no eager reads both begin before the commit was
		// effective and are applied after we change the durable version. Also ensure that we have to lock while calling
		// changeDurableVersion, because otherwise the latest version of mutableData might be partially loaded.
		state double beforeSSDurableVersionUpdate = now();
		wait(data->durableVersionLock.take());
		data->popVersion(data->durableVersion.get() + 1);

		while (!changeDurableVersion(data, newOldestVersion)) {
			if (g_network->check_yield(TaskPriority::UpdateStorage)) {
				data->durableVersionLock.release();
				wait(delay(0, TaskPriority::UpdateStorage));
				wait(data->durableVersionLock.take());
			}
		}

		data->durableVersionLock.release();
		data->ssDurableVersionUpdateLatencyHistogram->sampleSeconds(now() - beforeSSDurableVersionUpdate);

		//TraceEvent("StorageServerDurable", data->thisServerID).detail("Version", newOldestVersion);
		data->fetchKeysBytesBudget = SERVER_KNOBS->STORAGE_FETCH_BYTES;
		data->fetchKeysBudgetUsed.set(false);
		if (!data->fetchKeysBudgetUsed.get()) {
			wait(durableDelay || data->fetchKeysBudgetUsed.onChange());
		}
	}
}

#ifndef __INTEL_COMPILER
#pragma endregion
#endif

////////////////////////////////// StorageServerDisk ///////////////////////////////////////
#ifndef __INTEL_COMPILER
#pragma region StorageServerDisk
#endif

void StorageServerDisk::makeNewStorageServerDurable() {
	storage->set(persistFormat);
	storage->set(KeyValueRef(persistID, BinaryWriter::toValue(data->thisServerID, Unversioned())));
	if (data->tssPairID.present()) {
		storage->set(KeyValueRef(persistTssPairID, BinaryWriter::toValue(data->tssPairID.get(), Unversioned())));
	}
	storage->set(KeyValueRef(persistVersion, BinaryWriter::toValue(data->version.get(), Unversioned())));
	storage->set(KeyValueRef(persistShardAssignedKeys.begin.toString(), LiteralStringRef("0")));
	storage->set(KeyValueRef(persistShardAvailableKeys.begin.toString(), LiteralStringRef("0")));
}

void setAvailableStatus(StorageServer* self, KeyRangeRef keys, bool available) {
	// ASSERT( self->debug_inApplyUpdate );
	ASSERT(!keys.empty());

	auto& mLV = self->addVersionToMutationLog(self->data().getLatestVersion());

	KeyRange availableKeys = KeyRangeRef(persistShardAvailableKeys.begin.toString() + keys.begin.toString(),
	                                     persistShardAvailableKeys.begin.toString() + keys.end.toString());
	//TraceEvent("SetAvailableStatus", self->thisServerID).detail("Version", mLV.version).detail("RangeBegin", availableKeys.begin).detail("RangeEnd", availableKeys.end);

	self->addMutationToMutationLog(mLV, MutationRef(MutationRef::ClearRange, availableKeys.begin, availableKeys.end));
	self->addMutationToMutationLog(mLV,
	                               MutationRef(MutationRef::SetValue,
	                                           availableKeys.begin,
	                                           available ? LiteralStringRef("1") : LiteralStringRef("0")));
	if (keys.end != allKeys.end) {
		bool endAvailable = self->shards.rangeContaining(keys.end)->value()->isInVersionedData();
		self->addMutationToMutationLog(mLV,
		                               MutationRef(MutationRef::SetValue,
		                                           availableKeys.end,
		                                           endAvailable ? LiteralStringRef("1") : LiteralStringRef("0")));
	}
}

void setAssignedStatus(StorageServer* self, KeyRangeRef keys, bool nowAssigned) {
	ASSERT(!keys.empty());
	auto& mLV = self->addVersionToMutationLog(self->data().getLatestVersion());
	KeyRange assignedKeys = KeyRangeRef(persistShardAssignedKeys.begin.toString() + keys.begin.toString(),
	                                    persistShardAssignedKeys.begin.toString() + keys.end.toString());
	//TraceEvent("SetAssignedStatus", self->thisServerID).detail("Version", mLV.version).detail("RangeBegin", assignedKeys.begin).detail("RangeEnd", assignedKeys.end);
	self->addMutationToMutationLog(mLV, MutationRef(MutationRef::ClearRange, assignedKeys.begin, assignedKeys.end));
	self->addMutationToMutationLog(mLV,
	                               MutationRef(MutationRef::SetValue,
	                                           assignedKeys.begin,
	                                           nowAssigned ? LiteralStringRef("1") : LiteralStringRef("0")));
	if (keys.end != allKeys.end) {
		bool endAssigned = self->shards.rangeContaining(keys.end)->value()->assigned();
		self->addMutationToMutationLog(mLV,
		                               MutationRef(MutationRef::SetValue,
		                                           assignedKeys.end,
		                                           endAssigned ? LiteralStringRef("1") : LiteralStringRef("0")));
	}
}

void StorageServerDisk::clearRange(KeyRangeRef keys) {
	storage->clear(keys);
}

void StorageServerDisk::writeKeyValue(KeyValueRef kv) {
	storage->set(kv);
}

void StorageServerDisk::writeMutation(MutationRef mutation) {
	if (mutation.type == MutationRef::SetValue) {
		storage->set(KeyValueRef(mutation.param1, mutation.param2));
	} else if (mutation.type == MutationRef::ClearRange) {
		storage->clear(KeyRangeRef(mutation.param1, mutation.param2));
	} else
		ASSERT(false);
}

void StorageServerDisk::writeMutations(const VectorRef<MutationRef>& mutations,
                                       Version debugVersion,
                                       const char* debugContext) {
	for (const auto& m : mutations) {
		DEBUG_MUTATION(debugContext, debugVersion, m, data->thisServerID);
		if (m.type == MutationRef::SetValue) {
			storage->set(KeyValueRef(m.param1, m.param2));
		} else if (m.type == MutationRef::ClearRange) {
			storage->clear(KeyRangeRef(m.param1, m.param2));
		}
	}
}

bool StorageServerDisk::makeVersionMutationsDurable(Version& prevStorageVersion,
                                                    Version newStorageVersion,
                                                    int64_t& bytesLeft) {
	if (bytesLeft <= 0)
		return true;

	// Apply mutations from the mutationLog
	auto u = data->getMutationLog().upper_bound(prevStorageVersion);
	if (u != data->getMutationLog().end() && u->first <= newStorageVersion) {
		VerUpdateRef const& v = u->second;
		ASSERT(v.version > prevStorageVersion && v.version <= newStorageVersion);
		// TODO(alexmiller): Update to version tracking.
		// DEBUG_KEY_RANGE("makeVersionMutationsDurable", v.version, KeyRangeRef());
		writeMutations(v.mutations, v.version, "makeVersionDurable");
		for (const auto& m : v.mutations)
			bytesLeft -= mvccStorageBytes(m);
		prevStorageVersion = v.version;
		return false;
	} else {
		prevStorageVersion = newStorageVersion;
		return true;
	}
}

// Update data->storage to persist the changes from (data->storageVersion(),version]
void StorageServerDisk::makeVersionDurable(Version version) {
	storage->set(KeyValueRef(persistVersion, BinaryWriter::toValue(version, Unversioned())));

	// TraceEvent("MakeDurable", data->thisServerID)
	//     .detail("FromVersion", prevStorageVersion)
	//     .detail("ToVersion", version);
}

// Update data->storage to persist tss quarantine state
void StorageServerDisk::makeTssQuarantineDurable() {
	storage->set(KeyValueRef(persistTssQuarantine, LiteralStringRef("1")));
}

void StorageServerDisk::changeLogProtocol(Version version, ProtocolVersion protocol) {
	data->addMutationToMutationLogOrStorage(
	    version,
	    MutationRef(MutationRef::SetValue, persistLogProtocol, BinaryWriter::toValue(protocol, Unversioned())));
}

ACTOR Future<Void> applyByteSampleResult(StorageServer* data,
                                         IKeyValueStore* storage,
                                         Key begin,
                                         Key end,
                                         std::vector<Standalone<VectorRef<KeyValueRef>>>* results = nullptr) {
	state int totalFetches = 0;
	state int totalKeys = 0;
	state int totalBytes = 0;
	loop {
		RangeResult bs = wait(storage->readRange(
		    KeyRangeRef(begin, end), SERVER_KNOBS->STORAGE_LIMIT_BYTES, SERVER_KNOBS->STORAGE_LIMIT_BYTES));
		if (results)
			results->push_back(bs.castTo<VectorRef<KeyValueRef>>());
		int rangeSize = bs.expectedSize();
		totalFetches++;
		totalKeys += bs.size();
		totalBytes += rangeSize;
		for (int j = 0; j < bs.size(); j++) {
			KeyRef key = bs[j].key.removePrefix(persistByteSampleKeys.begin);
			if (!data->byteSampleClears.rangeContaining(key).value()) {
				data->metrics.byteSample.sample.insert(
				    key, BinaryReader::fromStringRef<int32_t>(bs[j].value, Unversioned()), false);
			}
		}
		if (rangeSize >= SERVER_KNOBS->STORAGE_LIMIT_BYTES) {
			Key nextBegin = keyAfter(bs.back().key);
			data->byteSampleClears.insert(KeyRangeRef(begin, nextBegin).removePrefix(persistByteSampleKeys.begin),
			                              true);
			data->byteSampleClearsTooLarge.set(data->byteSampleClears.size() >
			                                   SERVER_KNOBS->MAX_BYTE_SAMPLE_CLEAR_MAP_SIZE);
			begin = nextBegin;
			if (begin == end) {
				break;
			}
		} else {
			data->byteSampleClears.insert(KeyRangeRef(begin.removePrefix(persistByteSampleKeys.begin),
			                                          end == persistByteSampleKeys.end
			                                              ? LiteralStringRef("\xff\xff\xff")
			                                              : end.removePrefix(persistByteSampleKeys.begin)),
			                              true);
			data->byteSampleClearsTooLarge.set(data->byteSampleClears.size() >
			                                   SERVER_KNOBS->MAX_BYTE_SAMPLE_CLEAR_MAP_SIZE);
			break;
		}

		if (!results) {
			wait(delay(SERVER_KNOBS->BYTE_SAMPLE_LOAD_DELAY));
		}
	}
	TraceEvent("RecoveredByteSampleRange", data->thisServerID)
	    .detail("Begin", begin)
	    .detail("End", end)
	    .detail("Fetches", totalFetches)
	    .detail("Keys", totalKeys)
	    .detail("ReadBytes", totalBytes);
	return Void();
}

ACTOR Future<Void> restoreByteSample(StorageServer* data,
                                     IKeyValueStore* storage,
                                     Promise<Void> byteSampleSampleRecovered,
                                     Future<Void> startRestore) {
	state std::vector<Standalone<VectorRef<KeyValueRef>>> byteSampleSample;
	wait(applyByteSampleResult(
	    data, storage, persistByteSampleSampleKeys.begin, persistByteSampleSampleKeys.end, &byteSampleSample));
	byteSampleSampleRecovered.send(Void());
	wait(startRestore);
	wait(delay(SERVER_KNOBS->BYTE_SAMPLE_START_DELAY));

	size_t bytes_per_fetch = 0;
	// Since the expected size also includes (as of now) the space overhead of the container, we calculate our own
	// number here
	for (auto& it : byteSampleSample) {
		for (auto& kv : it) {
			bytes_per_fetch += BinaryReader::fromStringRef<int32_t>(kv.value, Unversioned());
		}
	}
	bytes_per_fetch = (bytes_per_fetch / SERVER_KNOBS->BYTE_SAMPLE_LOAD_PARALLELISM) + 1;

	state std::vector<Future<Void>> sampleRanges;
	int accumulatedSize = 0;
	Key lastStart =
	    persistByteSampleKeys.begin; // make sure the first range starts at the absolute beginning of the byte sample
	for (auto& it : byteSampleSample) {
		for (auto& kv : it) {
			if (accumulatedSize >= bytes_per_fetch) {
				accumulatedSize = 0;
				Key realKey = kv.key.removePrefix(persistByteSampleKeys.begin);
				sampleRanges.push_back(applyByteSampleResult(data, storage, lastStart, realKey));
				lastStart = realKey;
			}
			accumulatedSize += BinaryReader::fromStringRef<int32_t>(kv.value, Unversioned());
		}
	}
	// make sure that the last range goes all the way to the end of the byte sample
	sampleRanges.push_back(applyByteSampleResult(data, storage, lastStart, persistByteSampleKeys.end));

	wait(waitForAll(sampleRanges));
	TraceEvent("RecoveredByteSampleChunkedRead", data->thisServerID).detail("Ranges", sampleRanges.size());

	if (BUGGIFY)
		wait(delay(deterministicRandom()->random01() * 10.0));

	return Void();
}

ACTOR Future<bool> restoreDurableState(StorageServer* data, IKeyValueStore* storage) {
	state Future<Optional<Value>> fFormat = storage->readValue(persistFormat.key);
	state Future<Optional<Value>> fID = storage->readValue(persistID);
	state Future<Optional<Value>> ftssPairID = storage->readValue(persistTssPairID);
	state Future<Optional<Value>> fTssQuarantine = storage->readValue(persistTssQuarantine);
	state Future<Optional<Value>> fVersion = storage->readValue(persistVersion);
	state Future<Optional<Value>> fLogProtocol = storage->readValue(persistLogProtocol);
	state Future<Optional<Value>> fPrimaryLocality = storage->readValue(persistPrimaryLocality);
	state Future<RangeResult> fShardAssigned = storage->readRange(persistShardAssignedKeys);
	state Future<RangeResult> fShardAvailable = storage->readRange(persistShardAvailableKeys);

	state Promise<Void> byteSampleSampleRecovered;
	state Promise<Void> startByteSampleRestore;
	data->byteSampleRecovery =
	    restoreByteSample(data, storage, byteSampleSampleRecovered, startByteSampleRestore.getFuture());

	TraceEvent("ReadingDurableState", data->thisServerID).log();
	wait(waitForAll(std::vector{ fFormat, fID, ftssPairID, fTssQuarantine, fVersion, fLogProtocol, fPrimaryLocality }));
	wait(waitForAll(std::vector{ fShardAssigned, fShardAvailable }));
	wait(byteSampleSampleRecovered.getFuture());
	TraceEvent("RestoringDurableState", data->thisServerID).log();

	if (!fFormat.get().present()) {
		// The DB was never initialized
		TraceEvent("DBNeverInitialized", data->thisServerID).log();
		storage->dispose();
		data->thisServerID = UID();
		data->sk = Key();
		return false;
	}
	if (!persistFormatReadableRange.contains(fFormat.get().get())) {
		TraceEvent(SevError, "UnsupportedDBFormat")
		    .detail("Format", fFormat.get().get().toString())
		    .detail("Expected", persistFormat.value.toString());
		throw worker_recovery_failed();
	}
	data->thisServerID = BinaryReader::fromStringRef<UID>(fID.get().get(), Unversioned());
	if (ftssPairID.get().present()) {
		data->setTssPair(BinaryReader::fromStringRef<UID>(ftssPairID.get().get(), Unversioned()));
	}

	// It's a bit sketchy to rely on an untrusted storage engine to persist its quarantine state when the quarantine
	// state means the storage engine already had a durability or correctness error, but it should get re-quarantined
	// very quickly because of a mismatch if it starts trying to do things again
	if (fTssQuarantine.get().present()) {
		TEST(true); // TSS restarted while quarantined
		data->tssInQuarantine = true;
	}

	data->sk = serverKeysPrefixFor((data->tssPairID.present()) ? data->tssPairID.get() : data->thisServerID)
	               .withPrefix(systemKeys.begin); // FFFF/serverKeys/[this server]/

	if (fLogProtocol.get().present())
		data->logProtocol = BinaryReader::fromStringRef<ProtocolVersion>(fLogProtocol.get().get(), Unversioned());

	if (fPrimaryLocality.get().present())
		data->primaryLocality = BinaryReader::fromStringRef<int8_t>(fPrimaryLocality.get().get(), Unversioned());

	state Version version = BinaryReader::fromStringRef<Version>(fVersion.get().get(), Unversioned());
	debug_checkRestoredVersion(data->thisServerID, version, "StorageServer");
	data->setInitialVersion(version);

	state RangeResult available = fShardAvailable.get();
	state int availableLoc;
	for (availableLoc = 0; availableLoc < available.size(); availableLoc++) {
		KeyRangeRef keys(available[availableLoc].key.removePrefix(persistShardAvailableKeys.begin),
		                 availableLoc + 1 == available.size()
		                     ? allKeys.end
		                     : available[availableLoc + 1].key.removePrefix(persistShardAvailableKeys.begin));
		ASSERT(!keys.empty());

		bool nowAvailable = available[availableLoc].value != LiteralStringRef("0");
		/*if(nowAvailable)
		  TraceEvent("AvailableShard", data->thisServerID).detail("RangeBegin", keys.begin).detail("RangeEnd", keys.end);*/
		data->newestAvailableVersion.insert(keys, nowAvailable ? latestVersion : invalidVersion);
		wait(yield());
	}

	state RangeResult assigned = fShardAssigned.get();
	state int assignedLoc;
	for (assignedLoc = 0; assignedLoc < assigned.size(); assignedLoc++) {
		KeyRangeRef keys(assigned[assignedLoc].key.removePrefix(persistShardAssignedKeys.begin),
		                 assignedLoc + 1 == assigned.size()
		                     ? allKeys.end
		                     : assigned[assignedLoc + 1].key.removePrefix(persistShardAssignedKeys.begin));
		ASSERT(!keys.empty());
		bool nowAssigned = assigned[assignedLoc].value != LiteralStringRef("0");
		/*if(nowAssigned)
		  TraceEvent("AssignedShard", data->thisServerID).detail("RangeBegin", keys.begin).detail("RangeEnd", keys.end);*/
		changeServerKeys(data, keys, nowAssigned, version, CSK_RESTORE);

		if (!nowAssigned)
			ASSERT(data->newestAvailableVersion.allEqual(keys, invalidVersion));
		wait(yield());
	}

	// TODO: why is this seemingly random delay here?
	wait(delay(0.0001));

	{
		// Erase data which isn't available (it is from some fetch at a later version)
		// SOMEDAY: Keep track of keys that might be fetching, make sure we don't have any data elsewhere?
		for (auto it = data->newestAvailableVersion.ranges().begin(); it != data->newestAvailableVersion.ranges().end();
		     ++it) {
			if (it->value() == invalidVersion) {
				KeyRangeRef clearRange(it->begin(), it->end());
				// TODO(alexmiller): Figure out how to selectively enable spammy data distribution events.
				// DEBUG_KEY_RANGE("clearInvalidVersion", invalidVersion, clearRange);
				storage->clear(clearRange);
				data->byteSampleApplyClear(clearRange, invalidVersion);
			}
		}
	}

	validate(data, true);
	startByteSampleRestore.send(Void());

	return true;
}

Future<bool> StorageServerDisk::restoreDurableState() {
	return ::restoreDurableState(data, storage);
}

// Determines whether a key-value pair should be included in a byte sample
// Also returns size information about the sample
ByteSampleInfo isKeyValueInSample(KeyValueRef keyValue) {
	ByteSampleInfo info;

	const KeyRef key = keyValue.key;
	info.size = key.size() + keyValue.value.size();

	uint32_t a = 0;
	uint32_t b = 0;
	hashlittle2(key.begin(), key.size(), &a, &b);

	double probability =
	    (double)info.size / (key.size() + SERVER_KNOBS->BYTE_SAMPLING_OVERHEAD) / SERVER_KNOBS->BYTE_SAMPLING_FACTOR;
	info.inSample = a / ((1 << 30) * 4.0) < probability;
	info.sampledSize = info.size / std::min(1.0, probability);

	return info;
}

void StorageServer::addMutationToMutationLogOrStorage(Version ver, MutationRef m) {
	if (ver != invalidVersion) {
		addMutationToMutationLog(addVersionToMutationLog(ver), m);
	} else {
		storage.writeMutation(m);
		byteSampleApplyMutation(m, ver);
	}
}

void StorageServer::byteSampleApplySet(KeyValueRef kv, Version ver) {
	// Update byteSample in memory and (eventually) on disk and notify waiting metrics

	ByteSampleInfo sampleInfo = isKeyValueInSample(kv);
	auto& byteSample = metrics.byteSample.sample;

	int64_t delta = 0;
	const KeyRef key = kv.key;

	auto old = byteSample.find(key);
	if (old != byteSample.end())
		delta = -byteSample.getMetric(old);
	if (sampleInfo.inSample) {
		delta += sampleInfo.sampledSize;
		byteSample.insert(key, sampleInfo.sampledSize);
		addMutationToMutationLogOrStorage(ver,
		                                  MutationRef(MutationRef::SetValue,
		                                              key.withPrefix(persistByteSampleKeys.begin),
		                                              BinaryWriter::toValue(sampleInfo.sampledSize, Unversioned())));
	} else {
		bool any = old != byteSample.end();
		if (!byteSampleRecovery.isReady()) {
			if (!byteSampleClears.rangeContaining(key).value()) {
				byteSampleClears.insert(key, true);
				byteSampleClearsTooLarge.set(byteSampleClears.size() > SERVER_KNOBS->MAX_BYTE_SAMPLE_CLEAR_MAP_SIZE);
				any = true;
			}
		}
		if (any) {
			byteSample.erase(old);
			auto diskRange = singleKeyRange(key.withPrefix(persistByteSampleKeys.begin));
			addMutationToMutationLogOrStorage(ver,
			                                  MutationRef(MutationRef::ClearRange, diskRange.begin, diskRange.end));
		}
	}

	if (delta)
		metrics.notifyBytes(key, delta);
}

void StorageServer::byteSampleApplyClear(KeyRangeRef range, Version ver) {
	// Update byteSample in memory and (eventually) on disk via the mutationLog and notify waiting metrics

	auto& byteSample = metrics.byteSample.sample;
	bool any = false;

	if (range.begin < allKeys.end) {
		// NotifyBytes should not be called for keys past allKeys.end
		KeyRangeRef searchRange = KeyRangeRef(range.begin, std::min(range.end, allKeys.end));
		counters.sampledBytesCleared += byteSample.sumRange(searchRange.begin, searchRange.end);

		auto r = metrics.waitMetricsMap.intersectingRanges(searchRange);
		for (auto shard = r.begin(); shard != r.end(); ++shard) {
			KeyRangeRef intersectingRange = shard.range() & range;
			int64_t bytes = byteSample.sumRange(intersectingRange.begin, intersectingRange.end);
			metrics.notifyBytes(shard, -bytes);
			any = any || bytes > 0;
		}
	}

	if (range.end > allKeys.end && byteSample.sumRange(std::max(allKeys.end, range.begin), range.end) > 0)
		any = true;

	if (!byteSampleRecovery.isReady()) {
		auto clearRanges = byteSampleClears.intersectingRanges(range);
		for (auto it : clearRanges) {
			if (!it.value()) {
				byteSampleClears.insert(range, true);
				byteSampleClearsTooLarge.set(byteSampleClears.size() > SERVER_KNOBS->MAX_BYTE_SAMPLE_CLEAR_MAP_SIZE);
				any = true;
				break;
			}
		}
	}

	if (any) {
		byteSample.eraseAsync(range.begin, range.end);
		auto diskRange = range.withPrefix(persistByteSampleKeys.begin);
		addMutationToMutationLogOrStorage(ver, MutationRef(MutationRef::ClearRange, diskRange.begin, diskRange.end));
	}
}

ACTOR Future<Void> waitMetrics(StorageServerMetrics* self, WaitMetricsRequest req, Future<Void> timeout) {
	state PromiseStream<StorageMetrics> change;
	state StorageMetrics metrics = self->getMetrics(req.keys);
	state Error error = success();
	state bool timedout = false;

	if (!req.min.allLessOrEqual(metrics) || !metrics.allLessOrEqual(req.max)) {
		TEST(true); // ShardWaitMetrics return case 1 (quickly)
		req.reply.send(metrics);
		return Void();
	}

	{
		auto rs = self->waitMetricsMap.modify(req.keys);
		for (auto r = rs.begin(); r != rs.end(); ++r)
			r->value().push_back(change);
		loop {
			try {
				choose {
					when(StorageMetrics c = waitNext(change.getFuture())) {
						metrics += c;

						// SOMEDAY: validation! The changes here are possibly partial changes (we receive multiple
						// messages per
						//  update to our requested range). This means that the validation would have to occur after all
						//  the messages for one clear or set have been dispatched.

						/*StorageMetrics m = getMetrics( data, req.keys );
						  bool b = ( m.bytes != metrics.bytes || m.bytesPerKSecond != metrics.bytesPerKSecond ||
						  m.iosPerKSecond != metrics.iosPerKSecond ); if (b) { printf("keys: '%s' - '%s' @%p\n",
						  printable(req.keys.begin).c_str(), printable(req.keys.end).c_str(), this);
						  printf("waitMetrics: desync %d (%lld %lld %lld) != (%lld %lld %lld); +(%lld %lld %lld)\n", b,
						  m.bytes, m.bytesPerKSecond, m.iosPerKSecond, metrics.bytes, metrics.bytesPerKSecond,
						  metrics.iosPerKSecond, c.bytes, c.bytesPerKSecond, c.iosPerKSecond);

						  }*/
					}
					when(wait(timeout)) { timedout = true; }
				}
			} catch (Error& e) {
				if (e.code() == error_code_actor_cancelled)
					throw; // This is only cancelled when the main loop had exited...no need in this case to clean up
					       // self
				error = e;
				break;
			}

			if (timedout) {
				TEST(true); // ShardWaitMetrics return on timeout
				// FIXME: instead of using random chance, send wrong_shard_server when the call in from
				// waitMetricsMultiple (requires additional information in the request)
				if (deterministicRandom()->random01() < SERVER_KNOBS->WAIT_METRICS_WRONG_SHARD_CHANCE) {
					req.reply.sendError(wrong_shard_server());
				} else {
					req.reply.send(metrics);
				}
				break;
			}

			if (!req.min.allLessOrEqual(metrics) || !metrics.allLessOrEqual(req.max)) {
				TEST(true); // ShardWaitMetrics return case 2 (delayed)
				req.reply.send(metrics);
				break;
			}
		}

		wait(delay(0)); // prevent iterator invalidation of functions sending changes
	}

	auto rs = self->waitMetricsMap.modify(req.keys);
	for (auto i = rs.begin(); i != rs.end(); ++i) {
		auto& x = i->value();
		for (int j = 0; j < x.size(); j++) {
			if (x[j] == change) {
				swapAndPop(&x, j);
				break;
			}
		}
	}
	self->waitMetricsMap.coalesce(req.keys);

	if (error.code() != error_code_success) {
		if (error.code() != error_code_wrong_shard_server)
			throw error;
		TEST(true); // ShardWaitMetrics delayed wrong_shard_server()
		req.reply.sendError(error);
	}

	return Void();
}

Future<Void> StorageServerMetrics::waitMetrics(WaitMetricsRequest req, Future<Void> delay) {
	return ::waitMetrics(this, req, delay);
}

#ifndef __INTEL_COMPILER
#pragma endregion
#endif

/////////////////////////////// Core //////////////////////////////////////
#ifndef __INTEL_COMPILER
#pragma region Core
#endif

ACTOR Future<Void> metricsCore(StorageServer* self, StorageServerInterface ssi) {
	state Future<Void> doPollMetrics = Void();

	wait(self->byteSampleRecovery);

	// Logs all counters in `counters.cc` and reset the interval.
	self->actors.add(traceCounters("StorageMetrics",
	                               self->thisServerID,
	                               SERVER_KNOBS->STORAGE_LOGGING_DELAY,
	                               &self->counters.cc,
	                               self->thisServerID.toString() + "/StorageMetrics",
	                               [self = self](TraceEvent& te) {
		                               te.detail("Tag", self->tag.toString());
		                               StorageBytes sb = self->storage.getStorageBytes();
		                               te.detail("KvstoreBytesUsed", sb.used);
		                               te.detail("KvstoreBytesFree", sb.free);
		                               te.detail("KvstoreBytesAvailable", sb.available);
		                               te.detail("KvstoreBytesTotal", sb.total);
		                               te.detail("KvstoreBytesTemp", sb.temp);
		                               if (self->isTss()) {
			                               te.detail("TSSPairID", self->tssPairID);
			                               te.detail("TSSJointID",
			                                         UID(self->thisServerID.first() ^ self->tssPairID.get().first(),
			                                             self->thisServerID.second() ^ self->tssPairID.get().second()));
		                               } else if (self->isSSWithTSSPair()) {
			                               te.detail("SSPairID", self->ssPairID);
			                               te.detail("TSSJointID",
			                                         UID(self->thisServerID.first() ^ self->ssPairID.get().first(),
			                                             self->thisServerID.second() ^ self->ssPairID.get().second()));
		                               }
	                               }));

	loop {
		choose {
			when(WaitMetricsRequest req = waitNext(ssi.waitMetrics.getFuture())) {
				if (!self->isReadable(req.keys)) {
					TEST(true); // waitMetrics immediate wrong_shard_server()
					self->sendErrorWithPenalty(req.reply, wrong_shard_server(), self->getPenalty());
				} else {
					self->actors.add(
					    self->metrics.waitMetrics(req, delayJittered(SERVER_KNOBS->STORAGE_METRIC_TIMEOUT)));
				}
			}
			when(SplitMetricsRequest req = waitNext(ssi.splitMetrics.getFuture())) {
				if (!self->isReadable(req.keys)) {
					TEST(true); // splitMetrics immediate wrong_shard_server()
					self->sendErrorWithPenalty(req.reply, wrong_shard_server(), self->getPenalty());
				} else {
					self->metrics.splitMetrics(req);
				}
			}
			when(GetStorageMetricsRequest req = waitNext(ssi.getStorageMetrics.getFuture())) {
				StorageBytes sb = self->storage.getStorageBytes();
				self->metrics.getStorageMetrics(
				    req, sb, self->counters.bytesInput.getRate(), self->versionLag, self->lastUpdate);
			}
			when(ReadHotSubRangeRequest req = waitNext(ssi.getReadHotRanges.getFuture())) {
				if (!self->isReadable(req.keys)) {
					TEST(true); // readHotSubRanges immediate wrong_shard_server()
					self->sendErrorWithPenalty(req.reply, wrong_shard_server(), self->getPenalty());
				} else {
					self->metrics.getReadHotRanges(req);
				}
			}
			when(SplitRangeRequest req = waitNext(ssi.getRangeSplitPoints.getFuture())) {
				if (!self->isReadable(req.keys)) {
					TEST(true); // getSplitPoints immediate wrong_shard_server()
					self->sendErrorWithPenalty(req.reply, wrong_shard_server(), self->getPenalty());
				} else {
					self->metrics.getSplitPoints(req);
				}
			}
			when(wait(doPollMetrics)) {
				self->metrics.poll();
				doPollMetrics = delay(SERVER_KNOBS->STORAGE_SERVER_POLL_METRICS_DELAY);
			}
		}
	}
}

ACTOR Future<Void> logLongByteSampleRecovery(Future<Void> recovery) {
	choose {
		when(wait(recovery)) {}
		when(wait(delay(SERVER_KNOBS->LONG_BYTE_SAMPLE_RECOVERY_DELAY))) {
			TraceEvent(g_network->isSimulated() ? SevWarn : SevWarnAlways, "LongByteSampleRecovery");
		}
	}

	return Void();
}

ACTOR Future<Void> checkBehind(StorageServer* self) {
	state int behindCount = 0;
	loop {
		wait(delay(SERVER_KNOBS->BEHIND_CHECK_DELAY));
		state Transaction tr(self->cx);
		loop {
			try {
				Version readVersion = wait(tr.getRawReadVersion());
				if (readVersion > self->version.get() + SERVER_KNOBS->BEHIND_CHECK_VERSIONS) {
					behindCount++;
				} else {
					behindCount = 0;
				}
				self->versionBehind = behindCount >= SERVER_KNOBS->BEHIND_CHECK_COUNT;
				break;
			} catch (Error& e) {
				wait(tr.onError(e));
			}
		}
	}
}

ACTOR Future<Void> serveGetValueRequests(StorageServer* self, FutureStream<GetValueRequest> getValue) {
	getCurrentLineage()->modify(&TransactionLineage::operation) = TransactionLineage::Operation::GetValue;
	loop {
		GetValueRequest req = waitNext(getValue);
		// Warning: This code is executed at extremely high priority (TaskPriority::LoadBalancedEndpoint), so downgrade
		// before doing real work
		if (req.debugID.present())
			g_traceBatch.addEvent("GetValueDebug",
			                      req.debugID.get().first(),
			                      "storageServer.received"); //.detail("TaskID", g_network->getCurrentTask());

		if (SHORT_CIRCUT_ACTUAL_STORAGE && normalKeys.contains(req.key))
			req.reply.send(GetValueReply());
		else
			self->actors.add(self->readGuard(req, getValueQ));
	}
}

ACTOR Future<Void> serveGetKeyValuesRequests(StorageServer* self, FutureStream<GetKeyValuesRequest> getKeyValues) {
	getCurrentLineage()->modify(&TransactionLineage::operation) = TransactionLineage::Operation::GetKeyValues;
	loop {
		GetKeyValuesRequest req = waitNext(getKeyValues);

		// Warning: This code is executed at extremely high priority (TaskPriority::LoadBalancedEndpoint), so downgrade
		// before doing real work
		self->actors.add(self->readGuard(req, getKeyValuesQ));
	}
}

ACTOR Future<Void> serveGetKeyValuesStreamRequests(StorageServer* self,
                                                   FutureStream<GetKeyValuesStreamRequest> getKeyValuesStream) {
	loop {
		GetKeyValuesStreamRequest req = waitNext(getKeyValuesStream);
		// Warning: This code is executed at extremely high priority (TaskPriority::LoadBalancedEndpoint), so downgrade
		// before doing real work
		// FIXME: add readGuard again
		self->actors.add(getKeyValuesStreamQ(self, req));
	}
}

ACTOR Future<Void> serveGetKeyRequests(StorageServer* self, FutureStream<GetKeyRequest> getKey) {
	getCurrentLineage()->modify(&TransactionLineage::operation) = TransactionLineage::Operation::GetKey;
	loop {
		GetKeyRequest req = waitNext(getKey);
		// Warning: This code is executed at extremely high priority (TaskPriority::LoadBalancedEndpoint), so downgrade
		// before doing real work
		self->actors.add(self->readGuard(req, getKeyQ));
	}
}

ACTOR Future<Void> watchValueWaitForVersion(StorageServer* self,
                                            WatchValueRequest req,
                                            PromiseStream<WatchValueRequest> stream) {
	state Span span("SS:watchValueWaitForVersion"_loc, { req.spanContext });
	getCurrentLineage()->modify(&TransactionLineage::txID) = req.spanContext.first();
	try {
		wait(success(waitForVersionNoTooOld(self, req.version)));
		stream.send(req);
	} catch (Error& e) {
		if (!canReplyWith(e))
			throw e;
		self->sendErrorWithPenalty(req.reply, e, self->getPenalty());
	}
	return Void();
}

ACTOR Future<Void> serveWatchValueRequestsImpl(StorageServer* self, FutureStream<WatchValueRequest> stream) {
	loop {
		getCurrentLineage()->modify(&TransactionLineage::txID) = 0;
		state WatchValueRequest req = waitNext(stream);
		state Reference<ServerWatchMetadata> metadata = self->getWatchMetadata(req.key.contents());
		state Span span("SS:serveWatchValueRequestsImpl"_loc, { req.spanContext });
		getCurrentLineage()->modify(&TransactionLineage::txID) = req.spanContext.first();

		if (!metadata.isValid()) { // case 1: no watch set for the current key
			metadata = makeReference<ServerWatchMetadata>(req.key, req.value, req.version, req.tags, req.debugID);
			KeyRef key = self->setWatchMetadata(metadata);
			metadata->watch_impl = forward(watchWaitForValueChange(self, span.context, key), metadata->versionPromise);
			self->actors.add(watchValueSendReply(self, req, metadata->versionPromise.getFuture(), span.context));
		} else if (metadata->value ==
		           req.value) { // case 2: there is a watch in the map and it has the same value so just update version
			if (req.version > metadata->version) {
				metadata->version = req.version;
				metadata->tags = req.tags;
				metadata->debugID = req.debugID;
			}
			self->actors.add(watchValueSendReply(self, req, metadata->versionPromise.getFuture(), span.context));
		} else if (req.version > metadata->version) { // case 3: version in map has a lower version so trigger watch and
			                                          // create a new entry in map
			self->deleteWatchMetadata(req.key.contents());
			metadata->versionPromise.send(req.version);
			metadata->watch_impl.cancel();

			metadata = makeReference<ServerWatchMetadata>(req.key, req.value, req.version, req.tags, req.debugID);
			KeyRef key = self->setWatchMetadata(metadata);
			metadata->watch_impl = forward(watchWaitForValueChange(self, span.context, key), metadata->versionPromise);

			self->actors.add(watchValueSendReply(self, req, metadata->versionPromise.getFuture(), span.context));
		} else if (req.version <
		           metadata->version) { // case 4: version in the map is higher so immediately trigger watch
			TEST(true); // watch version in map is higher so trigger watch (case 4)
			req.reply.send(WatchValueReply{ metadata->version });
		} else { // case 5: watch value differs but their versions are the same (rare case) so check with the SS
			TEST(true); // watch version in the map is the same but value is different (case 5)
			loop {
				try {
					state Version latest = self->version.get();
					GetValueRequest getReq(span.context, metadata->key, latest, metadata->tags, metadata->debugID);
					state Future<Void> getValue = getValueQ(self, getReq);
					GetValueReply reply = wait(getReq.reply.getFuture());
					metadata = self->getWatchMetadata(req.key.contents());

					if (metadata.isValid() && reply.value != metadata->value) { // valSS != valMap
						self->deleteWatchMetadata(req.key.contents());
						metadata->versionPromise.send(req.version);
						metadata->watch_impl.cancel();
					}

					if (reply.value == req.value) { // valSS == valreq
						metadata =
						    makeReference<ServerWatchMetadata>(req.key, req.value, req.version, req.tags, req.debugID);
						KeyRef key = self->setWatchMetadata(metadata);
						metadata->watch_impl =
						    forward(watchWaitForValueChange(self, span.context, key), metadata->versionPromise);
						self->actors.add(
						    watchValueSendReply(self, req, metadata->versionPromise.getFuture(), span.context));
					} else {
						req.reply.send(WatchValueReply{ latest });
					}
					break;
				} catch (Error& e) {
					if (e.code() != error_code_transaction_too_old) {
						if (!canReplyWith(e))
							throw e;
						self->sendErrorWithPenalty(req.reply, e, self->getPenalty());
						break;
					}
					TEST(true); // Reading a watched key failed with transaction_too_old case 5
				}
			}
		}
	}
}

ACTOR Future<Void> serveWatchValueRequests(StorageServer* self, FutureStream<WatchValueRequest> watchValue) {
	state PromiseStream<WatchValueRequest> stream;
	getCurrentLineage()->modify(&TransactionLineage::operation) = TransactionLineage::Operation::WatchValue;
	self->actors.add(serveWatchValueRequestsImpl(self, stream.getFuture()));

	loop {
		WatchValueRequest req = waitNext(watchValue);
		// TODO: fast load balancing?
		if (self->shouldRead(req)) {
			self->actors.add(watchValueWaitForVersion(self, req, stream));
		}
	}
}

ACTOR Future<Void> reportStorageServerState(StorageServer* self) {
	if (!SERVER_KNOBS->REPORT_DD_METRICS) {
		return Void();
	}

	loop {
		wait(delay(SERVER_KNOBS->DD_METRICS_REPORT_INTERVAL));

		const auto numRunningFetchKeys = self->currentRunningFetchKeys.numRunning();
		if (numRunningFetchKeys == 0) {
			continue;
		}

		const auto longestRunningFetchKeys = self->currentRunningFetchKeys.longestTime();

		auto level = SevInfo;
		if (longestRunningFetchKeys.first >= SERVER_KNOBS->FETCH_KEYS_TOO_LONG_TIME_CRITERIA) {
			level = SevWarnAlways;
		}

		TraceEvent(level, "FetchKeyCurrentStatus")
		    .detail("Timestamp", now())
		    .detail("LongestRunningTime", longestRunningFetchKeys.first)
		    .detail("StartKey", longestRunningFetchKeys.second.begin)
		    .detail("EndKey", longestRunningFetchKeys.second.end)
		    .detail("NumRunning", numRunningFetchKeys);
	}
}

ACTOR Future<Void> storageServerCore(StorageServer* self, StorageServerInterface ssi) {
	state Future<Void> doUpdate = Void();
	state bool updateReceived =
	    false; // true iff the current update() actor assigned to doUpdate has already received an update from the tlog
	state double lastLoopTopTime = now();
	state Future<Void> dbInfoChange = Void();
	state Future<Void> checkLastUpdate = Void();
	state Future<Void> updateProcessStatsTimer = delay(SERVER_KNOBS->FASTRESTORE_UPDATE_PROCESS_STATS_INTERVAL);

	self->actors.add(updateStorage(self));
	self->actors.add(waitFailureServer(ssi.waitFailure.getFuture()));
	self->actors.add(self->otherError.getFuture());
	self->actors.add(metricsCore(self, ssi));
	self->actors.add(logLongByteSampleRecovery(self->byteSampleRecovery));
	self->actors.add(checkBehind(self));
	self->actors.add(serveGetValueRequests(self, ssi.getValue.getFuture()));
	self->actors.add(serveGetKeyValuesRequests(self, ssi.getKeyValues.getFuture()));
	self->actors.add(serveGetKeyValuesStreamRequests(self, ssi.getKeyValuesStream.getFuture()));
	self->actors.add(serveGetKeyRequests(self, ssi.getKey.getFuture()));
	self->actors.add(serveWatchValueRequests(self, ssi.watchValue.getFuture()));
	self->actors.add(traceRole(Role::STORAGE_SERVER, ssi.id()));
	self->actors.add(reportStorageServerState(self));

	self->transactionTagCounter.startNewInterval(self->thisServerID);
	self->actors.add(recurring([&]() { self->transactionTagCounter.startNewInterval(self->thisServerID); },
	                           SERVER_KNOBS->TAG_MEASUREMENT_INTERVAL));

	self->coreStarted.send(Void());

	loop {
		++self->counters.loops;

		double loopTopTime = now();
		double elapsedTime = loopTopTime - lastLoopTopTime;
		if (elapsedTime > 0.050) {
			if (deterministicRandom()->random01() < 0.01)
				TraceEvent(SevWarn, "SlowSSLoopx100", self->thisServerID).detail("Elapsed", elapsedTime);
		}
		lastLoopTopTime = loopTopTime;

		choose {
			when(wait(checkLastUpdate)) {
				if (now() - self->lastUpdate >= CLIENT_KNOBS->NO_RECENT_UPDATES_DURATION) {
					self->noRecentUpdates.set(true);
					checkLastUpdate = delay(CLIENT_KNOBS->NO_RECENT_UPDATES_DURATION);
				} else {
					checkLastUpdate =
					    delay(std::max(CLIENT_KNOBS->NO_RECENT_UPDATES_DURATION - (now() - self->lastUpdate), 0.1));
				}
			}
			when(wait(dbInfoChange)) {
				TEST(self->logSystem); // shardServer dbInfo changed
				dbInfoChange = self->db->onChange();
				if (self->db->get().recoveryState >= RecoveryState::ACCEPTING_COMMITS) {
					self->logSystem = ILogSystem::fromServerDBInfo(self->thisServerID, self->db->get());
					if (self->logSystem) {
						if (self->db->get().logSystemConfig.recoveredAt.present()) {
							self->poppedAllAfter = self->db->get().logSystemConfig.recoveredAt.get();
						}
						self->logCursor = self->logSystem->peekSingle(
						    self->thisServerID, self->version.get() + 1, self->tag, self->storageTeamID, self->history);
						self->popVersion(self->durableVersion.get() + 1, true);
					}
					// If update() is waiting for results from the tlog, it might never get them, so needs to be
					// cancelled.  But if it is waiting later, cancelling it could cause problems (e.g. fetchKeys that
					// already committed to transitioning to waiting state)
					if (!updateReceived) {
						doUpdate = Void();
					}
				}

				Optional<LatencyBandConfig> newLatencyBandConfig = self->db->get().latencyBandConfig;
				if (newLatencyBandConfig.present() != self->latencyBandConfig.present() ||
				    (newLatencyBandConfig.present() &&
				     newLatencyBandConfig.get().readConfig != self->latencyBandConfig.get().readConfig)) {
					self->latencyBandConfig = newLatencyBandConfig;
					self->counters.readLatencyBands.clearBands();
					TraceEvent("LatencyBandReadUpdatingConfig").detail("Present", newLatencyBandConfig.present());
					if (self->latencyBandConfig.present()) {
						for (auto band : self->latencyBandConfig.get().readConfig.bands) {
							self->counters.readLatencyBands.addThreshold(band);
						}
					}
				}
			}
			when(GetShardStateRequest req = waitNext(ssi.getShardState.getFuture())) {
				if (req.mode == GetShardStateRequest::NO_WAIT) {
					if (self->isReadable(req.keys))
						req.reply.send(GetShardStateReply{ self->version.get(), self->durableVersion.get() });
					else
						req.reply.sendError(wrong_shard_server());
				} else {
					self->actors.add(getShardStateQ(self, req));
				}
			}
			when(StorageQueuingMetricsRequest req = waitNext(ssi.getQueuingMetrics.getFuture())) {
				getQueuingMetrics(self, req);
			}
			when(ReplyPromise<KeyValueStoreType> reply = waitNext(ssi.getKeyValueStoreType.getFuture())) {
				reply.send(self->storage.getKeyValueStoreType());
			}
			when(wait(doUpdate)) {
				updateReceived = false;
				if (!self->logSystem)
					doUpdate = Never();
				else
					doUpdate = update(self, &updateReceived);
			}
			when(wait(updateProcessStatsTimer)) {
				updateProcessStats(self);
				updateProcessStatsTimer = delay(SERVER_KNOBS->FASTRESTORE_UPDATE_PROCESS_STATS_INTERVAL);
			}
			when(wait(self->actors.getResult())) {}
		}
	}
}

bool storageServerTerminated(StorageServer& self, IKeyValueStore* persistentData, Error const& e) {
	self.shuttingDown = true;

	// Clearing shards shuts down any fetchKeys actors; these may do things on cancellation that are best done with self
	// still valid
	self.shards.insert(allKeys, Reference<ShardInfo>());

	// Dispose the IKVS (destroying its data permanently) only if this shutdown is definitely permanent.  Otherwise just
	// close it.
	if (e.code() == error_code_please_reboot) {
		// do nothing.
	} else if (e.code() == error_code_worker_removed || e.code() == error_code_recruitment_failed) {
		// SOMEDAY: could close instead of dispose if tss in quarantine gets removed so it could still be investigated?
		persistentData->dispose();
	} else {
		persistentData->close();
	}

	if (e.code() == error_code_worker_removed || e.code() == error_code_recruitment_failed ||
	    e.code() == error_code_file_not_found || e.code() == error_code_actor_cancelled) {
		TraceEvent("StorageServerTerminated", self.thisServerID).error(e, true);
		return true;
	} else
		return false;
}

ACTOR Future<Void> memoryStoreRecover(IKeyValueStore* store, Reference<ClusterConnectionFile> connFile, UID id) {
	if (store->getType() != KeyValueStoreType::MEMORY || connFile.getPtr() == nullptr) {
		return Never();
	}

	// create a temp client connect to DB
	Database cx = Database::createDatabase(connFile, Database::API_VERSION_LATEST);

	state Reference<ReadYourWritesTransaction> tr = makeReference<ReadYourWritesTransaction>(cx);
	state int noCanRemoveCount = 0;
	loop {
		try {
			tr->setOption(FDBTransactionOptions::PRIORITY_SYSTEM_IMMEDIATE);
			tr->setOption(FDBTransactionOptions::ACCESS_SYSTEM_KEYS);

			state bool canRemove = wait(canRemoveStorageServer(tr, id));
			if (!canRemove) {
				TEST(true); // it's possible that the caller had a transaction in flight that assigned keys to the
				            // server. Wait for it to reverse its mistake.
				wait(delayJittered(SERVER_KNOBS->REMOVE_RETRY_DELAY, TaskPriority::UpdateStorage));
				tr->reset();
				TraceEvent("RemoveStorageServerRetrying")
				    .detail("Count", noCanRemoveCount++)
				    .detail("ServerID", id)
				    .detail("CanRemove", canRemove);
			} else {
				return Void();
			}
		} catch (Error& e) {
			state Error err = e;
			wait(tr->onError(e));
			TraceEvent("RemoveStorageServerRetrying").error(err);
		}
	}
}

// for creating a new storage server
ACTOR Future<Void> storageServer(IKeyValueStore* persistentData,
                                 StorageServerInterface ssi,
                                 Tag seedTag,
                                 Version tssSeedVersion,
                                 ReplyPromise<InitializeStorageReply> recruitReply,
                                 Reference<AsyncVar<ServerDBInfo> const> db,
                                 std::string folder,
                                 Optional<ptxn::StorageTeamID> storageTeamID) {

	state StorageServer self(persistentData, db, ssi);

	self.storageTeamID = storageTeamID;
	if (storageTeamID.present()) {
		self.logProtocol = ProtocolVersion::withPartitionTransaction();
	}

	if (ssi.isTss()) {
		self.setTssPair(ssi.tssPairID.get());
		ASSERT(self.isTss());
	}

	self.sk = serverKeysPrefixFor(self.tssPairID.present() ? self.tssPairID.get() : self.thisServerID)
	              .withPrefix(systemKeys.begin); // FFFF/serverKeys/[this server]/
	self.folder = folder;

	try {
		wait(self.storage.init());
		wait(self.storage.commit());

		if (seedTag == invalidTag) {
			std::pair<Version, Tag> verAndTag = wait(addStorageServer(
			    self.cx, ssi)); // Might throw recruitment_failed in case of simultaneous master failure
			self.tag = verAndTag.second;
			if (ssi.isTss()) {
				self.setInitialVersion(tssSeedVersion);
			} else {
				self.setInitialVersion(verAndTag.first - 1);
			}
		} else {
			self.tag = seedTag;
		}

		self.storage.makeNewStorageServerDurable();
		wait(self.storage.commit());

		TraceEvent("StorageServerInit", ssi.id())
		    .detail("Version", self.version.get())
		    .detail("SeedTag", seedTag.toString())
		    .detail("TssPair", ssi.isTss() ? ssi.tssPairID.get().toString() : "");
		InitializeStorageReply rep;
		rep.interf = ssi;
		rep.addedVersion = self.version.get();
		recruitReply.send(rep);
		self.byteSampleRecovery = Void();
		wait(storageServerCore(&self, ssi));

		throw internal_error();
	} catch (Error& e) {
		// If we die with an error before replying to the recruitment request, send the error to the recruiter
		// (ClusterController, and from there to the DataDistributionTeamCollection)
		if (!recruitReply.isSet())
			recruitReply.sendError(recruitment_failed());
		if (storageServerTerminated(self, persistentData, e))
			return Void();
		throw e;
	}
}

ACTOR Future<Void> replaceInterface(StorageServer* self, StorageServerInterface ssi) {
	ASSERT(!ssi.isTss());
	state Transaction tr(self->cx);

	loop {
		state Future<Void> infoChanged = self->db->onChange();
		state Reference<CommitProxyInfo> commitProxies(
		    new CommitProxyInfo(self->db->get().client.commitProxies, false));
		choose {
			when(GetStorageServerRejoinInfoReply _rep =
			         wait(commitProxies->size()
			                  ? basicLoadBalance(commitProxies,
			                                     &CommitProxyInterface::getStorageServerRejoinInfo,
			                                     GetStorageServerRejoinInfoRequest(ssi.id(), ssi.locality.dcId()))
			                  : Never())) {
				state GetStorageServerRejoinInfoReply rep = _rep;

				try {
					tr.reset();
					tr.setOption(FDBTransactionOptions::PRIORITY_SYSTEM_IMMEDIATE);
					tr.setVersion(rep.version);

					tr.addReadConflictRange(singleKeyRange(serverListKeyFor(ssi.id())));
					tr.addReadConflictRange(singleKeyRange(serverTagKeyFor(ssi.id())));
					tr.addReadConflictRange(serverTagHistoryRangeFor(ssi.id()));
					tr.addReadConflictRange(singleKeyRange(tagLocalityListKeyFor(ssi.locality.dcId())));

					tr.set(serverListKeyFor(ssi.id()), serverListValue(ssi));

					if (rep.newLocality) {
						tr.addReadConflictRange(tagLocalityListKeys);
						tr.set(tagLocalityListKeyFor(ssi.locality.dcId()),
						       tagLocalityListValue(rep.newTag.get().locality));
					}

					// this only should happen if SS moved datacenters
					if (rep.newTag.present()) {
						KeyRange conflictRange = singleKeyRange(serverTagConflictKeyFor(rep.newTag.get()));
						tr.addReadConflictRange(conflictRange);
						tr.addWriteConflictRange(conflictRange);
						tr.setOption(FDBTransactionOptions::FIRST_IN_BATCH);
						tr.set(serverTagKeyFor(ssi.id()), serverTagValue(rep.newTag.get()));
						tr.atomicOp(serverTagHistoryKeyFor(ssi.id()),
						            serverTagValue(rep.tag),
						            MutationRef::SetVersionstampedKey);
					}

					if (rep.history.size() && rep.history.back().first < self->version.get()) {
						tr.clear(serverTagHistoryRangeBefore(ssi.id(), self->version.get()));
					}

					choose {
						when(wait(tr.commit())) {
							self->history = rep.history;

							if (rep.newTag.present()) {
								self->tag = rep.newTag.get();
								self->history.insert(self->history.begin(),
								                     std::make_pair(tr.getCommittedVersion(), rep.tag));
							} else {
								self->tag = rep.tag;
							}
							self->allHistory = self->history;

							TraceEvent("SSTag", self->thisServerID).detail("MyTag", self->tag.toString());
							for (auto it : self->history) {
								TraceEvent("SSHistory", self->thisServerID)
								    .detail("Ver", it.first)
								    .detail("Tag", it.second.toString());
							}

							if (self->history.size() && BUGGIFY) {
								TraceEvent("SSHistoryReboot", self->thisServerID).log();
								throw please_reboot();
							}

							break;
						}
						when(wait(infoChanged)) {}
					}
				} catch (Error& e) {
					wait(tr.onError(e));
				}
			}
			when(wait(infoChanged)) {}
		}
	}

	return Void();
}

ACTOR Future<Void> replaceTSSInterface(StorageServer* self, StorageServerInterface ssi) {
	// RYW for KeyBackedMap
	state Reference<ReadYourWritesTransaction> tr = makeReference<ReadYourWritesTransaction>(self->cx);
	state KeyBackedMap<UID, UID> tssMapDB = KeyBackedMap<UID, UID>(tssMappingKeys.begin);

	ASSERT(ssi.isTss());

	loop {
		try {
			state Tag myTag;

			tr->reset();
			tr->setOption(FDBTransactionOptions::ACCESS_SYSTEM_KEYS);
			tr->setOption(FDBTransactionOptions::PRIORITY_SYSTEM_IMMEDIATE);

			Optional<Value> pairTagValue = wait(tr->get(serverTagKeyFor(self->tssPairID.get())));

			if (!pairTagValue.present()) {
				TEST(true); // Race where tss was down, pair was removed, tss starts back up
				throw worker_removed();
			}

			myTag = decodeServerTagValue(pairTagValue.get());

			tr->addReadConflictRange(singleKeyRange(serverListKeyFor(ssi.id())));
			tr->set(serverListKeyFor(ssi.id()), serverListValue(ssi));

			// add itself back to tss mapping
			if (!self->isTSSInQuarantine()) {
				tssMapDB.set(tr, self->tssPairID.get(), ssi.id());
			}

			wait(tr->commit());
			self->tag = myTag;

			break;
		} catch (Error& e) {
			wait(tr->onError(e));
		}
	}

	return Void();
}

// for recovering an existing storage server
ACTOR Future<Void> storageServer(IKeyValueStore* persistentData,
                                 StorageServerInterface ssi,
                                 Reference<AsyncVar<ServerDBInfo> const> db,
                                 std::string folder,
                                 Promise<Void> recovered,
                                 Reference<ClusterConnectionFile> connFile) {
	state StorageServer self(persistentData, db, ssi);
	self.folder = folder;

	try {
		state double start = now();
		TraceEvent("StorageServerRebootStart", self.thisServerID).log();

		wait(self.storage.init());
		choose {
			// after a rollback there might be uncommitted changes.
			// for memory storage engine type, wait until recovery is done before commit
			when(wait(self.storage.commit())) {}

			when(wait(memoryStoreRecover(persistentData, connFile, self.thisServerID))) {
				TraceEvent("DisposeStorageServer", self.thisServerID).log();
				throw worker_removed();
			}
		}

		bool ok = wait(self.storage.restoreDurableState());
		if (!ok) {
			if (recovered.canBeSet())
				recovered.send(Void());
			return Void();
		}
		TraceEvent("SSTimeRestoreDurableState", self.thisServerID).detail("TimeTaken", now() - start);

		// if this is a tss storage file, use that as source of truth for this server being a tss instead of the
		// presence of the tss pair key in the storage engine
		if (ssi.isTss()) {
			ASSERT(self.isTss());
			ssi.tssPairID = self.tssPairID.get();
		} else {
			ASSERT(!self.isTss());
		}

		ASSERT(self.thisServerID == ssi.id());

		self.sk = serverKeysPrefixFor(self.tssPairID.present() ? self.tssPairID.get() : self.thisServerID)
		              .withPrefix(systemKeys.begin); // FFFF/serverKeys/[this server]/

		TraceEvent("StorageServerReboot", self.thisServerID).detail("Version", self.version.get());

		if (recovered.canBeSet())
			recovered.send(Void());

		if (self.isTss()) {
			wait(replaceTSSInterface(&self, ssi));
		} else {
			wait(replaceInterface(&self, ssi));
		}

		TraceEvent("StorageServerStartingCore", self.thisServerID).detail("TimeTaken", now() - start);

		// wait( delay(0) );  // To make sure self->zkMasterInfo.onChanged is available to wait on
		wait(storageServerCore(&self, ssi));

		throw internal_error();
	} catch (Error& e) {
		if (recovered.canBeSet())
			recovered.send(Void());
		if (storageServerTerminated(self, persistentData, e))
			return Void();
		throw e;
	}
}

#ifndef __INTEL_COMPILER
#pragma endregion
#endif

/*
4 Reference count
4 priority
24 pointers
8 lastUpdateVersion
2 updated, replacedPointer
--
42 PTree overhead

8 Version insertVersion
--
50 VersionedMap overhead

12 KeyRef
12 ValueRef
1  isClear
--
25 payload


50 overhead
25 payload
21 structure padding
32 allocator rounds up
---
128 allocated

To reach 64, need to save: 11 bytes + all padding

Possibilities:
  -8 Combine lastUpdateVersion, insertVersion?
  -2 Fold together updated, replacedPointer, isClear bits
  -3 Fold away updated, replacedPointer, isClear
  -8 Move value lengths into arena
  -4 Replace priority with H(pointer)
  -12 Compress pointers (using special allocator)
  -4 Modular lastUpdateVersion (make sure no node survives 4 billion updates)
*/

void versionedMapTest() {
	VersionedMap<int, int> vm;

	printf("SS Ptree node is %zu bytes\n", sizeof(StorageServer::VersionedData::PTreeT));

	const int NSIZE = sizeof(VersionedMap<int, int>::PTreeT);
	const int ASIZE = NSIZE <= 64 ? 64 : nextFastAllocatedSize(NSIZE);

	auto before = FastAllocator<ASIZE>::getTotalMemory();

	for (int v = 1; v <= 1000; ++v) {
		vm.createNewVersion(v);
		for (int i = 0; i < 1000; i++) {
			int k = deterministicRandom()->randomInt(0, 2000000);
			/*for(int k2=k-5; k2<k+5; k2++)
			    if (vm.atLatest().find(k2) != vm.atLatest().end())
			        vm.erase(k2);*/
			vm.erase(k - 5, k + 5);
			vm.insert(k, v);
		}
	}

	auto after = FastAllocator<ASIZE>::getTotalMemory();

	int count = 0;
	for (auto i = vm.atLatest().begin(); i != vm.atLatest().end(); ++i)
		++count;

	printf("PTree node is %d bytes, allocated as %d bytes\n", NSIZE, ASIZE);
	printf("%d distinct after %d insertions\n", count, 1000 * 1000);
	printf("Memory used: %f MB\n", (after - before) / 1e6);
}<|MERGE_RESOLUTION|>--- conflicted
+++ resolved
@@ -2220,8 +2220,6 @@
 					ASSERT(r.data.size() <= std::abs(req.limit));
 				}
 
-<<<<<<< HEAD
-=======
 				/*for( int i = 0; i < r.data.size(); i++ ) {
 				    StorageMetrics m;
 				    m.bytesPerKSecond = r.data[i].expectedSize();
@@ -2229,7 +2227,6 @@
 				int data->metrics.notify(r.data[i].key, m);
 				}*/
 
->>>>>>> 05853b97
 				// For performance concerns, the cost of a range read is billed to the start key and end key of the
 				// range.
 				int64_t totalByteSize = 0;
