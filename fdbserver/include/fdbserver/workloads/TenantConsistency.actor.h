
/*
 * TenantConsistency.actor.h
 *
 * This source file is part of the FoundationDB open source project
 *
 * Copyright 2013-2022 Apple Inc. and the FoundationDB project authors
 *
 * Licensed under the Apache License, Version 2.0 (the "License");
 * you may not use this file except in compliance with the License.
 * You may obtain a copy of the License at
 *
 *     http://www.apache.org/licenses/LICENSE-2.0
 *
 * Unless required by applicable law or agreed to in writing, software
 * distributed under the License is distributed on an "AS IS" BASIS,
 * WITHOUT WARRANTIES OR CONDITIONS OF ANY KIND, either express or implied.
 * See the License for the specific language governing permissions and
 * limitations under the License.
 */

#pragma once

// When actually compiled (NO_INTELLISENSE), include the generated version of this file.  In intellisense use the source
// version.
#include "fdbclient/FDBOptions.g.h"
#include "fdbclient/KeyBackedTypes.h"
#include "flow/BooleanParam.h"
#if defined(NO_INTELLISENSE) && !defined(WORKLOADS_TENANT_CONSISTENCY_ACTOR_G_H)
#define WORKLOADS_TENANT_CONSISTENCY_ACTOR_G_H
#include "fdbserver/workloads/TenantConsistency.actor.g.h"
#elif !defined(WORKLOADS_TENANT_CONSISTENCY_ACTOR_H)
#define WORKLOADS_TENANT_CONSISTENCY_ACTOR_H

#include "fdbclient/Metacluster.h"
#include "fdbclient/MetaclusterManagement.actor.h"
#include "fdbclient/Tenant.h"
#include "fdbclient/TenantManagement.actor.h"
#include "flow/actorcompiler.h" // This must be the last #include.

template <class DB>
class TenantConsistencyCheck {
private:
	Reference<DB> db;

	struct TenantData {
		Optional<MetaclusterRegistrationEntry> metaclusterRegistration;
		std::map<TenantName, TenantMapEntry> tenantMap;
		std::map<int64_t, TenantName> tenantIdIndex;
		int64_t lastTenantId;
		int64_t tenantCount;
		std::set<int64_t> tenantTombstones;
		Optional<TenantTombstoneCleanupData> tombstoneCleanupData;
		std::map<TenantGroupName, TenantGroupEntry> tenantGroupMap;
		std::map<TenantGroupName, std::set<TenantName>> tenantGroupIndex;

		std::set<TenantName> tenantsInTenantGroupIndex;

		ClusterType clusterType;
	};

	TenantData metadata;

	// Note: this check can only be run on metaclusters with a reasonable number of tenants, as should be
	// the case with the current metacluster simulation workloads
	static inline const int metaclusterMaxTenants = 10e6;

	ACTOR static Future<Void> loadTenantMetadata(TenantConsistencyCheck* self) {
		state Reference<typename DB::TransactionT> tr = self->db->createTransaction();
		state KeyBackedRangeResult<std::pair<TenantName, TenantMapEntry>> tenantList;
		state KeyBackedRangeResult<std::pair<int64_t, TenantName>> tenantIdIndexList;
		state KeyBackedRangeResult<int64_t> tenantTombstoneList;
		state KeyBackedRangeResult<std::pair<TenantGroupName, TenantGroupEntry>> tenantGroupList;
		state KeyBackedRangeResult<Tuple> tenantGroupTenantTuples;
		state TenantMetadataSpecification* tenantMetadata;

		loop {
			try {
				tr->setOption(FDBTransactionOptions::READ_SYSTEM_KEYS);
				wait(store(self->metadata.metaclusterRegistration,
				           MetaclusterMetadata::metaclusterRegistration().get(tr)));

				self->metadata.clusterType = self->metadata.metaclusterRegistration.present()
				                                 ? self->metadata.metaclusterRegistration.get().clusterType
				                                 : ClusterType::STANDALONE;

				if (self->metadata.clusterType == ClusterType::METACLUSTER_MANAGEMENT) {
					tenantMetadata = &MetaclusterAPI::ManagementClusterMetadata::tenantMetadata();
				} else {
					tenantMetadata = &TenantMetadata::instance();
				}

				wait(
				    store(tenantList, tenantMetadata->tenantMap.getRange(tr, {}, {}, metaclusterMaxTenants)) &&
				    store(tenantIdIndexList,
				          tenantMetadata->tenantIdIndex.getRange(tr, {}, {}, metaclusterMaxTenants)) &&
				    store(self->metadata.lastTenantId, tenantMetadata->lastTenantId.getD(tr, Snapshot::False, -1)) &&
				    store(self->metadata.tenantCount, tenantMetadata->tenantCount.getD(tr, Snapshot::False, 0)) &&
				    store(tenantTombstoneList,
				          tenantMetadata->tenantTombstones.getRange(tr, {}, {}, metaclusterMaxTenants)) &&
				    store(self->metadata.tombstoneCleanupData, tenantMetadata->tombstoneCleanupData.get(tr)) &&
				    store(tenantGroupTenantTuples,
				          tenantMetadata->tenantGroupTenantIndex.getRange(tr, {}, {}, metaclusterMaxTenants)) &&
				    store(tenantGroupList, tenantMetadata->tenantGroupMap.getRange(tr, {}, {}, metaclusterMaxTenants)));

				break;
			} catch (Error& e) {
				wait(safeThreadFutureToFuture(tr->onError(e)));
			}
		}

		ASSERT(!tenantList.more);
		self->metadata.tenantMap =
		    std::map<TenantName, TenantMapEntry>(tenantList.results.begin(), tenantList.results.end());

		ASSERT(!tenantIdIndexList.more);
		self->metadata.tenantIdIndex =
		    std::map<int64_t, TenantName>(tenantIdIndexList.results.begin(), tenantIdIndexList.results.end());

		ASSERT(!tenantTombstoneList.more);
		self->metadata.tenantTombstones =
		    std::set<int64_t>(tenantTombstoneList.results.begin(), tenantTombstoneList.results.end());

		ASSERT(!tenantGroupList.more);
		self->metadata.tenantGroupMap =
		    std::map<TenantGroupName, TenantGroupEntry>(tenantGroupList.results.begin(), tenantGroupList.results.end());

		for (auto t : tenantGroupTenantTuples.results) {
			ASSERT_EQ(t.size(), 2);
			TenantGroupName tenantGroupName = t.getString(0);
			TenantName tenantName = t.getString(1);
			ASSERT(self->metadata.tenantGroupMap.count(tenantGroupName));
			ASSERT(self->metadata.tenantMap.count(tenantName));
			self->metadata.tenantGroupIndex[tenantGroupName].insert(tenantName);
			ASSERT(self->metadata.tenantsInTenantGroupIndex.insert(tenantName).second);
		}
		ASSERT_EQ(self->metadata.tenantGroupIndex.size(), self->metadata.tenantGroupMap.size());

		return Void();
	}

	void validateTenantMetadata() {
		if (metadata.clusterType == ClusterType::METACLUSTER_MANAGEMENT) {
			ASSERT_LE(metadata.tenantMap.size(), metaclusterMaxTenants);
		} else {
			ASSERT_LE(metadata.tenantMap.size(), CLIENT_KNOBS->MAX_TENANTS_PER_CLUSTER);
		}

		ASSERT_EQ(metadata.tenantMap.size(), metadata.tenantCount);
		ASSERT_EQ(metadata.tenantIdIndex.size(), metadata.tenantCount);

		for (auto [tenantName, tenantMapEntry] : metadata.tenantMap) {
			if (metadata.clusterType != ClusterType::METACLUSTER_DATA) {
				ASSERT_LE(tenantMapEntry.id, metadata.lastTenantId);
			}
			ASSERT(metadata.tenantIdIndex[tenantMapEntry.id] == tenantName);

			if (tenantMapEntry.tenantGroup.present()) {
				auto tenantGroupMapItr = metadata.tenantGroupMap.find(tenantMapEntry.tenantGroup.get());
				ASSERT(tenantGroupMapItr != metadata.tenantGroupMap.end());
				ASSERT(tenantMapEntry.assignedCluster == tenantGroupMapItr->second.assignedCluster);
				ASSERT(metadata.tenantGroupIndex[tenantMapEntry.tenantGroup.get()].count(tenantName));
			} else {
				ASSERT(!metadata.tenantsInTenantGroupIndex.count(tenantName));
			}

			if (metadata.clusterType == ClusterType::METACLUSTER_MANAGEMENT) {
				ASSERT(tenantMapEntry.assignedCluster.present());
				// If the rename pair is present, it should be in the map and match our current entry
				if (tenantMapEntry.renamePair.present()) {
					auto pairMapEntry = metadata.tenantMap[tenantMapEntry.renamePair.get()];
					ASSERT_EQ(pairMapEntry.id, tenantMapEntry.id);
					ASSERT(pairMapEntry.prefix == tenantMapEntry.prefix);
<<<<<<< HEAD
					ASSERT(pairMapEntry.encrypted == tenantMapEntry.encrypted);
					ASSERT_EQ(pairMapEntry.configurationSequenceNum, tenantMapEntry.configurationSequenceNum);
=======
					ASSERT(pairMapEntry.configurationSequenceNum == tenantMapEntry.configurationSequenceNum);
>>>>>>> 603f9ba9
					ASSERT(pairMapEntry.assignedCluster.present());
					ASSERT(pairMapEntry.assignedCluster.get() == tenantMapEntry.assignedCluster.get());
					ASSERT(pairMapEntry.renamePair.present());
					ASSERT(pairMapEntry.renamePair.get() == tenantName);
					if (tenantMapEntry.tenantState == TenantState::RENAMING_FROM) {
						ASSERT_EQ(pairMapEntry.tenantState, TenantState::RENAMING_TO);
					} else if (tenantMapEntry.tenantState == TenantState::RENAMING_TO) {
						ASSERT_EQ(pairMapEntry.tenantState, TenantState::RENAMING_FROM);
					} else if (tenantMapEntry.tenantState == TenantState::REMOVING) {
						ASSERT_EQ(pairMapEntry.tenantState, TenantState::REMOVING);
					} else {
						ASSERT(false); // Entry in an invalid state if we have a rename pair
					}
				}
			} else {
				ASSERT_EQ(tenantMapEntry.tenantState, TenantState::READY);
				ASSERT(!tenantMapEntry.assignedCluster.present());
				ASSERT(!tenantMapEntry.renamePair.present());
			}
		}
	}

	// Check that the tenant tombstones are properly cleaned up and only present on a metacluster data cluster
	void checkTenantTombstones() {
		if (metadata.clusterType == ClusterType::METACLUSTER_DATA) {
			if (!metadata.tombstoneCleanupData.present()) {
				ASSERT(metadata.tenantTombstones.empty());
			}

			if (!metadata.tenantTombstones.empty()) {
				ASSERT(*metadata.tenantTombstones.begin() >
				       metadata.tombstoneCleanupData.get().tombstonesErasedThrough);
			}
		} else {
			ASSERT(metadata.tenantTombstones.empty() && !metadata.tombstoneCleanupData.present());
		}
	}

	ACTOR static Future<Void> run(TenantConsistencyCheck* self) {
		wait(loadTenantMetadata(self));
		self->validateTenantMetadata();
		self->checkTenantTombstones();

		return Void();
	}

public:
	TenantConsistencyCheck() {}
	TenantConsistencyCheck(Reference<DB> db) : db(db) {}

	Future<Void> run() { return run(this); }
};

#include "flow/unactorcompiler.h"

#endif<|MERGE_RESOLUTION|>--- conflicted
+++ resolved
@@ -171,12 +171,7 @@
 					auto pairMapEntry = metadata.tenantMap[tenantMapEntry.renamePair.get()];
 					ASSERT_EQ(pairMapEntry.id, tenantMapEntry.id);
 					ASSERT(pairMapEntry.prefix == tenantMapEntry.prefix);
-<<<<<<< HEAD
-					ASSERT(pairMapEntry.encrypted == tenantMapEntry.encrypted);
 					ASSERT_EQ(pairMapEntry.configurationSequenceNum, tenantMapEntry.configurationSequenceNum);
-=======
-					ASSERT(pairMapEntry.configurationSequenceNum == tenantMapEntry.configurationSequenceNum);
->>>>>>> 603f9ba9
 					ASSERT(pairMapEntry.assignedCluster.present());
 					ASSERT(pairMapEntry.assignedCluster.get() == tenantMapEntry.assignedCluster.get());
 					ASSERT(pairMapEntry.renamePair.present());
