--- conflicted
+++ resolved
@@ -1060,7 +1060,6 @@
 		TraceEvent(SevError, "DataDistributionTrackerError", self.distributorId).error(e);
 		throw e;
 	}
-<<<<<<< HEAD
 }
 
 namespace data_distribution_test {} // namespace data_distribution_test
@@ -1087,6 +1086,4 @@
 	ASSERT(reply.minReadLoad == -1);
 
 	return Void();
-=======
->>>>>>> 4317e528
 }