/*
 * MasterProxyServer.actor.cpp
 *
 * This source file is part of the FoundationDB open source project
 *
 * Copyright 2013-2018 Apple Inc. and the FoundationDB project authors
 *
 * Licensed under the Apache License, Version 2.0 (the "License");
 * you may not use this file except in compliance with the License.
 * You may obtain a copy of the License at
 *
 *     http://www.apache.org/licenses/LICENSE-2.0
 *
 * Unless required by applicable law or agreed to in writing, software
 * distributed under the License is distributed on an "AS IS" BASIS,
 * WITHOUT WARRANTIES OR CONDITIONS OF ANY KIND, either express or implied.
 * See the License for the specific language governing permissions and
 * limitations under the License.
 */

#include <algorithm>
#include <tuple>

#include <fdbclient/DatabaseContext.h>
#include "fdbclient/Atomic.h"
#include "fdbclient/DatabaseConfiguration.h"
#include "fdbclient/FDBTypes.h"
#include "fdbclient/KeyRangeMap.h"
#include "fdbclient/Knobs.h"
#include "fdbclient/MasterProxyInterface.h"
#include "fdbclient/NativeAPI.actor.h"
#include "fdbclient/Notified.h"
#include "fdbclient/SystemData.h"
#include "fdbrpc/sim_validation.h"
#include "fdbrpc/Stats.h"
#include "fdbserver/ApplyMetadataMutation.h"
#include "fdbserver/ConflictSet.h"
#include "fdbserver/DataDistributorInterface.h"
#include "fdbserver/FDBExecHelper.actor.h"
#include "fdbserver/IKeyValueStore.h"
#include "fdbserver/Knobs.h"
#include "fdbserver/LatencyBandConfig.h"
#include "fdbserver/LogSystem.h"
#include "fdbserver/LogSystemDiskQueueAdapter.h"
#include "fdbserver/MasterInterface.h"
#include "fdbserver/MutationTracking.h"
#include "fdbserver/ProxyCommitData.actor.h"
#include "fdbserver/RecoveryState.h"
#include "fdbserver/ServerDBInfo.h"
#include "fdbserver/WaitFailure.h"
#include "fdbserver/WorkerInterface.actor.h"
#include "flow/ActorCollection.h"
#include "flow/IRandom.h"
#include "flow/Knobs.h"
#include "flow/TDMetric.actor.h"
#include "flow/Tracing.h"

#include "flow/actorcompiler.h"  // This must be the last #include.

ACTOR Future<Void> broadcastTxnRequest(TxnStateRequest req, int sendAmount, bool sendReply) {
	state ReplyPromise<Void> reply = req.reply;
	resetReply( req );
	std::vector<Future<Void>> replies;
	int currentStream = 0;
	std::vector<Endpoint> broadcastEndpoints = req.broadcastInfo;
	for(int i = 0; i < sendAmount && currentStream < broadcastEndpoints.size(); i++) {
		std::vector<Endpoint> endpoints;
		RequestStream<TxnStateRequest> cur(broadcastEndpoints[currentStream++]);
		while(currentStream < broadcastEndpoints.size()*(i+1)/sendAmount) {
			endpoints.push_back(broadcastEndpoints[currentStream++]);
		}
		req.broadcastInfo = endpoints;
		replies.push_back(brokenPromiseToNever( cur.getReply( req ) ));
		resetReply( req );
	}
	wait( waitForAll(replies) );
	if(sendReply) {
		reply.send(Void());
	}
	return Void();
}

<<<<<<< HEAD
=======
struct TransactionRateInfo {
	double rate;
	double limit;
	double budget;

	bool disabled;

	Smoother smoothRate;
	Smoother smoothReleased;

	TransactionRateInfo(double rate) : rate(rate), limit(0), budget(0), disabled(true), smoothRate(SERVER_KNOBS->START_TRANSACTION_RATE_WINDOW),
	                                   smoothReleased(SERVER_KNOBS->START_TRANSACTION_RATE_WINDOW) {}

	void reset() {
		// Determine the number of transactions that this proxy is allowed to release
		// Roughly speaking, this is done by computing the number of transactions over some historical window that we could
		// have started but didn't, and making that our limit. More precisely, we track a smoothed rate limit and release rate,
		// the difference of which is the rate of additional transactions that we could have released based on that window.
		// Then we multiply by the window size to get a number of transactions.
		//
		// Limit can be negative in the event that we are releasing more transactions than we are allowed (due to the use of
		// our budget or because of higher priority transactions).
		double releaseRate = smoothRate.smoothTotal() - smoothReleased.smoothRate();
		limit = SERVER_KNOBS->START_TRANSACTION_RATE_WINDOW * releaseRate;
	}

	bool canStart(int64_t numAlreadyStarted, int64_t count) {
		return numAlreadyStarted + count <= std::min(limit + budget, SERVER_KNOBS->START_TRANSACTION_MAX_TRANSACTIONS_TO_START);
	}

	void updateBudget(int64_t numStartedAtPriority, bool queueEmptyAtPriority, double elapsed) {
		// Update the budget to accumulate any extra capacity available or remove any excess that was used.
		// The actual delta is the portion of the limit we didn't use multiplied by the fraction of the window that elapsed.
		//
		// We may have exceeded our limit due to the budget or because of higher priority transactions, in which case this
		// delta will be negative. The delta can also be negative in the event that our limit was negative, which can happen
		// if we had already started more transactions in our window than our rate would have allowed.
		//
		// This budget has the property that when the budget is required to start transactions (because batches are big),
		// the sum limit+budget will increase linearly from 0 to the batch size over time and decrease by the batch size
		// upon starting a batch. In other words, this works equivalently to a model where we linearly accumulate budget over
		// time in the case that our batches are too big to take advantage of the window based limits.
		budget = std::max(0.0, budget + elapsed * (limit - numStartedAtPriority) / SERVER_KNOBS->START_TRANSACTION_RATE_WINDOW);

		// If we are emptying out the queue of requests, then we don't need to carry much budget forward
		// If we did keep accumulating budget, then our responsiveness to changes in workflow could be compromised
		if(queueEmptyAtPriority) {
			budget = std::min(budget, SERVER_KNOBS->START_TRANSACTION_MAX_EMPTY_QUEUE_BUDGET);
		}

		smoothReleased.addDelta(numStartedAtPriority);
	}

	void disable() {
		disabled = true;
		rate = 0;
		smoothRate.reset(0);
	}

	void setRate(double rate) {
		ASSERT(rate >= 0 && rate != std::numeric_limits<double>::infinity() && !std::isnan(rate));

		this->rate = rate;
		if(disabled) {
			smoothRate.reset(rate);
			disabled = false;
		}
		else {
			smoothRate.setTotal(rate);
		}
	}
};

ACTOR Future<Void> getRate(UID myID, Reference<AsyncVar<ServerDBInfo>> db, int64_t* inTransactionCount,
                           int64_t* inBatchTransactionCount, TransactionRateInfo* transactionRateInfo,
                           TransactionRateInfo* batchTransactionRateInfo, GetHealthMetricsReply* healthMetricsReply,
                           GetHealthMetricsReply* detailedHealthMetricsReply,
                           TransactionTagMap<uint64_t>* transactionTagCounter,
                           PrioritizedTransactionTagMap<ClientTagThrottleLimits>* throttledTags,
                           UIDTransactionTagMap<TransactionCommitCostEstimation>* ssTrTagCommitCost) {
	state Future<Void> nextRequestTimer = Never();
	state Future<Void> leaseTimeout = Never();
	state Future<GetRateInfoReply> reply = Never();
	state double lastDetailedReply = 0.0; // request detailed metrics immediately
	state bool expectingDetailedReply = false;
	state int64_t lastTC = 0;

	if (db->get().ratekeeper.present()) nextRequestTimer = Void();
	loop choose {
		when ( wait( db->onChange() ) ) {
			if ( db->get().ratekeeper.present() ) {
				TraceEvent("ProxyRatekeeperChanged", myID)
				.detail("RKID", db->get().ratekeeper.get().id());
				nextRequestTimer = Void();  // trigger GetRate request
			} else {
				TraceEvent("ProxyRatekeeperDied", myID);
				nextRequestTimer = Never();
				reply = Never();
			}
		}
		when ( wait( nextRequestTimer ) ) {
			nextRequestTimer = Never();
			bool detailed = now() - lastDetailedReply > SERVER_KNOBS->DETAILED_METRIC_UPDATE_RATE;

			TransactionTagMap<uint64_t> tagCounts;
			for(auto itr : *throttledTags) {
				for(auto priorityThrottles : itr.second) {
					tagCounts[priorityThrottles.first] = (*transactionTagCounter)[priorityThrottles.first];
				}
			}
			reply = brokenPromiseToNever(db->get().ratekeeper.get().getRateInfo.getReply(
			    GetRateInfoRequest(myID, *inTransactionCount, *inBatchTransactionCount, tagCounts,
			                       *ssTrTagCommitCost, detailed)));
			transactionTagCounter->clear();
			ssTrTagCommitCost->clear();
			expectingDetailedReply = detailed;
		}
		when ( GetRateInfoReply rep = wait(reply) ) {
			reply = Never();

			transactionRateInfo->setRate(rep.transactionRate);
			batchTransactionRateInfo->setRate(rep.batchTransactionRate);
			//TraceEvent("MasterProxyRate", myID).detail("Rate", rep.transactionRate).detail("BatchRate", rep.batchTransactionRate).detail("Lease", rep.leaseDuration).detail("ReleasedTransactions", *inTransactionCount - lastTC);
			lastTC = *inTransactionCount;
			leaseTimeout = delay(rep.leaseDuration);
			nextRequestTimer = delayJittered(rep.leaseDuration / 2);
			healthMetricsReply->update(rep.healthMetrics, expectingDetailedReply, true);
			if (expectingDetailedReply) {
				detailedHealthMetricsReply->update(rep.healthMetrics, true, true);
				lastDetailedReply = now();
			}

			// Replace our throttles with what was sent by ratekeeper. Because we do this,
			// we are not required to expire tags out of the map
			if(rep.throttledTags.present()) {
				*throttledTags = std::move(rep.throttledTags.get());
			}
		}
		when ( wait( leaseTimeout ) ) {
			transactionRateInfo->disable();
			batchTransactionRateInfo->disable();
			TraceEvent(SevWarn, "MasterProxyRateLeaseExpired", myID).suppressFor(5.0);
			//TraceEvent("MasterProxyRate", myID).detail("Rate", 0.0).detail("BatchRate", 0.0).detail("Lease", 0);
			leaseTimeout = Never();
		}
	}
}

ACTOR Future<Void> queueTransactionStartRequests(
	Reference<AsyncVar<ServerDBInfo>> db,
	SpannedDeque<GetReadVersionRequest> *systemQueue,
	SpannedDeque<GetReadVersionRequest> *defaultQueue,
	SpannedDeque<GetReadVersionRequest> *batchQueue,
	FutureStream<GetReadVersionRequest> readVersionRequests,
	PromiseStream<Void> GRVTimer, double *lastGRVTime,
	double *GRVBatchTime, FutureStream<double> replyTimes,
	ProxyStats* stats, TransactionRateInfo* batchRateInfo,
	TransactionTagMap<uint64_t>* transactionTagCounter)
{
	loop choose{
		when(GetReadVersionRequest req = waitNext(readVersionRequests)) {
			//WARNING: this code is run at a high priority, so it needs to do as little work as possible
			stats->addRequest();
			if( stats->txnRequestIn.getValue() - stats->txnRequestOut.getValue() > SERVER_KNOBS->START_TRANSACTION_MAX_QUEUE_SIZE ) {
				++stats->txnRequestErrors;
				//FIXME: send an error instead of giving an unreadable version when the client can support the error: req.reply.sendError(proxy_memory_limit_exceeded());
				GetReadVersionReply rep;
				rep.version = 1;
				rep.locked = true;
				req.reply.send(rep);
				TraceEvent(SevWarnAlways, "ProxyGRVThresholdExceeded").suppressFor(60);
			} else {
				// TODO: check whether this is reasonable to do in the fast path
				for(auto tag : req.tags) {
					(*transactionTagCounter)[tag.first] += tag.second;
				}

				if (req.debugID.present())
					g_traceBatch.addEvent("TransactionDebug", req.debugID.get().first(), "MasterProxyServer.queueTransactionStartRequests.Before");

				if (systemQueue->empty() && defaultQueue->empty() && batchQueue->empty()) {
					forwardPromise(GRVTimer, delayJittered(std::max(0.0, *GRVBatchTime - (now() - *lastGRVTime)), TaskPriority::ProxyGRVTimer));
				}

				++stats->txnRequestIn;
				stats->txnStartIn += req.transactionCount;
				if (req.priority >= TransactionPriority::IMMEDIATE) {
					stats->txnSystemPriorityStartIn += req.transactionCount;
					systemQueue->push_back(req);
					systemQueue->span.addParent(req.spanContext);
				} else if (req.priority >= TransactionPriority::DEFAULT) {
					stats->txnDefaultPriorityStartIn += req.transactionCount;
					defaultQueue->push_back(req);
					defaultQueue->span.addParent(req.spanContext);
				} else {
					// Return error for batch_priority GRV requests
					int64_t proxiesCount = std::max((int)db->get().client.proxies.size(), 1);
					if (batchRateInfo->rate <= (1.0 / proxiesCount)) {
						req.reply.sendError(batch_transaction_throttled());
						stats->txnThrottled += req.transactionCount;
						continue;
					}

					stats->txnBatchPriorityStartIn += req.transactionCount;
					batchQueue->push_back(req);
					batchQueue->span.addParent(req.spanContext);
				}
			}
		}
		// dynamic batching monitors reply latencies
		when(double reply_latency = waitNext(replyTimes)) {
			double target_latency = reply_latency * SERVER_KNOBS->START_TRANSACTION_BATCH_INTERVAL_LATENCY_FRACTION;
			*GRVBatchTime = std::max(
			    SERVER_KNOBS->START_TRANSACTION_BATCH_INTERVAL_MIN,
			    std::min(SERVER_KNOBS->START_TRANSACTION_BATCH_INTERVAL_MAX,
			             target_latency * SERVER_KNOBS->START_TRANSACTION_BATCH_INTERVAL_SMOOTHER_ALPHA +
			                 *GRVBatchTime * (1 - SERVER_KNOBS->START_TRANSACTION_BATCH_INTERVAL_SMOOTHER_ALPHA)));
		}
	}
}

>>>>>>> d36d61e0
ACTOR void discardCommit(UID id, Future<LogSystemDiskQueueAdapter::CommitMessage> fcm, Future<Void> dummyCommitState) {
	ASSERT(!dummyCommitState.isReady());
	LogSystemDiskQueueAdapter::CommitMessage cm = wait(fcm);
	TraceEvent("Discarding", id).detail("Count", cm.messages.size());
	cm.acknowledge.send(Void());
	ASSERT(dummyCommitState.isReady());
}

struct ResolutionRequestBuilder {
	ProxyCommitData* self;
	vector<ResolveTransactionBatchRequest> requests;
	vector<vector<int>> transactionResolverMap;
	vector<CommitTransactionRef*> outTr;
	std::vector<std::vector<std::vector<int>>>
	    txReadConflictRangeIndexMap; // Used to report conflicting keys, the format is
	                                 // [CommitTransactionRef_Index][Resolver_Index][Read_Conflict_Range_Index_on_Resolver]
	                                 // -> read_conflict_range's original index in the commitTransactionRef

	ResolutionRequestBuilder(ProxyCommitData* self, Version version, Version prevVersion, Version lastReceivedVersion,
	                         Span& parentSpan)
	  : self(self), requests(self->resolvers.size()) {
		for (auto& req : requests) {
			req.spanContext = parentSpan.context;
			req.prevVersion = prevVersion;
			req.version = version;
			req.lastReceivedVersion = lastReceivedVersion;
		}
	}

	CommitTransactionRef& getOutTransaction(int resolver, Version read_snapshot) {
		CommitTransactionRef *& out = outTr[resolver];
		if (!out) {
			ResolveTransactionBatchRequest& request = requests[resolver];
			request.transactions.resize(request.arena, request.transactions.size() + 1);
			out = &request.transactions.back();
			out->read_snapshot = read_snapshot;
		}
		return *out;
	}

	void addTransaction(CommitTransactionRef& trIn, int transactionNumberInBatch) {
		// SOMEDAY: There are a couple of unnecessary O( # resolvers ) steps here
		outTr.assign(requests.size(), NULL);
		ASSERT( transactionNumberInBatch >= 0 && transactionNumberInBatch < 32768 );

		bool isTXNStateTransaction = false;
		for (auto & m : trIn.mutations) {
			if (m.type == MutationRef::SetVersionstampedKey) {
				transformVersionstampMutation( m, &MutationRef::param1, requests[0].version, transactionNumberInBatch );
				trIn.write_conflict_ranges.push_back( requests[0].arena, singleKeyRange( m.param1, requests[0].arena ) );
			} else if (m.type == MutationRef::SetVersionstampedValue) {
				transformVersionstampMutation( m, &MutationRef::param2, requests[0].version, transactionNumberInBatch );
			}
			if (isMetadataMutation(m)) {
				isTXNStateTransaction = true;
				getOutTransaction(0, trIn.read_snapshot).mutations.push_back(requests[0].arena, m);
			}
		}
		std::vector<std::vector<int>> rCRIndexMap(
		    requests.size()); // [resolver_index][read_conflict_range_index_on_the_resolver]
		                      // -> read_conflict_range's original index
		for (int idx = 0; idx < trIn.read_conflict_ranges.size(); ++idx) {
			const auto& r = trIn.read_conflict_ranges[idx];
			auto ranges = self->keyResolvers.intersectingRanges( r );
			std::set<int> resolvers;
			for(auto &ir : ranges) {
				auto& version_resolver = ir.value();
				for(int i = version_resolver.size()-1; i >= 0; i--) {
					resolvers.insert(version_resolver[i].second);
					if( version_resolver[i].first < trIn.read_snapshot )
						break;
				}
			}
			ASSERT(resolvers.size());
			for (int resolver : resolvers) {
				getOutTransaction( resolver, trIn.read_snapshot ).read_conflict_ranges.push_back( requests[resolver].arena, r );
				rCRIndexMap[resolver].push_back(idx);
			}
		}
		txReadConflictRangeIndexMap.push_back(std::move(rCRIndexMap));
		for(auto& r : trIn.write_conflict_ranges) {
			auto ranges = self->keyResolvers.intersectingRanges( r );
			std::set<int> resolvers;
			for(auto &ir : ranges)
				resolvers.insert(ir.value().back().second);
			ASSERT(resolvers.size());
			for(int resolver : resolvers)
				getOutTransaction( resolver, trIn.read_snapshot ).write_conflict_ranges.push_back( requests[resolver].arena, r );
		}
		if (isTXNStateTransaction)
			for (int r = 0; r<requests.size(); r++) {
				int transactionNumberInRequest = &getOutTransaction(r, trIn.read_snapshot) - requests[r].transactions.begin();
				requests[r].txnStateTransactions.push_back(requests[r].arena, transactionNumberInRequest);
			}

		vector<int> resolversUsed;
		for (int r = 0; r<outTr.size(); r++)
			if (outTr[r]) {
				resolversUsed.push_back(r);
				outTr[r]->report_conflicting_keys = trIn.report_conflicting_keys;
			}
		transactionResolverMap.emplace_back(std::move(resolversUsed));
	}
};

ACTOR Future<Void> monitorDDMetricsChanges(int64_t* midShardSize, Reference<AsyncVar<ServerDBInfo>> db) {
	state Future<Void> nextRequestTimer = Never();
	state Future<GetDataDistributorMetricsReply> nextReply = Never();

	if(db->get().distributor.present()) nextRequestTimer = Void();
	loop {
		try {
			choose {
				when(wait(db->onChange())) {
					if ( db->get().distributor.present() ) {
						TraceEvent("DataDistributorChanged", db->get().id)
							.detail("DDID", db->get().distributor.get().id());
						nextRequestTimer = Void();
					} else {
						TraceEvent("DataDistributorDied", db->get().id);
						nextRequestTimer = Never();
					}
					nextReply = Never();
				}
				when(wait(nextRequestTimer)) {
					nextRequestTimer = Never();
					if(db->get().distributor.present()) {
						nextReply = brokenPromiseToNever(db->get().distributor.get().dataDistributorMetrics.getReply(
						    GetDataDistributorMetricsRequest(normalKeys, CLIENT_KNOBS->TOO_MANY, true)));
					} else nextReply = Never();
				}
				when(GetDataDistributorMetricsReply reply = wait(nextReply)) {
					nextReply = Never();
					ASSERT(reply.midShardSize.present());
					*midShardSize = reply.midShardSize.get();
					nextRequestTimer = delay(CLIENT_KNOBS->MID_SHARD_SIZE_MAX_STALENESS);
				}
			}
		} catch (Error& e) {
			TraceEvent("DDMidShardSizeUpdateFail").error(e);
			if(e.code() != error_code_timed_out && e.code() != error_code_dd_not_found)
				throw ;
			nextRequestTimer = delay(CLIENT_KNOBS->MID_SHARD_SIZE_MAX_STALENESS);
			nextReply = Never();
		}
	}
}

ACTOR Future<Void> commitBatcher(ProxyCommitData *commitData, PromiseStream<std::pair<std::vector<CommitTransactionRequest>, int> > out, FutureStream<CommitTransactionRequest> in, int desiredBytes, int64_t memBytesLimit) {
	wait(delayJittered(commitData->commitBatchInterval, TaskPriority::ProxyCommitBatcher));

	state double lastBatch = 0;

	loop{
		state Future<Void> timeout;
		state std::vector<CommitTransactionRequest> batch;
		state int batchBytes = 0;

		if(SERVER_KNOBS->MAX_COMMIT_BATCH_INTERVAL <= 0) {
			timeout = Never();
		}
		else {
			timeout = delayJittered(SERVER_KNOBS->MAX_COMMIT_BATCH_INTERVAL, TaskPriority::ProxyCommitBatcher);
		}

		while(!timeout.isReady() && !(batch.size() == SERVER_KNOBS->COMMIT_TRANSACTION_BATCH_COUNT_MAX || batchBytes >= desiredBytes)) {
			choose{
				when(CommitTransactionRequest req = waitNext(in)) {
					//WARNING: this code is run at a high priority, so it needs to do as little work as possible
					commitData->stats.addRequest();
					int bytes = getBytes(req);

					// Drop requests if memory is under severe pressure
					if(commitData->commitBatchesMemBytesCount + bytes > memBytesLimit) {
						++commitData->stats.txnCommitErrors;
						req.reply.sendError(proxy_memory_limit_exceeded());
						TraceEvent(SevWarnAlways, "ProxyCommitBatchMemoryThresholdExceeded").suppressFor(60).detail("MemBytesCount", commitData->commitBatchesMemBytesCount).detail("MemLimit", memBytesLimit);
						continue;
					}

					if (bytes > FLOW_KNOBS->PACKET_WARNING) {
						TraceEvent(!g_network->isSimulated() ? SevWarnAlways : SevWarn, "LargeTransaction")
						    .suppressFor(1.0)
						    .detail("Size", bytes)
						    .detail("Client", req.reply.getEndpoint().getPrimaryAddress());
					}
					++commitData->stats.txnCommitIn;

					if(req.debugID.present()) {
						g_traceBatch.addEvent("CommitDebug", req.debugID.get().first(), "MasterProxyServer.batcher");
					}

					if(!batch.size()) {
						if(now() - lastBatch > commitData->commitBatchInterval) {
							timeout = delayJittered(SERVER_KNOBS->COMMIT_TRANSACTION_BATCH_INTERVAL_FROM_IDLE, TaskPriority::ProxyCommitBatcher);
						}
						else {
							timeout = delayJittered(commitData->commitBatchInterval - (now() - lastBatch), TaskPriority::ProxyCommitBatcher);
						}
					}

					if((batchBytes + bytes > CLIENT_KNOBS->TRANSACTION_SIZE_LIMIT || req.firstInBatch()) && batch.size()) {
						out.send({ std::move(batch), batchBytes });
						lastBatch = now();
						timeout = delayJittered(commitData->commitBatchInterval, TaskPriority::ProxyCommitBatcher);
						batch.clear();
						batchBytes = 0;
					}

					batch.push_back(req);
					batchBytes += bytes;
					commitData->commitBatchesMemBytesCount += bytes;
				}
				when(wait(timeout)) {}
			}
		}
		out.send({ std::move(batch), batchBytes });
		lastBatch = now();
	}
}

void createWhitelistBinPathVec(const std::string& binPath, vector<Standalone<StringRef>>& binPathVec) {
	TraceEvent(SevDebug, "BinPathConverter").detail("Input", binPath);
	StringRef input(binPath);
	while (input != StringRef()) {
		StringRef token = input.eat(LiteralStringRef(","));
		if (token != StringRef()) {
			const uint8_t* ptr = token.begin();
			while (ptr != token.end() && *ptr == ' ') {
				ptr++;
			}
			if (ptr != token.end()) {
				Standalone<StringRef> newElement(token.substr(ptr - token.begin()));
				TraceEvent(SevDebug, "BinPathItem").detail("Element", newElement);
				binPathVec.push_back(newElement);
			}
		}
	}
	return;
}

bool isWhitelisted(const vector<Standalone<StringRef>>& binPathVec, StringRef binPath) {
	TraceEvent("BinPath").detail("Value", binPath);
	for (const auto& item : binPathVec) {
		TraceEvent("Element").detail("Value", item);
	}
	return std::find(binPathVec.begin(), binPathVec.end(), binPath) != binPathVec.end();
}

ACTOR Future<Void> addBackupMutations(ProxyCommitData* self, std::map<Key, MutationListRef>* logRangeMutations,
                                      LogPushData* toCommit, Version commitVersion, double* computeDuration, double* computeStart) {
	state std::map<Key, MutationListRef>::iterator logRangeMutation = logRangeMutations->begin();
	state int32_t version = commitVersion / CLIENT_KNOBS->LOG_RANGE_BLOCK_SIZE;
	state int yieldBytes = 0;
	state BinaryWriter valueWriter(Unversioned());

	// Serialize the log range mutations within the map
	for (; logRangeMutation != logRangeMutations->end(); ++logRangeMutation)
	{
		//FIXME: this is re-implementing the serialize function of MutationListRef in order to have a yield
		valueWriter = BinaryWriter(IncludeVersion(ProtocolVersion::withBackupMutations()));
		valueWriter << logRangeMutation->second.totalSize();

		state MutationListRef::Blob* blobIter = logRangeMutation->second.blob_begin;
		while(blobIter) {
			if(yieldBytes > SERVER_KNOBS->DESIRED_TOTAL_BYTES) {
				yieldBytes = 0;
				if(g_network->check_yield(TaskPriority::ProxyCommitYield1)) {
					*computeDuration += g_network->timer() - *computeStart;
					wait(delay(0, TaskPriority::ProxyCommitYield1));
					*computeStart = g_network->timer();
				}
			}
			valueWriter.serializeBytes(blobIter->data);
			yieldBytes += blobIter->data.size();
			blobIter = blobIter->next;
		}

		Key val = valueWriter.toValue();

		BinaryWriter wr(Unversioned());

		// Serialize the log destination
		wr.serializeBytes( logRangeMutation->first );

		// Write the log keys and version information
		wr << (uint8_t)hashlittle(&version, sizeof(version), 0);
		wr << bigEndian64(commitVersion);

		MutationRef backupMutation;
		backupMutation.type = MutationRef::SetValue;
		uint32_t* partBuffer = NULL;

		for (int part = 0; part * CLIENT_KNOBS->MUTATION_BLOCK_SIZE < val.size(); part++) {

			// Assign the second parameter as the part
			backupMutation.param2 = val.substr(part * CLIENT_KNOBS->MUTATION_BLOCK_SIZE,
				std::min(val.size() - part * CLIENT_KNOBS->MUTATION_BLOCK_SIZE, CLIENT_KNOBS->MUTATION_BLOCK_SIZE));

			// Write the last part of the mutation to the serialization, if the buffer is not defined
			if (!partBuffer) {
				// Serialize the part to the writer
				wr << bigEndian32(part);

				// Define the last buffer part
				partBuffer = (uint32_t*) ((char*) wr.getData() + wr.getLength() - sizeof(uint32_t));
			}
			else {
				*partBuffer = bigEndian32(part);
			}

			// Define the mutation type and and location
			backupMutation.param1 = wr.toValue();
			ASSERT( backupMutation.param1.startsWith(logRangeMutation->first) );  // We are writing into the configured destination

			auto& tags = self->tagsForKey(backupMutation.param1);
			toCommit->addTags(tags);
			toCommit->addTypedMessage(backupMutation);

//			if (DEBUG_MUTATION("BackupProxyCommit", commitVersion, backupMutation)) {
//				TraceEvent("BackupProxyCommitTo", self->dbgid).detail("To", describe(tags)).detail("BackupMutation", backupMutation.toString())
//					.detail("BackupMutationSize", val.size()).detail("Version", commitVersion).detail("DestPath", logRangeMutation.first)
//					.detail("PartIndex", part).detail("PartIndexEndian", bigEndian32(part)).detail("PartData", backupMutation.param1);
//			}
		}
	}
	return Void();
}

ACTOR Future<Void> releaseResolvingAfter(ProxyCommitData* self, Future<Void> releaseDelay, int64_t localBatchNumber) {
	wait(releaseDelay);
	ASSERT(self->latestLocalCommitBatchResolving.get() == localBatchNumber-1);
	self->latestLocalCommitBatchResolving.set(localBatchNumber);
	return Void();
}

namespace CommitBatch {

struct CommitBatchContext {
	using StoreCommit_t = std::vector<std::pair<Future<LogSystemDiskQueueAdapter::CommitMessage>, Future<Void>>>;

	ProxyCommitData* const pProxyCommitData;
	std::vector<CommitTransactionRequest> trs;
	int currentBatchMemBytesCount;

	double startTime;

	Optional<UID> debugID;

	bool forceRecovery = false;

	int64_t localBatchNumber;
	LogPushData toCommit;

	int batchOperations = 0;

	Span span = Span("MP:commitBatch"_loc);

	int64_t batchBytes = 0;

	int latencyBucket = 0;

	Version commitVersion;
	Version prevVersion;

	int64_t maxTransactionBytes;
	std::vector<std::vector<int>> transactionResolverMap;
	std::vector<std::vector<std::vector<int>>> txReadConflictRangeIndexMap;

	Future<Void> releaseDelay;
	Future<Void> releaseFuture;

	std::vector<ResolveTransactionBatchReply> resolution;

	double computeStart;
	double computeDuration = 0;

	Arena arena;

	/// true if the batch is the 1st batch for this proxy, additional metadata
	/// processing is involved for this batch.
	bool isMyFirstBatch;
	bool firstStateMutations;

	Optional<Value> oldCoordinators;

	StoreCommit_t storeCommits;

	std::vector<uint8_t> committed;

	Optional<Key> lockedKey;
	bool locked;

	int commitCount = 0;

	std::vector<int> nextTr;

	bool lockedAfter;

	Optional<Value> metadataVersionAfter;

	int mutationCount = 0;
	int mutationBytes = 0;

	std::map<Key, MutationListRef> logRangeMutations;
	Arena logRangeMutationsArena;

	int transactionNum = 0;
	int yieldBytes = 0;

	LogSystemDiskQueueAdapter::CommitMessage msg;

	Future<Version> loggingComplete;

	double commitStartTime;

	CommitBatchContext(ProxyCommitData*, const std::vector<CommitTransactionRequest>*, const int);

	void setupTraceBatch();

private:
	void evaluateBatchSize();
};

CommitBatchContext::CommitBatchContext(ProxyCommitData* const pProxyCommitData_,
                                       const std::vector<CommitTransactionRequest>* trs_,
                                       const int currentBatchMemBytesCount)
  :

    pProxyCommitData(pProxyCommitData_), trs(std::move(*const_cast<std::vector<CommitTransactionRequest>*>(trs_))),
    currentBatchMemBytesCount(currentBatchMemBytesCount),

    startTime(g_network->now()),

    localBatchNumber(++pProxyCommitData->localCommitBatchesStarted), toCommit(pProxyCommitData->logSystem),

    committed(trs.size()) {

	evaluateBatchSize();

	if (batchOperations != 0) {
		latencyBucket = std::min<int>(
			SERVER_KNOBS->PROXY_COMPUTE_BUCKETS - 1,
			SERVER_KNOBS->PROXY_COMPUTE_BUCKETS * batchBytes /
				(batchOperations * (
					CLIENT_KNOBS->VALUE_SIZE_LIMIT +
					CLIENT_KNOBS->KEY_SIZE_LIMIT
				))
		);
	}

	// since we are using just the former to limit the number of versions actually in flight!
	ASSERT(SERVER_KNOBS->MAX_READ_TRANSACTION_LIFE_VERSIONS <= SERVER_KNOBS->MAX_VERSIONS_IN_FLIGHT);
}

void CommitBatchContext::setupTraceBatch() {
	for (const auto& tr : trs) {
		if (tr.debugID.present()) {
			if (!debugID.present()) {
				debugID = nondeterministicRandom()->randomUniqueID();
			}

			g_traceBatch.addAttach(
				"CommitAttachID",
				tr.debugID.get().first(),
				debugID.get().first()
			);
		}
		span.addParent(tr.spanContext);
	}

	if (debugID.present()) {
		g_traceBatch.addEvent(
			"CommitDebug",
			debugID.get().first(),
			"MasterProxyServer.commitBatch.Before"
		);
	}
}

void CommitBatchContext::evaluateBatchSize() {
	for (const auto& tr : trs) {
		const auto& mutations = tr.transaction.mutations;
		batchOperations += mutations.size();
		batchBytes += mutations.expectedSize();
	}
}

ACTOR Future<Void> preresolutionProcessing(CommitBatchContext* self) {

	state ProxyCommitData* const pProxyCommitData = self->pProxyCommitData;
	state std::vector<CommitTransactionRequest>& trs = self->trs;
	state const int64_t localBatchNumber = self->localBatchNumber;
	state const int latencyBucket = self->latencyBucket;
	state const Optional<UID>& debugID = self->debugID;

	// Pre-resolution the commits
	TEST(pProxyCommitData->latestLocalCommitBatchResolving.get() < localBatchNumber - 1);
	wait(pProxyCommitData->latestLocalCommitBatchResolving.whenAtLeast(localBatchNumber - 1));
	self->releaseDelay = delay(
		std::min(SERVER_KNOBS->MAX_PROXY_COMPUTE,
			self->batchOperations * pProxyCommitData->commitComputePerOperation[latencyBucket]),
		TaskPriority::ProxyMasterVersionReply
	);

	if (debugID.present()) {
		g_traceBatch.addEvent(
			"CommitDebug", debugID.get().first(),
			"MasterProxyServer.commitBatch.GettingCommitVersion"
		);
	}

	GetCommitVersionRequest req(self->span.context, pProxyCommitData->commitVersionRequestNumber++,
	                            pProxyCommitData->mostRecentProcessedRequestNumber, pProxyCommitData->dbgid);
	GetCommitVersionReply versionReply = wait(brokenPromiseToNever(
		pProxyCommitData->master.getCommitVersion.getReply(
			req, TaskPriority::ProxyMasterVersionReply
		)
	));

	pProxyCommitData->mostRecentProcessedRequestNumber = versionReply.requestNum;

	pProxyCommitData->stats.txnCommitVersionAssigned += trs.size();
	pProxyCommitData->stats.lastCommitVersionAssigned = versionReply.version;

	self->commitVersion = versionReply.version;
	self->prevVersion = versionReply.prevVersion;

	for(auto it : versionReply.resolverChanges) {
		auto rs = pProxyCommitData->keyResolvers.modify(it.range);
		for(auto r = rs.begin(); r != rs.end(); ++r)
			r->value().emplace_back(versionReply.resolverChangesVersion,it.dest);
	}

	//TraceEvent("ProxyGotVer", pProxyContext->dbgid).detail("Commit", commitVersion).detail("Prev", prevVersion);

	if (debugID.present()) {
		g_traceBatch.addEvent(
			"CommitDebug", debugID.get().first(),
			"MasterProxyServer.commitBatch.GotCommitVersion"
		);
	}

	return Void();
}

ACTOR Future<Void> getResolution(CommitBatchContext* self) {
	// Sending these requests is the fuzzy border between phase 1 and phase 2; it could conceivably overlap with
	// resolution processing but is still using CPU
	ProxyCommitData* pProxyCommitData = self->pProxyCommitData;
	std::vector<CommitTransactionRequest>& trs = self->trs;

	ResolutionRequestBuilder requests(
		pProxyCommitData,
		self->commitVersion,
		self->prevVersion,
		pProxyCommitData->version,
        self->span
	);
	int conflictRangeCount = 0;
	self->maxTransactionBytes = 0;
	for (int t = 0; t < trs.size(); t++) {
		requests.addTransaction(trs[t].transaction, t);
		conflictRangeCount +=
		    trs[t].transaction.read_conflict_ranges.size() + trs[t].transaction.write_conflict_ranges.size();
		//TraceEvent("MPTransactionDump", self->dbgid).detail("Snapshot", trs[t].transaction.read_snapshot);
		//for(auto& m : trs[t].transaction.mutations)
		self->maxTransactionBytes = std::max<int64_t>(
			self->maxTransactionBytes, trs[t].transaction.expectedSize()
		);
		//	TraceEvent("MPTransactionsDump", self->dbgid).detail("Mutation", m.toString());
	}
	pProxyCommitData->stats.conflictRanges += conflictRangeCount;

	for (int r = 1; r < pProxyCommitData->resolvers.size(); r++)
		ASSERT(requests.requests[r].txnStateTransactions.size() ==
			requests.requests[0].txnStateTransactions.size());

	pProxyCommitData->stats.txnCommitResolving += trs.size();
	std::vector<Future<ResolveTransactionBatchReply>> replies;
	for (int r = 0; r < pProxyCommitData->resolvers.size(); r++) {
		requests.requests[r].debugID = self->debugID;
		replies.push_back(brokenPromiseToNever(
			pProxyCommitData->resolvers[r].resolve.getReply(
				requests.requests[r], TaskPriority::ProxyResolverReply)));
	}

	self->transactionResolverMap.swap(requests.transactionResolverMap);
	// Used to report conflicting keys
	self->txReadConflictRangeIndexMap.swap(requests.txReadConflictRangeIndexMap);
	self->releaseFuture = releaseResolvingAfter(
		pProxyCommitData, self->releaseDelay, self->localBatchNumber
	);

	// Wait for the final resolution
	std::vector<ResolveTransactionBatchReply> resolutionResp = wait(getAll(replies));
	self->resolution.swap(*const_cast<std::vector<ResolveTransactionBatchReply>*>(&resolutionResp));

	if (self->debugID.present()) {
		g_traceBatch.addEvent(
			"CommitDebug", self->debugID.get().first(),
			"MasterProxyServer.commitBatch.AfterResolution"
		);
	}

	return Void();
}

void assertResolutionStateMutationsSizeConsistent(
		const std::vector<ResolveTransactionBatchReply>& resolution) {

	for (int r = 1; r < resolution.size(); r++) {
		ASSERT(resolution[r].stateMutations.size() == resolution[0].stateMutations.size());
		for(int s = 0; s < resolution[r].stateMutations.size(); s++) {
			ASSERT(resolution[r].stateMutations[s].size() == resolution[0].stateMutations[s].size());
		}
	}
}

// Compute and apply "metadata" effects of each other proxy's most recent batch
void applyMetadataEffect(CommitBatchContext* self) {
	bool initialState = self->isMyFirstBatch;
	self->firstStateMutations = self->isMyFirstBatch;
	for (int versionIndex = 0; versionIndex < self->resolution[0].stateMutations.size(); versionIndex++) {
		// pProxyCommitData->logAdapter->setNextVersion( ??? );  << Ideally we would be telling the log adapter that the pushes in this commit will be in the version at which these state mutations were committed by another proxy, but at present we don't have that information here.  So the disk queue may be unnecessarily conservative about popping.

		for (int transactionIndex = 0; transactionIndex < self->resolution[0].stateMutations[versionIndex].size() && !self->forceRecovery; transactionIndex++) {
			bool committed = true;
			for (int resolver = 0; resolver < self->resolution.size(); resolver++)
				committed = committed && self->resolution[resolver].stateMutations[versionIndex][transactionIndex].committed;
			if (committed) {
				applyMetadataMutations(*self->pProxyCommitData, self->arena, self->pProxyCommitData->logSystem,
				                       self->resolution[0].stateMutations[versionIndex][transactionIndex].mutations,
				                       /* pToCommit= */ nullptr, self->forceRecovery,
				                       /* popVersion= */ 0, /* initialCommit */ false);
			}
			if( self->resolution[0].stateMutations[versionIndex][transactionIndex].mutations.size() && self->firstStateMutations ) {
				ASSERT(committed);
				self->firstStateMutations = false;
				self->forceRecovery = false;
			}
		}

		// These changes to txnStateStore will be committed by the other proxy, so we simply discard the commit message
		auto fcm = self->pProxyCommitData->logAdapter->getCommitMessage();
		self->storeCommits.emplace_back(fcm, self->pProxyCommitData->txnStateStore->commit());

		if (initialState) {
			initialState = false;
			self->forceRecovery = false;
			self->pProxyCommitData->txnStateStore->resyncLog();

			for (auto &p : self->storeCommits) {
				ASSERT(!p.second.isReady());
				p.first.get().acknowledge.send(Void());
				ASSERT(p.second.isReady());
			}
			self->storeCommits.clear();
		}
	}
}

/// Determine which transactions actually committed (conservatively) by combining results from the resolvers
void determineCommittedTransactions(CommitBatchContext* self) {
	auto pProxyCommitData = self->pProxyCommitData;
	const auto& trs = self->trs;

	ASSERT(self->transactionResolverMap.size() == self->committed.size());
	// For each commitTransactionRef, it is only sent to resolvers specified in transactionResolverMap
	// Thus, we use this nextTr to track the correct transaction index on each resolver.
	self->nextTr.resize(self->resolution.size());
	for (int t = 0; t < trs.size(); t++) {
		uint8_t commit = ConflictBatch::TransactionCommitted;
		for (int r : self->transactionResolverMap[t]) {
			commit = std::min(self->resolution[r].committed[self->nextTr[r]++], commit);
		}
		self->committed[t] = commit;
	}
	for (int r = 0; r < self->resolution.size(); r++)
		ASSERT(self->nextTr[r] == self->resolution[r].committed.size());

	pProxyCommitData->logAdapter->setNextVersion(self->commitVersion);

	self->lockedKey = pProxyCommitData->txnStateStore->readValue(databaseLockedKey).get();
	self->locked = self->lockedKey.present() && self->lockedKey.get().size();

	const Optional<Value> mustContainSystemKey = pProxyCommitData->txnStateStore->readValue(mustContainSystemMutationsKey).get();
	if (mustContainSystemKey.present() && mustContainSystemKey.get().size()) {
		for (int t = 0; t < trs.size(); t++) {
			if( self->committed[t] == ConflictBatch::TransactionCommitted ) {
				bool foundSystem = false;
				for(auto& m : trs[t].transaction.mutations) {
					if( ( m.type == MutationRef::ClearRange ? m.param2 : m.param1 ) >= nonMetadataSystemKeys.end) {
						foundSystem = true;
						break;
					}
				}
				if(!foundSystem) {
					self->committed[t] = ConflictBatch::TransactionConflict;
				}
			}
		}
	}
}

// This first pass through committed transactions deals with "metadata" effects (modifications of txnStateStore, changes to storage servers' responsibilities)
ACTOR Future<Void> applyMetadataToCommittedTransactions(CommitBatchContext* self) {
	auto pProxyCommitData = self->pProxyCommitData;
	const auto& trs = self->trs;

	int t;
	for (t = 0; t < trs.size() && !self->forceRecovery; t++) {
		if (self->committed[t] == ConflictBatch::TransactionCommitted && (!self->locked || trs[t].isLockAware())) {
			self->commitCount++;
			applyMetadataMutations(*pProxyCommitData, self->arena, pProxyCommitData->logSystem,
			                       trs[t].transaction.mutations, &self->toCommit, self->forceRecovery,
			                       self->commitVersion + 1, /* initialCommit= */ false);
		}
		if(self->firstStateMutations) {
			ASSERT(self->committed[t] == ConflictBatch::TransactionCommitted);
			self->firstStateMutations = false;
			self->forceRecovery = false;
		}
	}
	if (self->forceRecovery) {
		for (; t < trs.size(); t++)
			self->committed[t] = ConflictBatch::TransactionConflict;
		TraceEvent(SevWarn, "RestartingTxnSubsystem", pProxyCommitData->dbgid).detail("Stage", "AwaitCommit");
	}

	self->lockedKey = pProxyCommitData->txnStateStore->readValue(databaseLockedKey).get();
	self->lockedAfter = self->lockedKey.present() && self->lockedKey.get().size();

	self->metadataVersionAfter = pProxyCommitData->txnStateStore->readValue(metadataVersionKey).get();

	auto fcm = pProxyCommitData->logAdapter->getCommitMessage();
	self->storeCommits.emplace_back(fcm, pProxyCommitData->txnStateStore->commit());
	pProxyCommitData->version = self->commitVersion;
	if (!pProxyCommitData->validState.isSet()) pProxyCommitData->validState.send(Void());
	ASSERT(self->commitVersion);

	if (!self->isMyFirstBatch && pProxyCommitData->txnStateStore->readValue( coordinatorsKey ).get().get() != self->oldCoordinators.get()) {
		wait( brokenPromiseToNever( pProxyCommitData->master.changeCoordinators.getReply( ChangeCoordinatorsRequest( pProxyCommitData->txnStateStore->readValue( coordinatorsKey ).get().get() ) ) ) );
		ASSERT(false);   // ChangeCoordinatorsRequest should always throw
	}

	return Void();
}

/// This second pass through committed transactions assigns the actual mutations to the appropriate storage servers' tags
ACTOR Future<Void> assignMutationsToStorageServers(CommitBatchContext* self) {
	state ProxyCommitData* const pProxyCommitData = self->pProxyCommitData;
	state std::vector<CommitTransactionRequest>& trs = self->trs;

	for (; self->transactionNum < trs.size(); self->transactionNum++) {
		if (!(self->committed[self->transactionNum] == ConflictBatch::TransactionCommitted && (!self->locked || trs[self->transactionNum].isLockAware()))) {
			continue;
		}

		state bool checkSample = trs[self->transactionNum].commitCostEstimation.present();
		state Optional<ClientTrCommitCostEstimation>* trCost = &trs[self->transactionNum].commitCostEstimation;
		state int mutationNum = 0;
		state VectorRef<MutationRef>* pMutations = &trs[self->transactionNum].transaction.mutations;
		for (; mutationNum < pMutations->size(); mutationNum++) {
			if(self->yieldBytes > SERVER_KNOBS->DESIRED_TOTAL_BYTES) {
				self->yieldBytes = 0;
				if(g_network->check_yield(TaskPriority::ProxyCommitYield1)) {
					self->computeDuration += g_network->timer() - self->computeStart;
					wait(delay(0, TaskPriority::ProxyCommitYield1));
					self->computeStart = g_network->timer();
				}
			}

			auto& m = (*pMutations)[mutationNum];
			self->mutationCount++;
			self->mutationBytes += m.expectedSize();
			self->yieldBytes += m.expectedSize();
			// Determine the set of tags (responsible storage servers) for the mutation, splitting it
			// if necessary.  Serialize (splits of) the mutation into the message buffer and add the tags.

			if (isSingleKeyMutation((MutationRef::Type) m.type)) {
				auto& tags = pProxyCommitData->tagsForKey(m.param1);

				// sample single key mutation based on cost
				// the expectation of sampling is every COMMIT_SAMPLE_COST sample once
				if (checkSample) {
					double totalCosts = trCost->get().writeCosts;
					double cost = getWriteOperationCost(m.expectedSize());
					double mul = std::max(1.0, totalCosts / std::max(1.0, (double)CLIENT_KNOBS->COMMIT_SAMPLE_COST));
					ASSERT(totalCosts > 0);
					double prob = mul * cost / totalCosts;

					if(deterministicRandom()->random01() < prob) {
						for(const auto& ssInfo : pProxyCommitData->keyInfo[m.param1].src_info) {
							auto id = ssInfo->interf.id();
							// scale cost
							cost = cost < CLIENT_KNOBS->COMMIT_SAMPLE_COST ? CLIENT_KNOBS->COMMIT_SAMPLE_COST : cost;
							pProxyCommitData->updateSSTagCost(id, trs[self->transactionNum].tagSet.get(), m, cost);
						}
					}
				}

				if(pProxyCommitData->singleKeyMutationEvent->enabled) {
					KeyRangeRef shard = pProxyCommitData->keyInfo.rangeContaining(m.param1).range();
					pProxyCommitData->singleKeyMutationEvent->tag1 = (int64_t)tags[0].id;
					pProxyCommitData->singleKeyMutationEvent->tag2 = (int64_t)tags[1].id;
					pProxyCommitData->singleKeyMutationEvent->tag3 = (int64_t)tags[2].id;
					pProxyCommitData->singleKeyMutationEvent->shardBegin = shard.begin;
					pProxyCommitData->singleKeyMutationEvent->shardEnd = shard.end;
					pProxyCommitData->singleKeyMutationEvent->log();
				}

				DEBUG_MUTATION("ProxyCommit", self->commitVersion, m).detail("Dbgid", pProxyCommitData->dbgid).detail("To", tags).detail("Mutation", m);
				self->toCommit.addTags(tags);
				if(pProxyCommitData->cacheInfo[m.param1]) {
					self->toCommit.addTag(cacheTag);
				}
				self->toCommit.addTypedMessage(m);
			}
			else if (m.type == MutationRef::ClearRange) {
				KeyRangeRef clearRange(KeyRangeRef(m.param1, m.param2));
				auto ranges = pProxyCommitData->keyInfo.intersectingRanges(clearRange);
				auto firstRange = ranges.begin();
				++firstRange;
				if (firstRange == ranges.end()) {
					// Fast path
					DEBUG_MUTATION("ProxyCommit", self->commitVersion, m).detail("Dbgid", pProxyCommitData->dbgid).detail("To", ranges.begin().value().tags).detail("Mutation", m);

					ranges.begin().value().populateTags();
					self->toCommit.addTags(ranges.begin().value().tags);

					// check whether clear is sampled
					if(checkSample && !trCost->get().clearIdxCosts.empty() && trCost->get().clearIdxCosts[0].first == mutationNum) {
						for(const auto& ssInfo : ranges.begin().value().src_info) {
							auto id = ssInfo->interf.id();
							pProxyCommitData->updateSSTagCost(id, trs[self->transactionNum].tagSet.get(), m, trCost->get().clearIdxCosts[0].second);
						}
						trCost->get().clearIdxCosts.pop_front();
					}
				}
				else {
					TEST(true); //A clear range extends past a shard boundary
					std::set<Tag> allSources;
					for (auto r : ranges) {
						r.value().populateTags();
						allSources.insert(r.value().tags.begin(), r.value().tags.end());

						// check whether clear is sampled
						if(checkSample && !trCost->get().clearIdxCosts.empty() && trCost->get().clearIdxCosts[0].first == mutationNum) {
							for(const auto& ssInfo : r.value().src_info) {
								auto id = ssInfo->interf.id();
								pProxyCommitData->updateSSTagCost(id, trs[self->transactionNum].tagSet.get(), m, trCost->get().clearIdxCosts[0].second);
							}
							trCost->get().clearIdxCosts.pop_front();
						}
					}
					DEBUG_MUTATION("ProxyCommit", self->commitVersion, m).detail("Dbgid", pProxyCommitData->dbgid).detail("To", allSources).detail("Mutation", m);

					self->toCommit.addTags(allSources);
				}

				if(pProxyCommitData->needsCacheTag(clearRange)) {
					self->toCommit.addTag(cacheTag);
				}
				self->toCommit.addTypedMessage(m);
			} else {
				UNREACHABLE();
			}

			// Check on backing up key, if backup ranges are defined and a normal key
			if (!(pProxyCommitData->vecBackupKeys.size() > 1 && (normalKeys.contains(m.param1) || m.param1 == metadataVersionKey))) {
				continue;
			}

			if (m.type != MutationRef::Type::ClearRange) {
				// Add the mutation to the relevant backup tag
				for (auto backupName : pProxyCommitData->vecBackupKeys[m.param1]) {
					self->logRangeMutations[backupName].push_back_deep(self->logRangeMutationsArena, m);
				}
			}
			else {
				KeyRangeRef mutationRange(m.param1, m.param2);
				KeyRangeRef intersectionRange;

				// Identify and add the intersecting ranges of the mutation to the array of mutations to serialize
				for (auto backupRange : pProxyCommitData->vecBackupKeys.intersectingRanges(mutationRange))
				{
					// Get the backup sub range
					const auto&		backupSubrange = backupRange.range();

					// Determine the intersecting range
					intersectionRange = mutationRange & backupSubrange;

					// Create the custom mutation for the specific backup tag
					MutationRef		backupMutation(MutationRef::Type::ClearRange, intersectionRange.begin, intersectionRange.end);

					// Add the mutation to the relevant backup tag
					for (auto backupName : backupRange.value()) {
						self->logRangeMutations[backupName].push_back_deep(self->logRangeMutationsArena, backupMutation);
					}
				}
			}
		}

		if(checkSample) {
			self->pProxyCommitData->stats.txnExpensiveClearCostEstCount +=
			    trs[self->transactionNum].commitCostEstimation.get().expensiveCostEstCount;
		}
	}

	return Void();
}

ACTOR Future<Void> postResolution(CommitBatchContext* self) {
	state ProxyCommitData* const pProxyCommitData = self->pProxyCommitData;
	state std::vector<CommitTransactionRequest>& trs = self->trs;
	state const int64_t localBatchNumber = self->localBatchNumber;
	state const Optional<UID>& debugID = self->debugID;

	TEST(pProxyCommitData->latestLocalCommitBatchLogging.get() < localBatchNumber - 1); // Queuing post-resolution commit processing
	wait(pProxyCommitData->latestLocalCommitBatchLogging.whenAtLeast(localBatchNumber - 1));
	wait(yield(TaskPriority::ProxyCommitYield1));

	self->computeStart = g_network->timer();

	pProxyCommitData->stats.txnCommitResolved += trs.size();

	if (debugID.present()) {
		g_traceBatch.addEvent(
			"CommitDebug", debugID.get().first(),
			"MasterProxyServer.commitBatch.ProcessingMutations"
		);
	}

	self->isMyFirstBatch = !pProxyCommitData->version;
	self->oldCoordinators = pProxyCommitData->txnStateStore->readValue(coordinatorsKey).get();

	assertResolutionStateMutationsSizeConsistent(self->resolution);

	applyMetadataEffect(self);

	determineCommittedTransactions(self);

	if(self->forceRecovery) {
		wait( Future<Void>(Never()) );
	}

	// First pass
	wait(applyMetadataToCommittedTransactions(self));

	// Second pass
	wait(assignMutationsToStorageServers(self));

	// Serialize and backup the mutations as a single mutation
	if ((pProxyCommitData->vecBackupKeys.size() > 1) && self->logRangeMutations.size()) {
		wait( addBackupMutations(pProxyCommitData, &self->logRangeMutations, &self->toCommit, self->commitVersion, &self->computeDuration, &self->computeStart) );
	}

	pProxyCommitData->stats.mutations += self->mutationCount;
	pProxyCommitData->stats.mutationBytes += self->mutationBytes;

	// Storage servers mustn't make durable versions which are not fully committed (because then they are impossible to roll back)
	// We prevent this by limiting the number of versions which are semi-committed but not fully committed to be less than the MVCC window
	if (pProxyCommitData->committedVersion.get() < self->commitVersion - SERVER_KNOBS->MAX_READ_TRANSACTION_LIFE_VERSIONS) {
		self->computeDuration += g_network->timer() - self->computeStart;
		state Span waitVersionSpan;
		while (pProxyCommitData->committedVersion.get() < self->commitVersion - SERVER_KNOBS->MAX_READ_TRANSACTION_LIFE_VERSIONS) {
			// This should be *extremely* rare in the real world, but knob buggification should make it happen in simulation
			TEST(true);  // Semi-committed pipeline limited by MVCC window
			//TraceEvent("ProxyWaitingForCommitted", pProxyCommitData->dbgid).detail("CommittedVersion", pProxyCommitData->committedVersion.get()).detail("NeedToCommit", commitVersion);
			waitVersionSpan = Span(deterministicRandom()->randomUniqueID(), "MP:overMaxReadTransactionLifeVersions"_loc, {self->span.context});
			choose{
				when(wait(pProxyCommitData->committedVersion.whenAtLeast(self->commitVersion - SERVER_KNOBS->MAX_READ_TRANSACTION_LIFE_VERSIONS))) {
					wait(yield());
					break;
				}
				when(wait(pProxyCommitData->cx->onProxiesChanged())) {}
				when(GetRawCommittedVersionReply v = wait(pProxyCommitData->master.getLiveCommittedVersion.getReply(
				         GetRawCommittedVersionRequest(waitVersionSpan.context, debugID), TaskPriority::GetLiveCommittedVersionReply))) {
					if(v.version > pProxyCommitData->committedVersion.get()) {
						pProxyCommitData->locked = v.locked;
						pProxyCommitData->metadataVersion = v.metadataVersion;
						pProxyCommitData->committedVersion.set(v.version);
					}

					if (pProxyCommitData->committedVersion.get() < self->commitVersion - SERVER_KNOBS->MAX_READ_TRANSACTION_LIFE_VERSIONS)
						wait(delay(SERVER_KNOBS->PROXY_SPIN_DELAY));
				}
			}
		}
		waitVersionSpan = Span{};
		self->computeStart = g_network->timer();
	}

	self->msg = self->storeCommits.back().first.get();

	if (self->debugID.present())
		g_traceBatch.addEvent("CommitDebug", self->debugID.get().first(), "MasterProxyServer.commitBatch.AfterStoreCommits");

	// txnState (transaction subsystem state) tag: message extracted from log adapter
	bool firstMessage = true;
	for(auto m : self->msg.messages) {
		if(firstMessage) {
			self->toCommit.addTxsTag();
		}
		self->toCommit.addMessage(StringRef(m.begin(), m.size()), !firstMessage);
		firstMessage = false;
	}

	if ( self->prevVersion && self->commitVersion - self->prevVersion < SERVER_KNOBS->MAX_VERSIONS_IN_FLIGHT/2 )
		debug_advanceMaxCommittedVersion( UID(), self->commitVersion );  //< Is this valid?

	//TraceEvent("ProxyPush", pProxyCommitData->dbgid).detail("PrevVersion", prevVersion).detail("Version", commitVersion)
	//	.detail("TransactionsSubmitted", trs.size()).detail("TransactionsCommitted", commitCount).detail("TxsPopTo", msg.popTo);

	if ( self->prevVersion && self->commitVersion - self->prevVersion < SERVER_KNOBS->MAX_VERSIONS_IN_FLIGHT/2 )
		debug_advanceMaxCommittedVersion(UID(), self->commitVersion);

	self->commitStartTime = now();
	pProxyCommitData->lastStartCommit = self->commitStartTime;
	self->loggingComplete = pProxyCommitData->logSystem->push( self->prevVersion, self->commitVersion, pProxyCommitData->committedVersion.get(), pProxyCommitData->minKnownCommittedVersion, self->toCommit, self->debugID );

	if (!self->forceRecovery) {
		ASSERT(pProxyCommitData->latestLocalCommitBatchLogging.get() == self->localBatchNumber-1);
		pProxyCommitData->latestLocalCommitBatchLogging.set(self->localBatchNumber);
	}

	self->computeDuration += g_network->timer() - self->computeStart;
	if(self->computeDuration > SERVER_KNOBS->MIN_PROXY_COMPUTE && self->batchOperations > 0) {
		double computePerOperation = self->computeDuration / self->batchOperations;
		if(computePerOperation <= pProxyCommitData->commitComputePerOperation[self->latencyBucket]) {
			pProxyCommitData->commitComputePerOperation[self->latencyBucket] = computePerOperation;
		} else {
			pProxyCommitData->commitComputePerOperation[self->latencyBucket] = SERVER_KNOBS->PROXY_COMPUTE_GROWTH_RATE*computePerOperation + ((1.0-SERVER_KNOBS->PROXY_COMPUTE_GROWTH_RATE)*pProxyCommitData->commitComputePerOperation[self->latencyBucket]);
		}
	}

	return Void();
}

ACTOR Future<Void> transactionLogging(CommitBatchContext* self) {
	state ProxyCommitData* const pProxyCommitData = self->pProxyCommitData;

	try {
		choose {
			when(Version ver = wait(self->loggingComplete)) {
				pProxyCommitData->minKnownCommittedVersion = std::max(pProxyCommitData->minKnownCommittedVersion, ver);
			}
			when(wait(pProxyCommitData->committedVersion.whenAtLeast( self->commitVersion + 1 ))) {}
		}
	} catch(Error &e) {
		if(e.code() == error_code_broken_promise) {
			throw master_tlog_failed();
		}
		throw;
	}

	pProxyCommitData->lastCommitLatency = now() - self->commitStartTime;
	pProxyCommitData->lastCommitTime = std::max(pProxyCommitData->lastCommitTime.get(), self->commitStartTime);

	wait(yield(TaskPriority::ProxyCommitYield2));

	if( pProxyCommitData->popRemoteTxs && self->msg.popTo > ( pProxyCommitData->txsPopVersions.size() ? pProxyCommitData->txsPopVersions.back().second : pProxyCommitData->lastTxsPop ) ) {
		if(pProxyCommitData->txsPopVersions.size() >= SERVER_KNOBS->MAX_TXS_POP_VERSION_HISTORY) {
			TraceEvent(SevWarnAlways, "DiscardingTxsPopHistory").suppressFor(1.0);
			pProxyCommitData->txsPopVersions.pop_front();
		}

		pProxyCommitData->txsPopVersions.emplace_back(self->commitVersion, self->msg.popTo);
	}
	pProxyCommitData->logSystem->popTxs(self->msg.popTo);

	return Void();
}

ACTOR Future<Void> reply(CommitBatchContext* self) {
	state ProxyCommitData* const pProxyCommitData = self->pProxyCommitData;

	const Optional<UID>& debugID = self->debugID;

	if ( self->prevVersion && self->commitVersion - self->prevVersion < SERVER_KNOBS->MAX_VERSIONS_IN_FLIGHT/2 )
		debug_advanceMinCommittedVersion(UID(), self->commitVersion);

	//TraceEvent("ProxyPushed", pProxyCommitData->dbgid).detail("PrevVersion", prevVersion).detail("Version", commitVersion);
	if (debugID.present())
		g_traceBatch.addEvent("CommitDebug", debugID.get().first(), "MasterProxyServer.commitBatch.AfterLogPush");

	for (auto &p : self->storeCommits) {
		ASSERT(!p.second.isReady());
		p.first.get().acknowledge.send(Void());
		ASSERT(p.second.isReady());
	}

	// After logging finishes, we report the commit version to master so that every other proxy can get the most
	// up-to-date live committed version. We also maintain the invariant that master's committed version >= self->committedVersion
	// by reporting commit version first before updating self->committedVersion. Otherwise, a client may get a commit
	// version that the master is not aware of, and next GRV request may get a version less than self->committedVersion.
	TEST(pProxyCommitData->committedVersion.get() > self->commitVersion);   // A later version was reported committed first
	if (self->commitVersion >= pProxyCommitData->committedVersion.get()) {
		wait(pProxyCommitData->master.reportLiveCommittedVersion.getReply(
		    ReportRawCommittedVersionRequest(self->commitVersion, self->lockedAfter, self->metadataVersionAfter,
		                                     pProxyCommitData->minKnownCommittedVersion),
		    TaskPriority::ProxyMasterVersionReply));
	}
	if( self->commitVersion > pProxyCommitData->committedVersion.get() ) {
		pProxyCommitData->locked = self->lockedAfter;
		pProxyCommitData->metadataVersion = self->metadataVersionAfter;
		pProxyCommitData->committedVersion.set(self->commitVersion);
	}

	if (self->forceRecovery) {
		TraceEvent(SevWarn, "RestartingTxnSubsystem", pProxyCommitData->dbgid).detail("Stage", "ProxyShutdown");
		throw worker_removed();
	}

	// Send replies to clients
	double endTime = g_network->timer();
	// Reset all to zero, used to track the correct index of each commitTransacitonRef on each resolver

	std::fill(self->nextTr.begin(), self->nextTr.end(), 0);
	for (int t = 0; t < self->trs.size(); t++) {
		auto& tr = self->trs[t];
		if (self->committed[t] == ConflictBatch::TransactionCommitted && (!self->locked || tr.isLockAware())) {
			ASSERT_WE_THINK(self->commitVersion != invalidVersion);
			tr.reply.send(CommitID(self->commitVersion, t, self->metadataVersionAfter));
		}
		else if (self->committed[t] == ConflictBatch::TransactionTooOld) {
			tr.reply.sendError(transaction_too_old());
		}
		else {
			// If enable the option to report conflicting keys from resolvers, we send back all keyranges' indices
			// through CommitID
			if (tr.transaction.report_conflicting_keys) {
				Standalone<VectorRef<int>> conflictingKRIndices;
				for (int resolverInd : self->transactionResolverMap[t]) {
					auto const& cKRs =
					    self->resolution[resolverInd]
					        .conflictingKeyRangeMap[self->nextTr[resolverInd]]; // nextTr[resolverInd] -> index of this trs[t]
					                                                      // on the resolver
					for (auto const& rCRIndex : cKRs)
						// read_conflict_range can change when sent to resolvers, mapping the index from resolver-side
						// to original index in commitTransactionRef
						conflictingKRIndices.push_back(conflictingKRIndices.arena(),
						                               self->txReadConflictRangeIndexMap[t][resolverInd][rCRIndex]);
				}
				// At least one keyRange index should be returned
				ASSERT(conflictingKRIndices.size());
				tr.reply.send(CommitID(invalidVersion, t, Optional<Value>(),
				                           Optional<Standalone<VectorRef<int>>>(conflictingKRIndices)));
			} else {
				tr.reply.sendError(not_committed());
			}
		}

		// Update corresponding transaction indices on each resolver
		for (int resolverInd : self->transactionResolverMap[t]) self->nextTr[resolverInd]++;

		// TODO: filter if pipelined with large commit
		const double duration = endTime - tr.requestTime();
		pProxyCommitData->stats.commitLatencySample.addMeasurement(duration);
		if(pProxyCommitData->latencyBandConfig.present()) {
			bool filter = self->maxTransactionBytes > pProxyCommitData->latencyBandConfig.get().commitConfig.maxCommitBytes.orDefault(std::numeric_limits<int>::max());
			pProxyCommitData->stats.commitLatencyBands.addMeasurement(duration, filter);
		}
	}

	++pProxyCommitData->stats.commitBatchOut;
	pProxyCommitData->stats.txnCommitOut += self->trs.size();
	pProxyCommitData->stats.txnConflicts += self->trs.size() - self->commitCount;
	pProxyCommitData->stats.txnCommitOutSuccess += self->commitCount;

	if(now() - pProxyCommitData->lastCoalesceTime > SERVER_KNOBS->RESOLVER_COALESCE_TIME) {
		pProxyCommitData->lastCoalesceTime = now();
		int lastSize = pProxyCommitData->keyResolvers.size();
		auto rs = pProxyCommitData->keyResolvers.ranges();
		Version oldestVersion = self->prevVersion - SERVER_KNOBS->MAX_WRITE_TRANSACTION_LIFE_VERSIONS;
		for(auto r = rs.begin(); r != rs.end(); ++r) {
			while(r->value().size() > 1 && r->value()[1].first < oldestVersion)
				r->value().pop_front();
			if(r->value().size() && r->value().front().first < oldestVersion)
				r->value().front().first = 0;
		}
		pProxyCommitData->keyResolvers.coalesce(allKeys);
		if(pProxyCommitData->keyResolvers.size() != lastSize)
			TraceEvent("KeyResolverSize", pProxyCommitData->dbgid).detail("Size", pProxyCommitData->keyResolvers.size());
	}

	// Dynamic batching for commits
	double target_latency = (now() - self->startTime) * SERVER_KNOBS->COMMIT_TRANSACTION_BATCH_INTERVAL_LATENCY_FRACTION;
	pProxyCommitData->commitBatchInterval = std::max(
	    SERVER_KNOBS->COMMIT_TRANSACTION_BATCH_INTERVAL_MIN,
	    std::min(SERVER_KNOBS->COMMIT_TRANSACTION_BATCH_INTERVAL_MAX,
	             target_latency * SERVER_KNOBS->COMMIT_TRANSACTION_BATCH_INTERVAL_SMOOTHER_ALPHA +
	                 pProxyCommitData->commitBatchInterval * (1 - SERVER_KNOBS->COMMIT_TRANSACTION_BATCH_INTERVAL_SMOOTHER_ALPHA)));

	pProxyCommitData->commitBatchesMemBytesCount -= self->currentBatchMemBytesCount;
	ASSERT_ABORT(pProxyCommitData->commitBatchesMemBytesCount >= 0);
	wait(self->releaseFuture);

	return Void();
}

}	// namespace CommitBatch

// Commit one batch of transactions trs
ACTOR Future<Void> commitBatch(
		ProxyCommitData* self,
		vector<CommitTransactionRequest>* trs,
		int currentBatchMemBytesCount) {
	//WARNING: this code is run at a high priority (until the first delay(0)), so it needs to do as little work as possible
	state CommitBatch::CommitBatchContext context(self, trs, currentBatchMemBytesCount);

	// Active load balancing runs at a very high priority (to obtain accurate estimate of memory used by commit batches) so we need to downgrade here
	wait(delay(0, TaskPriority::ProxyCommit));

	context.pProxyCommitData->lastVersionTime = context.startTime;
	++context.pProxyCommitData->stats.commitBatchIn;
	context.setupTraceBatch();

	/////// Phase 1: Pre-resolution processing (CPU bound except waiting for a version # which is separately pipelined and *should* be available by now (unless empty commit); ordered; currently atomic but could yield)
	wait(CommitBatch::preresolutionProcessing(&context));

	/////// Phase 2: Resolution (waiting on the network; pipelined)
	wait(CommitBatch::getResolution(&context));

	////// Phase 3: Post-resolution processing (CPU bound except for very rare situations; ordered; currently atomic but doesn't need to be)
	wait(CommitBatch::postResolution(&context));

	/////// Phase 4: Logging (network bound; pipelined up to MAX_READ_TRANSACTION_LIFE_VERSIONS (limited by loop above))
	wait(CommitBatch::transactionLogging(&context));

	/////// Phase 5: Replies (CPU bound; no particular order required, though ordered execution would be best for latency)
	wait(CommitBatch::reply(&context));

	return Void();
}

<<<<<<< HEAD
=======
ACTOR Future<Void> updateLastCommit(ProxyCommitData* self, Optional<UID> debugID = Optional<UID>()) {
	state double confirmStart = now();
	self->lastStartCommit = confirmStart;
	self->updateCommitRequests++;
	wait(self->logSystem->confirmEpochLive(debugID));
	self->updateCommitRequests--;
	self->lastCommitLatency = now()-confirmStart;
	self->lastCommitTime = std::max(self->lastCommitTime.get(), confirmStart);
	return Void();
}

ACTOR Future<GetReadVersionReply> getLiveCommittedVersion(SpanID parentSpan, ProxyCommitData* commitData, uint32_t flags, Optional<UID> debugID,
                                                          int transactionCount, int systemTransactionCount, int defaultPriTransactionCount, int batchPriTransactionCount)
{
	// Returns a version which (1) is committed, and (2) is >= the latest version reported committed (by a commit response) when this request was sent
	// (1) The version returned is the committedVersion of some proxy at some point before the request returns, so it is committed.
	// (2) No proxy on our list reported committed a higher version before this request was received, because then its committedVersion would have been higher,
	//     and no other proxy could have already committed anything without first ending the epoch
	state Span span("MP:getLiveCommittedVersion"_loc, parentSpan);
	++commitData->stats.txnStartBatch;
	state Future<GetReadVersionReply> replyFromMasterFuture = commitData->master.getLiveCommittedVersion.getReply(
	    GetRawCommittedVersionRequest(span.context, debugID), TaskPriority::GetLiveCommittedVersionReply);

	if (!SERVER_KNOBS->ALWAYS_CAUSAL_READ_RISKY && !(flags&GetReadVersionRequest::FLAG_CAUSAL_READ_RISKY)) {
		wait(updateLastCommit(commitData, debugID));
	} else if (SERVER_KNOBS->REQUIRED_MIN_RECOVERY_DURATION > 0 && now() - SERVER_KNOBS->REQUIRED_MIN_RECOVERY_DURATION > commitData->lastCommitTime.get()) {
		wait(commitData->lastCommitTime.whenAtLeast(now() - SERVER_KNOBS->REQUIRED_MIN_RECOVERY_DURATION));
	}

	if (debugID.present()) {
		g_traceBatch.addEvent("TransactionDebug", debugID.get().first(), "MasterProxyServer.getLiveCommittedVersion.confirmEpochLive");
	}

	state GetReadVersionReply rep;
	rep.locked = commitData->locked;
	rep.metadataVersion = commitData->metadataVersion;
	rep.version = commitData->committedVersion.get();

	GetReadVersionReply replyFromMaster = wait(replyFromMasterFuture);
	if (replyFromMaster.version > rep.version) {
		rep = replyFromMaster;
	}
	rep.recentRequests = commitData->stats.getRecentRequests();

	if (debugID.present()) {
		g_traceBatch.addEvent("TransactionDebug", debugID.get().first(), "MasterProxyServer.getLiveCommittedVersion.After");
	}

	commitData->stats.txnStartOut += transactionCount;
	commitData->stats.txnSystemPriorityStartOut += systemTransactionCount;
	commitData->stats.txnDefaultPriorityStartOut += defaultPriTransactionCount;
	commitData->stats.txnBatchPriorityStartOut += batchPriTransactionCount;

	return rep;
}

ACTOR Future<Void> sendGrvReplies(Future<GetReadVersionReply> replyFuture, std::vector<GetReadVersionRequest> requests,
                                  ProxyStats* stats, Version minKnownCommittedVersion,
                                  PrioritizedTransactionTagMap<ClientTagThrottleLimits> throttledTags, int64_t midShardSize = 0) {
	GetReadVersionReply _reply = wait(replyFuture);
	GetReadVersionReply reply = _reply;
	Version replyVersion = reply.version;

	double end = g_network->timer();
	for(GetReadVersionRequest const& request : requests) {
		double duration = end - request.requestTime();
		if(request.priority == TransactionPriority::DEFAULT) {
			stats->grvLatencySample.addMeasurement(duration);
		}
		if(request.priority >= TransactionPriority::DEFAULT) {
			stats->grvLatencyBands.addMeasurement(duration);
		}

		if (request.flags & GetReadVersionRequest::FLAG_USE_MIN_KNOWN_COMMITTED_VERSION) {
			// Only backup worker may infrequently use this flag.
			reply.version = minKnownCommittedVersion;
		}
		else {
			reply.version = replyVersion;
		}
		reply.midShardSize = midShardSize;
		reply.tagThrottleInfo.clear();

		if(!request.tags.empty()) {
			auto& priorityThrottledTags = throttledTags[request.priority];
			for(auto tag : request.tags) {
				auto tagItr = priorityThrottledTags.find(tag.first);
				if(tagItr != priorityThrottledTags.end()) {
					if(tagItr->second.expiration > now()) {
						if(tagItr->second.tpsRate == std::numeric_limits<double>::max()) {
							TEST(true); // Auto TPS rate is unlimited
						}
						else {
							TEST(true); // Proxy returning tag throttle
							reply.tagThrottleInfo[tag.first] = tagItr->second;
						}
					}
					else {
						// This isn't required, but we might as well
						TEST(true); // Proxy expiring tag throttle
						priorityThrottledTags.erase(tagItr);
					}
				}
			}
		}

		request.reply.send(reply);
		++stats->txnRequestOut;
	}

	return Void();
}

ACTOR static Future<Void> transactionStarter(
	MasterProxyInterface proxy,
	Reference<AsyncVar<ServerDBInfo>> db,
	PromiseStream<Future<Void>> addActor,
	ProxyCommitData* commitData, GetHealthMetricsReply* healthMetricsReply,
	GetHealthMetricsReply* detailedHealthMetricsReply)
{
	state double lastGRVTime = 0;
	state PromiseStream<Void> GRVTimer;
	state double GRVBatchTime = SERVER_KNOBS->START_TRANSACTION_BATCH_INTERVAL_MIN;

	state int64_t transactionCount = 0;
	state int64_t batchTransactionCount = 0;
	state TransactionRateInfo normalRateInfo(10);
	state TransactionRateInfo batchRateInfo(0);

	state SpannedDeque<GetReadVersionRequest> systemQueue("MP:transactionStarterSystemQueue"_loc);
	state SpannedDeque<GetReadVersionRequest> defaultQueue("MP:transactionStarterDefaultQueue"_loc);
	state SpannedDeque<GetReadVersionRequest> batchQueue("MP:transactionStarterBatchQueue"_loc);

	state TransactionTagMap<uint64_t> transactionTagCounter;
	state PrioritizedTransactionTagMap<ClientTagThrottleLimits> throttledTags;

	state PromiseStream<double> replyTimes;
	state Span span;

	state int64_t midShardSize = SERVER_KNOBS->MIN_SHARD_BYTES;
	addActor.send(monitorDDMetricsChanges(&midShardSize, db));

	addActor.send(getRate(proxy.id(), db, &transactionCount, &batchTransactionCount, &normalRateInfo, &batchRateInfo,
	                      healthMetricsReply, detailedHealthMetricsReply, &transactionTagCounter, &throttledTags,
	                      &(commitData->ssTrTagCommitCost)));
	addActor.send(queueTransactionStartRequests(db, &systemQueue, &defaultQueue, &batchQueue, proxy.getConsistentReadVersion.getFuture(),
	                                            GRVTimer, &lastGRVTime, &GRVBatchTime, replyTimes.getFuture(), &commitData->stats, &batchRateInfo,
	                                            &transactionTagCounter));

	// Get a list of the other proxies that go together with us
	while (std::find(db->get().client.proxies.begin(), db->get().client.proxies.end(), proxy) == db->get().client.proxies.end())
		wait(db->onChange());

	ASSERT(db->get().recoveryState >= RecoveryState::ACCEPTING_COMMITS);  // else potentially we could return uncommitted read versions (since self->committedVersion is only a committed version if this recovery succeeds)

	TraceEvent("ProxyReadyForTxnStarts", proxy.id());

	loop{
		waitNext(GRVTimer.getFuture());
		// Select zero or more transactions to start
		double t = now();
		double elapsed = now() - lastGRVTime;
		lastGRVTime = t;

		if(elapsed == 0) elapsed = 1e-15; // resolve a possible indeterminant multiplication with infinite transaction rate

		normalRateInfo.reset();
		batchRateInfo.reset();

		int transactionsStarted[2] = {0,0};
		int systemTransactionsStarted[2] = {0,0};
		int defaultPriTransactionsStarted[2] = { 0, 0 };
		int batchPriTransactionsStarted[2] = { 0, 0 };

		vector<vector<GetReadVersionRequest>> start(2);  // start[0] is transactions starting with !(flags&CAUSAL_READ_RISKY), start[1] is transactions starting with flags&CAUSAL_READ_RISKY
		Optional<UID> debugID;

		int requestsToStart = 0;

		while (requestsToStart < SERVER_KNOBS->START_TRANSACTION_MAX_REQUESTS_TO_START) {
			SpannedDeque<GetReadVersionRequest>* transactionQueue;
			if(!systemQueue.empty()) {
				transactionQueue = &systemQueue;
			} else if(!defaultQueue.empty()) {
				transactionQueue = &defaultQueue;
			} else if(!batchQueue.empty()) {
				transactionQueue = &batchQueue;
			} else {
				break;
			}
			transactionQueue->span.swap(span);

			auto& req = transactionQueue->front();
			int tc = req.transactionCount;

			if(req.priority < TransactionPriority::DEFAULT && !batchRateInfo.canStart(transactionsStarted[0] + transactionsStarted[1], tc)) {
				break;
			}
			else if(req.priority < TransactionPriority::IMMEDIATE && !normalRateInfo.canStart(transactionsStarted[0] + transactionsStarted[1], tc)) {
				break;
			}

			if (req.debugID.present()) {
				if (!debugID.present()) debugID = nondeterministicRandom()->randomUniqueID();
				g_traceBatch.addAttach("TransactionAttachID", req.debugID.get().first(), debugID.get().first());
			}

			transactionsStarted[req.flags&1] += tc;
			if (req.priority >= TransactionPriority::IMMEDIATE)
				systemTransactionsStarted[req.flags & 1] += tc;
			else if (req.priority >= TransactionPriority::DEFAULT)
				defaultPriTransactionsStarted[req.flags & 1] += tc;
			else
				batchPriTransactionsStarted[req.flags & 1] += tc;

			start[req.flags & 1].emplace_back(std::move(req));
			static_assert(GetReadVersionRequest::FLAG_CAUSAL_READ_RISKY == 1, "Implementation dependent on flag value");
			transactionQueue->pop_front();
			requestsToStart++;
		}

		if (!systemQueue.empty() || !defaultQueue.empty() || !batchQueue.empty()) {
			forwardPromise(GRVTimer, delayJittered(SERVER_KNOBS->START_TRANSACTION_BATCH_QUEUE_CHECK_INTERVAL, TaskPriority::ProxyGRVTimer));
		}

		/*TraceEvent("GRVBatch", proxy.id())
		.detail("Elapsed", elapsed)
		.detail("NTransactionToStart", nTransactionsToStart)
		.detail("TransactionRate", transactionRate)
		.detail("TransactionQueueSize", transactionQueue.size())
		.detail("NumTransactionsStarted", transactionsStarted[0] + transactionsStarted[1])
		.detail("NumSystemTransactionsStarted", systemTransactionsStarted[0] + systemTransactionsStarted[1])
		.detail("NumNonSystemTransactionsStarted", transactionsStarted[0] + transactionsStarted[1] -
		systemTransactionsStarted[0] - systemTransactionsStarted[1])
		.detail("TransactionBudget", transactionBudget)
		.detail("BatchTransactionBudget", batchTransactionBudget);*/

		int systemTotalStarted = systemTransactionsStarted[0] + systemTransactionsStarted[1];
		int normalTotalStarted = defaultPriTransactionsStarted[0] + defaultPriTransactionsStarted[1];
		int batchTotalStarted = batchPriTransactionsStarted[0] + batchPriTransactionsStarted[1];

		transactionCount += transactionsStarted[0] + transactionsStarted[1];
		batchTransactionCount += batchTotalStarted;

		normalRateInfo.updateBudget(systemTotalStarted + normalTotalStarted, systemQueue.empty() && defaultQueue.empty(), elapsed);
		batchRateInfo.updateBudget(systemTotalStarted + normalTotalStarted + batchTotalStarted, systemQueue.empty() && defaultQueue.empty() && batchQueue.empty(), elapsed);

		if (debugID.present()) {
			g_traceBatch.addEvent("TransactionDebug", debugID.get().first(), "MasterProxyServer.masterProxyServerCore.Broadcast");
		}

		for (int i = 0; i < start.size(); i++) {
			if (start[i].size()) {
				Future<GetReadVersionReply> readVersionReply = getLiveCommittedVersion(
				    span.context, commitData, i, debugID, transactionsStarted[i], systemTransactionsStarted[i],
				    defaultPriTransactionsStarted[i], batchPriTransactionsStarted[i]);
				addActor.send(sendGrvReplies(readVersionReply, start[i], &commitData->stats,
				                             commitData->minKnownCommittedVersion, throttledTags, midShardSize));

				// for now, base dynamic batching on the time for normal requests (not read_risky)
				if (i == 0) {
					addActor.send(timeReply(readVersionReply, replyTimes));
				}
			}
		}
		span = Span(span.location);
	}
}

>>>>>>> d36d61e0
ACTOR static Future<Void> doKeyServerLocationRequest( GetKeyServerLocationsRequest req, ProxyCommitData* commitData ) {
	// We can't respond to these requests until we have valid txnStateStore
	wait(commitData->validState.getFuture());
	wait(delay(0, TaskPriority::DefaultEndpoint));

	GetKeyServerLocationsReply rep;
	if(!req.end.present()) {
		auto r = req.reverse ? commitData->keyInfo.rangeContainingKeyBefore(req.begin) : commitData->keyInfo.rangeContaining(req.begin);
		vector<StorageServerInterface> ssis;
		ssis.reserve(r.value().src_info.size());
		for(auto& it : r.value().src_info) {
			ssis.push_back(it->interf);
		}
		rep.results.push_back(std::make_pair(r.range(), ssis));
	} else if(!req.reverse) {
		int count = 0;
		for(auto r = commitData->keyInfo.rangeContaining(req.begin); r != commitData->keyInfo.ranges().end() && count < req.limit && r.begin() < req.end.get(); ++r) {
			vector<StorageServerInterface> ssis;
			ssis.reserve(r.value().src_info.size());
			for(auto& it : r.value().src_info) {
				ssis.push_back(it->interf);
			}
			rep.results.push_back(std::make_pair(r.range(), ssis));
			count++;
		}
	} else {
		int count = 0;
		auto r = commitData->keyInfo.rangeContainingKeyBefore(req.end.get());
		while( count < req.limit && req.begin < r.end() ) {
			vector<StorageServerInterface> ssis;
			ssis.reserve(r.value().src_info.size());
			for(auto& it : r.value().src_info) {
				ssis.push_back(it->interf);
			}
			rep.results.push_back(std::make_pair(r.range(), ssis));
			if(r == commitData->keyInfo.ranges().begin()) {
				break;
			}
			count++;
			--r;
		}
	}
	req.reply.send(rep);
	++commitData->stats.keyServerLocationOut;
	return Void();
}

ACTOR static Future<Void> readRequestServer( MasterProxyInterface proxy, PromiseStream<Future<Void>> addActor, ProxyCommitData* commitData ) {
	loop {
		GetKeyServerLocationsRequest req = waitNext(proxy.getKeyServersLocations.getFuture());
		//WARNING: this code is run at a high priority, so it needs to do as little work as possible
		commitData->stats.addRequest();
		if(req.limit != CLIENT_KNOBS->STORAGE_METRICS_SHARD_LIMIT && //Always do data distribution requests
		   commitData->stats.keyServerLocationIn.getValue() - commitData->stats.keyServerLocationOut.getValue() > SERVER_KNOBS->KEY_LOCATION_MAX_QUEUE_SIZE) {
			++commitData->stats.keyServerLocationErrors;
			req.reply.sendError(proxy_memory_limit_exceeded());
			TraceEvent(SevWarnAlways, "ProxyLocationRequestThresholdExceeded").suppressFor(60);
		} else {
			++commitData->stats.keyServerLocationIn;
			addActor.send(doKeyServerLocationRequest(req, commitData));
		}
	}
}

ACTOR static Future<Void> rejoinServer( MasterProxyInterface proxy, ProxyCommitData* commitData ) {
	// We can't respond to these requests until we have valid txnStateStore
	wait(commitData->validState.getFuture());

	TraceEvent("ProxyReadyForReads", proxy.id());

	loop {
		GetStorageServerRejoinInfoRequest req = waitNext(proxy.getStorageServerRejoinInfo.getFuture());
		if (commitData->txnStateStore->readValue(serverListKeyFor(req.id)).get().present()) {
			GetStorageServerRejoinInfoReply rep;
			rep.version = commitData->version;
			rep.tag = decodeServerTagValue( commitData->txnStateStore->readValue(serverTagKeyFor(req.id)).get().get() );
			Standalone<RangeResultRef> history = commitData->txnStateStore->readRange(serverTagHistoryRangeFor(req.id)).get();
			for(int i = history.size()-1; i >= 0; i-- ) {
				rep.history.push_back(std::make_pair(decodeServerTagHistoryKey(history[i].key), decodeServerTagValue(history[i].value)));
			}
			auto localityKey = commitData->txnStateStore->readValue(tagLocalityListKeyFor(req.dcId)).get();
			rep.newLocality = false;
			if( localityKey.present() ) {
				int8_t locality = decodeTagLocalityListValue(localityKey.get());
				if(rep.tag.locality != tagLocalityUpgraded && locality != rep.tag.locality) {
					TraceEvent(SevWarnAlways, "SSRejoinedWithChangedLocality").detail("Tag", rep.tag.toString()).detail("DcId", req.dcId).detail("NewLocality", locality);
				} else if(locality != rep.tag.locality) {
					uint16_t tagId = 0;
					std::vector<uint16_t> usedTags;
					auto tagKeys = commitData->txnStateStore->readRange(serverTagKeys).get();
					for( auto& kv : tagKeys ) {
						Tag t = decodeServerTagValue( kv.value );
						if(t.locality == locality) {
							usedTags.push_back(t.id);
						}
					}
					auto historyKeys = commitData->txnStateStore->readRange(serverTagHistoryKeys).get();
					for( auto& kv : historyKeys ) {
						Tag t = decodeServerTagValue( kv.value );
						if(t.locality == locality) {
							usedTags.push_back(t.id);
						}
					}
					std::sort(usedTags.begin(), usedTags.end());

					int usedIdx = 0;
					for(; usedTags.size() > 0 && tagId <= usedTags.end()[-1]; tagId++) {
						if(tagId < usedTags[usedIdx]) {
							break;
						} else {
							usedIdx++;
						}
					}
					rep.newTag = Tag(locality, tagId);
				}
			} else if(rep.tag.locality != tagLocalityUpgraded) {
				TraceEvent(SevWarnAlways, "SSRejoinedWithUnknownLocality").detail("Tag", rep.tag.toString()).detail("DcId", req.dcId);
			} else {
				rep.newLocality = true;
				int8_t maxTagLocality = -1;
				auto localityKeys = commitData->txnStateStore->readRange(tagLocalityListKeys).get();
				for( auto& kv : localityKeys ) {
					maxTagLocality = std::max(maxTagLocality, decodeTagLocalityListValue( kv.value ));
				}
				rep.newTag = Tag(maxTagLocality+1,0);
			}
			req.reply.send(rep);
		} else {
			req.reply.sendError(worker_removed());
		}
	}
}

ACTOR Future<Void> ddMetricsRequestServer(MasterProxyInterface proxy, Reference<AsyncVar<ServerDBInfo>> db)
{
	loop {
		choose {
			when(state GetDDMetricsRequest req = waitNext(proxy.getDDMetrics.getFuture()))
			{
				if(!db->get().distributor.present()) {
					req.reply.sendError(dd_not_found());
					continue;
				}
				ErrorOr<GetDataDistributorMetricsReply> reply =
				    wait(errorOr(db->get().distributor.get().dataDistributorMetrics.getReply(
				        GetDataDistributorMetricsRequest(req.keys, req.shardLimit))));
				if (reply.isError()) {
					req.reply.sendError(reply.getError());
				} else {
					GetDDMetricsReply newReply;
					newReply.storageMetricsList = reply.get().storageMetricsList;
					req.reply.send(newReply);
				}
			}
		}
	}
}

ACTOR Future<Void> monitorRemoteCommitted(ProxyCommitData* self) {
	loop {
		wait(delay(0)); //allow this actor to be cancelled if we are removed after db changes.
		state Optional<std::vector<OptionalInterface<TLogInterface>>> remoteLogs;
		if(self->db->get().recoveryState >= RecoveryState::ALL_LOGS_RECRUITED) {
			for(auto& logSet : self->db->get().logSystemConfig.tLogs) {
				if(!logSet.isLocal) {
					remoteLogs = logSet.tLogs;
					for(auto& tLog : logSet.tLogs) {
						if(!tLog.present()) {
							remoteLogs = Optional<std::vector<OptionalInterface<TLogInterface>>>();
							break;
						}
					}
					break;
				}
			}
		}

		if(!remoteLogs.present()) {
			wait(self->db->onChange());
			continue;
		}
		self->popRemoteTxs = true;

		state Future<Void> onChange = self->db->onChange();
		loop {
			state std::vector<Future<TLogQueuingMetricsReply>> replies;
			for(auto &it : remoteLogs.get()) {
				replies.push_back(brokenPromiseToNever( it.interf().getQueuingMetrics.getReply( TLogQueuingMetricsRequest() ) ));
			}
			wait( waitForAll(replies) || onChange );

			if(onChange.isReady()) {
				break;
			}

			//FIXME: use the configuration to calculate a more precise minimum recovery version.
			Version minVersion = std::numeric_limits<Version>::max();
			for(auto& it : replies) {
				minVersion = std::min(minVersion, it.get().v);
			}

			while(self->txsPopVersions.size() && self->txsPopVersions.front().first <= minVersion) {
				self->lastTxsPop = self->txsPopVersions.front().second;
				self->logSystem->popTxs(self->txsPopVersions.front().second, tagLocalityRemoteLog);
				self->txsPopVersions.pop_front();
			}

			wait( delay(SERVER_KNOBS->UPDATE_REMOTE_LOG_VERSION_INTERVAL) || onChange );
			if(onChange.isReady()) {
				break;
			}
		}
	}
}

ACTOR Future<Void> proxySnapCreate(ProxySnapRequest snapReq, ProxyCommitData* commitData) {
	TraceEvent("SnapMasterProxy_SnapReqEnter")
		.detail("SnapPayload", snapReq.snapPayload)
		.detail("SnapUID", snapReq.snapUID);
	try {
		// whitelist check
		ExecCmdValueString execArg(snapReq.snapPayload);
		StringRef binPath = execArg.getBinaryPath();
		if (!isWhitelisted(commitData->whitelistedBinPathVec, binPath)) {
			TraceEvent("SnapMasterProxy_WhiteListCheckFailed")
				.detail("SnapPayload", snapReq.snapPayload)
				.detail("SnapUID", snapReq.snapUID);
			throw snap_path_not_whitelisted();
		}
		// db fully recovered check
		if (commitData->db->get().recoveryState != RecoveryState::FULLY_RECOVERED)  {
			// Cluster is not fully recovered and needs TLogs
			// from previous generation for full recovery.
			// Currently, snapshot of old tlog generation is not
			// supported and hence failing the snapshot request until
			// cluster is fully_recovered.
			TraceEvent("SnapMasterProxy_ClusterNotFullyRecovered")
				.detail("SnapPayload", snapReq.snapPayload)
				.detail("SnapUID", snapReq.snapUID);
			throw snap_not_fully_recovered_unsupported();
		}

		auto result =
			commitData->txnStateStore->readValue(LiteralStringRef("log_anti_quorum").withPrefix(configKeysPrefix)).get();
		int logAntiQuorum = 0;
		if (result.present()) {
			logAntiQuorum = atoi(result.get().toString().c_str());
		}
		// FIXME: logAntiQuorum not supported, remove it later,
		// In version2, we probably don't need this limtiation, but this needs to be tested.
		if (logAntiQuorum > 0) {
			TraceEvent("SnapMasterProxy_LogAnitQuorumNotSupported")
				.detail("SnapPayload", snapReq.snapPayload)
				.detail("SnapUID", snapReq.snapUID);
			throw snap_log_anti_quorum_unsupported();
		}

		// send a snap request to DD
		if (!commitData->db->get().distributor.present()) {
			TraceEvent(SevWarnAlways, "DataDistributorNotPresent").detail("Operation", "SnapRequest");
			throw dd_not_found();
		}
		state Future<ErrorOr<Void>> ddSnapReq =
			commitData->db->get().distributor.get().distributorSnapReq.tryGetReply(DistributorSnapRequest(snapReq.snapPayload, snapReq.snapUID));
		try {
			wait(throwErrorOr(ddSnapReq));
		} catch (Error& e) {
			TraceEvent("SnapMasterProxy_DDSnapResponseError")
				.detail("SnapPayload", snapReq.snapPayload)
				.detail("SnapUID", snapReq.snapUID)
				.error(e, true /*includeCancelled*/ );
			throw e;
		}
		snapReq.reply.send(Void());
	} catch (Error& e) {
		TraceEvent("SnapMasterProxy_SnapReqError")
			.detail("SnapPayload", snapReq.snapPayload)
			.detail("SnapUID", snapReq.snapUID)
			.error(e, true /*includeCancelled*/);
		if (e.code() != error_code_operation_cancelled) {
			snapReq.reply.sendError(e);
		} else {
			throw e;
		}
	}
	TraceEvent("SnapMasterProxy_SnapReqExit")
		.detail("SnapPayload", snapReq.snapPayload)
		.detail("SnapUID", snapReq.snapUID);
	return Void();
}

ACTOR Future<Void> proxyCheckSafeExclusion(Reference<AsyncVar<ServerDBInfo>> db, ExclusionSafetyCheckRequest req) {
	TraceEvent("SafetyCheckMasterProxyBegin");
	state ExclusionSafetyCheckReply reply(false);
	if (!db->get().distributor.present()) {
		TraceEvent(SevWarnAlways, "DataDistributorNotPresent").detail("Operation", "ExclusionSafetyCheck");
		req.reply.send(reply);
		return Void();
	}
	try {
		state Future<ErrorOr<DistributorExclusionSafetyCheckReply>> safeFuture =
		    db->get().distributor.get().distributorExclCheckReq.tryGetReply(
		        DistributorExclusionSafetyCheckRequest(req.exclusions));
		DistributorExclusionSafetyCheckReply _reply = wait(throwErrorOr(safeFuture));
		reply.safe = _reply.safe;
	} catch (Error& e) {
		TraceEvent("SafetyCheckMasterProxyResponseError").error(e);
		if (e.code() != error_code_operation_cancelled) {
			req.reply.sendError(e);
			return Void();
		} else {
			throw e;
		}
	}
	TraceEvent("SafetyCheckMasterProxyFinish");
	req.reply.send(reply);
	return Void();
}

ACTOR Future<Void> masterProxyServerCore(
	MasterProxyInterface proxy,
	MasterInterface master,
	Reference<AsyncVar<ServerDBInfo>> db,
	LogEpoch epoch,
	Version recoveryTransactionVersion,
	bool firstProxy,
	std::string whitelistBinPaths)
{
	state ProxyCommitData commitData(proxy.id(), master, proxy.getConsistentReadVersion, recoveryTransactionVersion, proxy.commit, db, firstProxy);

	state Future<Sequence> sequenceFuture = (Sequence)0;
	state PromiseStream< std::pair<vector<CommitTransactionRequest>, int> > batchedCommits;
	state Future<Void> commitBatcherActor;
	state Future<Void> lastCommitComplete = Void();

	state PromiseStream<Future<Void>> addActor;
	state Future<Void> onError = transformError( actorCollection(addActor.getFuture()), broken_promise(), master_tlog_failed() );
	state double lastCommit = 0;
	state std::set<Sequence> txnSequences;
	state Sequence maxSequence = std::numeric_limits<Sequence>::max();

	state GetHealthMetricsReply healthMetricsReply;
	state GetHealthMetricsReply detailedHealthMetricsReply;

	addActor.send( waitFailureServer(proxy.waitFailure.getFuture()) );
	addActor.send( traceRole(Role::MASTER_PROXY, proxy.id()) );

	//TraceEvent("ProxyInit1", proxy.id());

	// Wait until we can load the "real" logsystem, since we don't support switching them currently
	while (!(commitData.db->get().master.id() == master.id() && commitData.db->get().recoveryState >= RecoveryState::RECOVERY_TRANSACTION)) {
		//TraceEvent("ProxyInit2", proxy.id()).detail("LSEpoch", db->get().logSystemConfig.epoch).detail("Need", epoch);
		wait(commitData.db->onChange());
	}
	state Future<Void> dbInfoChange = commitData.db->onChange();
	//TraceEvent("ProxyInit3", proxy.id());

	commitData.resolvers = commitData.db->get().resolvers;
	ASSERT(commitData.resolvers.size() != 0);

	auto rs = commitData.keyResolvers.modify(allKeys);
	for(auto r = rs.begin(); r != rs.end(); ++r)
		r->value().emplace_back(0,0);

	commitData.logSystem = ILogSystem::fromServerDBInfo(proxy.id(), commitData.db->get(), false, addActor);
	commitData.logAdapter = new LogSystemDiskQueueAdapter(commitData.logSystem, Reference<AsyncVar<PeekTxsInfo>>(), 1, false);
	commitData.txnStateStore = keyValueStoreLogSystem(commitData.logAdapter, proxy.id(), 2e9, true, true, true);
	createWhitelistBinPathVec(whitelistBinPaths, commitData.whitelistedBinPathVec);

	commitData.updateLatencyBandConfig(commitData.db->get().latencyBandConfig);

	// ((SERVER_MEM_LIMIT * COMMIT_BATCHES_MEM_FRACTION_OF_TOTAL) / COMMIT_BATCHES_MEM_TO_TOTAL_MEM_SCALE_FACTOR) is only a approximate formula for limiting the memory used.
	// COMMIT_BATCHES_MEM_TO_TOTAL_MEM_SCALE_FACTOR is an estimate based on experiments and not an accurate one.
	state int64_t commitBatchesMemoryLimit = std::min(SERVER_KNOBS->COMMIT_BATCHES_MEM_BYTES_HARD_LIMIT, static_cast<int64_t>((SERVER_KNOBS->SERVER_MEM_LIMIT * SERVER_KNOBS->COMMIT_BATCHES_MEM_FRACTION_OF_TOTAL) / SERVER_KNOBS->COMMIT_BATCHES_MEM_TO_TOTAL_MEM_SCALE_FACTOR));
	TraceEvent(SevInfo, "CommitBatchesMemoryLimit").detail("BytesLimit", commitBatchesMemoryLimit);

	addActor.send(monitorRemoteCommitted(&commitData));
	addActor.send(readRequestServer(proxy, addActor, &commitData));
	addActor.send(rejoinServer(proxy, &commitData));
	addActor.send(ddMetricsRequestServer(proxy, db));

	// wait for txnStateStore recovery
	wait(success(commitData.txnStateStore->readValue(StringRef())));

	int commitBatchByteLimit =
	    (int)std::min<double>(SERVER_KNOBS->COMMIT_TRANSACTION_BATCH_BYTES_MAX,
	                          std::max<double>(SERVER_KNOBS->COMMIT_TRANSACTION_BATCH_BYTES_MIN,
	                                           SERVER_KNOBS->COMMIT_TRANSACTION_BATCH_BYTES_SCALE_BASE *
	                                               pow(commitData.db->get().client.masterProxies.size(),
	                                                   SERVER_KNOBS->COMMIT_TRANSACTION_BATCH_BYTES_SCALE_POWER)));

	commitBatcherActor = commitBatcher(&commitData, batchedCommits, proxy.commit.getFuture(), commitBatchByteLimit, commitBatchesMemoryLimit);
	loop choose{
		when( wait( dbInfoChange ) ) {
			dbInfoChange = commitData.db->onChange();
			if(commitData.db->get().master.id() == master.id() && commitData.db->get().recoveryState >= RecoveryState::RECOVERY_TRANSACTION) {
				commitData.logSystem = ILogSystem::fromServerDBInfo(proxy.id(), commitData.db->get(), false, addActor);
				for(auto it : commitData.tag_popped) {
					commitData.logSystem->pop(it.second, it.first);
				}
				commitData.logSystem->popTxs(commitData.lastTxsPop, tagLocalityRemoteLog);
			}

			commitData.updateLatencyBandConfig(commitData.db->get().latencyBandConfig);
		}
		when(wait(onError)) {}
		when(std::pair<vector<CommitTransactionRequest>, int> batchedRequests = waitNext(batchedCommits.getFuture())) {
			//WARNING: this code is run at a high priority, so it needs to do as little work as possible
			const vector<CommitTransactionRequest> &trs = batchedRequests.first;
			int batchBytes = batchedRequests.second;
			//TraceEvent("MasterProxyCTR", proxy.id()).detail("CommitTransactions", trs.size()).detail("TransactionRate", transactionRate).detail("TransactionQueue", transactionQueue.size()).detail("ReleasedTransactionCount", transactionCount);
			if (trs.size() || (commitData.db->get().recoveryState >= RecoveryState::ACCEPTING_COMMITS && now() - lastCommit >= SERVER_KNOBS->MAX_COMMIT_BATCH_INTERVAL)) {
				lastCommit = now();

				if (trs.size() || lastCommitComplete.isReady()) {
					lastCommitComplete = commitBatch(
						&commitData,
						const_cast<std::vector<CommitTransactionRequest>*>(&batchedRequests.first),
						batchBytes
					);
					addActor.send(lastCommitComplete);
				}
			}
		}
		when(ProxySnapRequest snapReq = waitNext(proxy.proxySnapReq.getFuture())) {
			TraceEvent(SevDebug, "SnapMasterEnqueue");
			addActor.send(proxySnapCreate(snapReq, &commitData));
		}
		when(ExclusionSafetyCheckRequest exclCheckReq = waitNext(proxy.exclusionSafetyCheckReq.getFuture())) {
			addActor.send(proxyCheckSafeExclusion(db, exclCheckReq));
		}
		when(state TxnStateRequest req = waitNext(proxy.txnState.getFuture())) {
			state ReplyPromise<Void> reply = req.reply;
			if(req.last) maxSequence = req.sequence + 1;
			if (!txnSequences.count(req.sequence)) {
				txnSequences.insert(req.sequence);

				ASSERT(!commitData.validState.isSet()); // Although we may receive the CommitTransactionRequest for the recovery transaction before all of the TxnStateRequest, we will not get a resolution result from any resolver until the master has submitted its initial (sequence 0) resolution request, which it doesn't do until we have acknowledged all TxnStateRequests

				for(auto& kv : req.data)
					commitData.txnStateStore->set(kv, &req.arena);
				commitData.txnStateStore->commit(true);

				if(txnSequences.size() == maxSequence) {
					state KeyRange txnKeys = allKeys;
					Standalone<RangeResultRef> UIDtoTagMap = commitData.txnStateStore->readRange( serverTagKeys ).get();
					state std::map<Tag, UID> tag_uid;
					for (const KeyValueRef kv : UIDtoTagMap) {
						tag_uid[decodeServerTagValue(kv.value)] = decodeServerTagKey(kv.key);
					}
					loop {
						wait(yield());
						Standalone<RangeResultRef> data = commitData.txnStateStore->readRange(txnKeys, SERVER_KNOBS->BUGGIFIED_ROW_LIMIT, SERVER_KNOBS->APPLY_MUTATION_BYTES).get();
						if(!data.size()) break;
						((KeyRangeRef&)txnKeys) = KeyRangeRef( keyAfter(data.back().key, txnKeys.arena()), txnKeys.end );

						MutationsVec mutations;
						std::vector<std::pair<MapPair<Key,ServerCacheInfo>,int>> keyInfoData;
						vector<UID> src, dest;
						ServerCacheInfo info;
						for(auto &kv : data) {
							if( kv.key.startsWith(keyServersPrefix) ) {
								KeyRef k = kv.key.removePrefix(keyServersPrefix);
								if(k != allKeys.end) {
									decodeKeyServersValue(tag_uid, kv.value, src, dest);
									info.tags.clear();
									info.src_info.clear();
									info.dest_info.clear();
									for (const auto& id : src) {
										auto storageInfo = getStorageInfo(id, &commitData.storageCache, commitData.txnStateStore);
										ASSERT(storageInfo->tag != invalidTag);
										info.tags.push_back( storageInfo->tag );
										info.src_info.push_back( storageInfo );
									}
									for (const auto& id : dest) {
										auto storageInfo = getStorageInfo(id, &commitData.storageCache, commitData.txnStateStore);
										ASSERT(storageInfo->tag != invalidTag);
										info.tags.push_back( storageInfo->tag );
										info.dest_info.push_back( storageInfo );
									}
									uniquify(info.tags);
									keyInfoData.emplace_back(MapPair<Key,ServerCacheInfo>(k, info), 1);
								}
							} else {
								mutations.emplace_back(mutations.arena(), MutationRef::SetValue, kv.key, kv.value);
							}
						}

						//insert keyTag data separately from metadata mutations so that we can do one bulk insert which avoids a lot of map lookups.
						commitData.keyInfo.rawInsert(keyInfoData);

						Arena arena;
						bool confChanges;
						applyMetadataMutations(commitData, arena, Reference<ILogSystem>(), mutations,
						                       /* pToCommit= */ nullptr, confChanges,
						                       /* popVersion= */ 0, /* initialCommit= */ true);
					}

					auto lockedKey = commitData.txnStateStore->readValue(databaseLockedKey).get();
					commitData.locked = lockedKey.present() && lockedKey.get().size();
					commitData.metadataVersion = commitData.txnStateStore->readValue(metadataVersionKey).get();

					commitData.txnStateStore->enableSnapshot();
				}
			}
			addActor.send(broadcastTxnRequest(req, SERVER_KNOBS->TXN_STATE_SEND_AMOUNT, true));
			wait(yield());
		}
	}
}

ACTOR Future<Void> checkRemoved(Reference<AsyncVar<ServerDBInfo>> db, uint64_t recoveryCount, MasterProxyInterface myInterface) {
	loop{
		if (db->get().recoveryCount >= recoveryCount && !std::count(db->get().client.masterProxies.begin(), db->get().client.masterProxies.end(), myInterface)) {
			throw worker_removed();
		}
		wait(db->onChange());
	}
}

ACTOR Future<Void> masterProxyServer(
	MasterProxyInterface proxy,
	InitializeMasterProxyRequest req,
	Reference<AsyncVar<ServerDBInfo>> db,
	std::string whitelistBinPaths)
{
	try {
		state Future<Void> core = masterProxyServerCore(proxy, req.master, db, req.recoveryCount, req.recoveryTransactionVersion, req.firstProxy, whitelistBinPaths);
		wait(core || checkRemoved(db, req.recoveryCount, proxy));
	}
	catch (Error& e) {
		TraceEvent("MasterProxyTerminated", proxy.id()).error(e, true);

		if (e.code() != error_code_worker_removed && e.code() != error_code_tlog_stopped &&
			e.code() != error_code_master_tlog_failed && e.code() != error_code_coordinators_changed &&
			e.code() != error_code_coordinated_state_conflict && e.code() != error_code_new_coordinators_timed_out) {
			throw;
		}
	}
	return Void();
}<|MERGE_RESOLUTION|>--- conflicted
+++ resolved
@@ -45,6 +45,7 @@
 #include "fdbserver/MasterInterface.h"
 #include "fdbserver/MutationTracking.h"
 #include "fdbserver/ProxyCommitData.actor.h"
+#include "fdbserver/RatekeeperInterface.h"
 #include "fdbserver/RecoveryState.h"
 #include "fdbserver/ServerDBInfo.h"
 #include "fdbserver/WaitFailure.h"
@@ -53,6 +54,7 @@
 #include "flow/IRandom.h"
 #include "flow/Knobs.h"
 #include "flow/TDMetric.actor.h"
+#include "flow/Trace.h"
 #include "flow/Tracing.h"
 
 #include "flow/actorcompiler.h"  // This must be the last #include.
@@ -80,230 +82,6 @@
 	return Void();
 }
 
-<<<<<<< HEAD
-=======
-struct TransactionRateInfo {
-	double rate;
-	double limit;
-	double budget;
-
-	bool disabled;
-
-	Smoother smoothRate;
-	Smoother smoothReleased;
-
-	TransactionRateInfo(double rate) : rate(rate), limit(0), budget(0), disabled(true), smoothRate(SERVER_KNOBS->START_TRANSACTION_RATE_WINDOW),
-	                                   smoothReleased(SERVER_KNOBS->START_TRANSACTION_RATE_WINDOW) {}
-
-	void reset() {
-		// Determine the number of transactions that this proxy is allowed to release
-		// Roughly speaking, this is done by computing the number of transactions over some historical window that we could
-		// have started but didn't, and making that our limit. More precisely, we track a smoothed rate limit and release rate,
-		// the difference of which is the rate of additional transactions that we could have released based on that window.
-		// Then we multiply by the window size to get a number of transactions.
-		//
-		// Limit can be negative in the event that we are releasing more transactions than we are allowed (due to the use of
-		// our budget or because of higher priority transactions).
-		double releaseRate = smoothRate.smoothTotal() - smoothReleased.smoothRate();
-		limit = SERVER_KNOBS->START_TRANSACTION_RATE_WINDOW * releaseRate;
-	}
-
-	bool canStart(int64_t numAlreadyStarted, int64_t count) {
-		return numAlreadyStarted + count <= std::min(limit + budget, SERVER_KNOBS->START_TRANSACTION_MAX_TRANSACTIONS_TO_START);
-	}
-
-	void updateBudget(int64_t numStartedAtPriority, bool queueEmptyAtPriority, double elapsed) {
-		// Update the budget to accumulate any extra capacity available or remove any excess that was used.
-		// The actual delta is the portion of the limit we didn't use multiplied by the fraction of the window that elapsed.
-		//
-		// We may have exceeded our limit due to the budget or because of higher priority transactions, in which case this
-		// delta will be negative. The delta can also be negative in the event that our limit was negative, which can happen
-		// if we had already started more transactions in our window than our rate would have allowed.
-		//
-		// This budget has the property that when the budget is required to start transactions (because batches are big),
-		// the sum limit+budget will increase linearly from 0 to the batch size over time and decrease by the batch size
-		// upon starting a batch. In other words, this works equivalently to a model where we linearly accumulate budget over
-		// time in the case that our batches are too big to take advantage of the window based limits.
-		budget = std::max(0.0, budget + elapsed * (limit - numStartedAtPriority) / SERVER_KNOBS->START_TRANSACTION_RATE_WINDOW);
-
-		// If we are emptying out the queue of requests, then we don't need to carry much budget forward
-		// If we did keep accumulating budget, then our responsiveness to changes in workflow could be compromised
-		if(queueEmptyAtPriority) {
-			budget = std::min(budget, SERVER_KNOBS->START_TRANSACTION_MAX_EMPTY_QUEUE_BUDGET);
-		}
-
-		smoothReleased.addDelta(numStartedAtPriority);
-	}
-
-	void disable() {
-		disabled = true;
-		rate = 0;
-		smoothRate.reset(0);
-	}
-
-	void setRate(double rate) {
-		ASSERT(rate >= 0 && rate != std::numeric_limits<double>::infinity() && !std::isnan(rate));
-
-		this->rate = rate;
-		if(disabled) {
-			smoothRate.reset(rate);
-			disabled = false;
-		}
-		else {
-			smoothRate.setTotal(rate);
-		}
-	}
-};
-
-ACTOR Future<Void> getRate(UID myID, Reference<AsyncVar<ServerDBInfo>> db, int64_t* inTransactionCount,
-                           int64_t* inBatchTransactionCount, TransactionRateInfo* transactionRateInfo,
-                           TransactionRateInfo* batchTransactionRateInfo, GetHealthMetricsReply* healthMetricsReply,
-                           GetHealthMetricsReply* detailedHealthMetricsReply,
-                           TransactionTagMap<uint64_t>* transactionTagCounter,
-                           PrioritizedTransactionTagMap<ClientTagThrottleLimits>* throttledTags,
-                           UIDTransactionTagMap<TransactionCommitCostEstimation>* ssTrTagCommitCost) {
-	state Future<Void> nextRequestTimer = Never();
-	state Future<Void> leaseTimeout = Never();
-	state Future<GetRateInfoReply> reply = Never();
-	state double lastDetailedReply = 0.0; // request detailed metrics immediately
-	state bool expectingDetailedReply = false;
-	state int64_t lastTC = 0;
-
-	if (db->get().ratekeeper.present()) nextRequestTimer = Void();
-	loop choose {
-		when ( wait( db->onChange() ) ) {
-			if ( db->get().ratekeeper.present() ) {
-				TraceEvent("ProxyRatekeeperChanged", myID)
-				.detail("RKID", db->get().ratekeeper.get().id());
-				nextRequestTimer = Void();  // trigger GetRate request
-			} else {
-				TraceEvent("ProxyRatekeeperDied", myID);
-				nextRequestTimer = Never();
-				reply = Never();
-			}
-		}
-		when ( wait( nextRequestTimer ) ) {
-			nextRequestTimer = Never();
-			bool detailed = now() - lastDetailedReply > SERVER_KNOBS->DETAILED_METRIC_UPDATE_RATE;
-
-			TransactionTagMap<uint64_t> tagCounts;
-			for(auto itr : *throttledTags) {
-				for(auto priorityThrottles : itr.second) {
-					tagCounts[priorityThrottles.first] = (*transactionTagCounter)[priorityThrottles.first];
-				}
-			}
-			reply = brokenPromiseToNever(db->get().ratekeeper.get().getRateInfo.getReply(
-			    GetRateInfoRequest(myID, *inTransactionCount, *inBatchTransactionCount, tagCounts,
-			                       *ssTrTagCommitCost, detailed)));
-			transactionTagCounter->clear();
-			ssTrTagCommitCost->clear();
-			expectingDetailedReply = detailed;
-		}
-		when ( GetRateInfoReply rep = wait(reply) ) {
-			reply = Never();
-
-			transactionRateInfo->setRate(rep.transactionRate);
-			batchTransactionRateInfo->setRate(rep.batchTransactionRate);
-			//TraceEvent("MasterProxyRate", myID).detail("Rate", rep.transactionRate).detail("BatchRate", rep.batchTransactionRate).detail("Lease", rep.leaseDuration).detail("ReleasedTransactions", *inTransactionCount - lastTC);
-			lastTC = *inTransactionCount;
-			leaseTimeout = delay(rep.leaseDuration);
-			nextRequestTimer = delayJittered(rep.leaseDuration / 2);
-			healthMetricsReply->update(rep.healthMetrics, expectingDetailedReply, true);
-			if (expectingDetailedReply) {
-				detailedHealthMetricsReply->update(rep.healthMetrics, true, true);
-				lastDetailedReply = now();
-			}
-
-			// Replace our throttles with what was sent by ratekeeper. Because we do this,
-			// we are not required to expire tags out of the map
-			if(rep.throttledTags.present()) {
-				*throttledTags = std::move(rep.throttledTags.get());
-			}
-		}
-		when ( wait( leaseTimeout ) ) {
-			transactionRateInfo->disable();
-			batchTransactionRateInfo->disable();
-			TraceEvent(SevWarn, "MasterProxyRateLeaseExpired", myID).suppressFor(5.0);
-			//TraceEvent("MasterProxyRate", myID).detail("Rate", 0.0).detail("BatchRate", 0.0).detail("Lease", 0);
-			leaseTimeout = Never();
-		}
-	}
-}
-
-ACTOR Future<Void> queueTransactionStartRequests(
-	Reference<AsyncVar<ServerDBInfo>> db,
-	SpannedDeque<GetReadVersionRequest> *systemQueue,
-	SpannedDeque<GetReadVersionRequest> *defaultQueue,
-	SpannedDeque<GetReadVersionRequest> *batchQueue,
-	FutureStream<GetReadVersionRequest> readVersionRequests,
-	PromiseStream<Void> GRVTimer, double *lastGRVTime,
-	double *GRVBatchTime, FutureStream<double> replyTimes,
-	ProxyStats* stats, TransactionRateInfo* batchRateInfo,
-	TransactionTagMap<uint64_t>* transactionTagCounter)
-{
-	loop choose{
-		when(GetReadVersionRequest req = waitNext(readVersionRequests)) {
-			//WARNING: this code is run at a high priority, so it needs to do as little work as possible
-			stats->addRequest();
-			if( stats->txnRequestIn.getValue() - stats->txnRequestOut.getValue() > SERVER_KNOBS->START_TRANSACTION_MAX_QUEUE_SIZE ) {
-				++stats->txnRequestErrors;
-				//FIXME: send an error instead of giving an unreadable version when the client can support the error: req.reply.sendError(proxy_memory_limit_exceeded());
-				GetReadVersionReply rep;
-				rep.version = 1;
-				rep.locked = true;
-				req.reply.send(rep);
-				TraceEvent(SevWarnAlways, "ProxyGRVThresholdExceeded").suppressFor(60);
-			} else {
-				// TODO: check whether this is reasonable to do in the fast path
-				for(auto tag : req.tags) {
-					(*transactionTagCounter)[tag.first] += tag.second;
-				}
-
-				if (req.debugID.present())
-					g_traceBatch.addEvent("TransactionDebug", req.debugID.get().first(), "MasterProxyServer.queueTransactionStartRequests.Before");
-
-				if (systemQueue->empty() && defaultQueue->empty() && batchQueue->empty()) {
-					forwardPromise(GRVTimer, delayJittered(std::max(0.0, *GRVBatchTime - (now() - *lastGRVTime)), TaskPriority::ProxyGRVTimer));
-				}
-
-				++stats->txnRequestIn;
-				stats->txnStartIn += req.transactionCount;
-				if (req.priority >= TransactionPriority::IMMEDIATE) {
-					stats->txnSystemPriorityStartIn += req.transactionCount;
-					systemQueue->push_back(req);
-					systemQueue->span.addParent(req.spanContext);
-				} else if (req.priority >= TransactionPriority::DEFAULT) {
-					stats->txnDefaultPriorityStartIn += req.transactionCount;
-					defaultQueue->push_back(req);
-					defaultQueue->span.addParent(req.spanContext);
-				} else {
-					// Return error for batch_priority GRV requests
-					int64_t proxiesCount = std::max((int)db->get().client.proxies.size(), 1);
-					if (batchRateInfo->rate <= (1.0 / proxiesCount)) {
-						req.reply.sendError(batch_transaction_throttled());
-						stats->txnThrottled += req.transactionCount;
-						continue;
-					}
-
-					stats->txnBatchPriorityStartIn += req.transactionCount;
-					batchQueue->push_back(req);
-					batchQueue->span.addParent(req.spanContext);
-				}
-			}
-		}
-		// dynamic batching monitors reply latencies
-		when(double reply_latency = waitNext(replyTimes)) {
-			double target_latency = reply_latency * SERVER_KNOBS->START_TRANSACTION_BATCH_INTERVAL_LATENCY_FRACTION;
-			*GRVBatchTime = std::max(
-			    SERVER_KNOBS->START_TRANSACTION_BATCH_INTERVAL_MIN,
-			    std::min(SERVER_KNOBS->START_TRANSACTION_BATCH_INTERVAL_MAX,
-			             target_latency * SERVER_KNOBS->START_TRANSACTION_BATCH_INTERVAL_SMOOTHER_ALPHA +
-			                 *GRVBatchTime * (1 - SERVER_KNOBS->START_TRANSACTION_BATCH_INTERVAL_SMOOTHER_ALPHA)));
-		}
-	}
-}
-
->>>>>>> d36d61e0
 ACTOR void discardCommit(UID id, Future<LogSystemDiskQueueAdapter::CommitMessage> fcm, Future<Void> dummyCommitState) {
 	ASSERT(!dummyCommitState.isReady());
 	LogSystemDiskQueueAdapter::CommitMessage cm = wait(fcm);
@@ -408,49 +186,6 @@
 		transactionResolverMap.emplace_back(std::move(resolversUsed));
 	}
 };
-
-ACTOR Future<Void> monitorDDMetricsChanges(int64_t* midShardSize, Reference<AsyncVar<ServerDBInfo>> db) {
-	state Future<Void> nextRequestTimer = Never();
-	state Future<GetDataDistributorMetricsReply> nextReply = Never();
-
-	if(db->get().distributor.present()) nextRequestTimer = Void();
-	loop {
-		try {
-			choose {
-				when(wait(db->onChange())) {
-					if ( db->get().distributor.present() ) {
-						TraceEvent("DataDistributorChanged", db->get().id)
-							.detail("DDID", db->get().distributor.get().id());
-						nextRequestTimer = Void();
-					} else {
-						TraceEvent("DataDistributorDied", db->get().id);
-						nextRequestTimer = Never();
-					}
-					nextReply = Never();
-				}
-				when(wait(nextRequestTimer)) {
-					nextRequestTimer = Never();
-					if(db->get().distributor.present()) {
-						nextReply = brokenPromiseToNever(db->get().distributor.get().dataDistributorMetrics.getReply(
-						    GetDataDistributorMetricsRequest(normalKeys, CLIENT_KNOBS->TOO_MANY, true)));
-					} else nextReply = Never();
-				}
-				when(GetDataDistributorMetricsReply reply = wait(nextReply)) {
-					nextReply = Never();
-					ASSERT(reply.midShardSize.present());
-					*midShardSize = reply.midShardSize.get();
-					nextRequestTimer = delay(CLIENT_KNOBS->MID_SHARD_SIZE_MAX_STALENESS);
-				}
-			}
-		} catch (Error& e) {
-			TraceEvent("DDMidShardSizeUpdateFail").error(e);
-			if(e.code() != error_code_timed_out && e.code() != error_code_dd_not_found)
-				throw ;
-			nextRequestTimer = delay(CLIENT_KNOBS->MID_SHARD_SIZE_MAX_STALENESS);
-			nextReply = Never();
-		}
-	}
-}
 
 ACTOR Future<Void> commitBatcher(ProxyCommitData *commitData, PromiseStream<std::pair<std::vector<CommitTransactionRequest>, int> > out, FutureStream<CommitTransactionRequest> in, int desiredBytes, int64_t memBytesLimit) {
 	wait(delayJittered(commitData->commitBatchInterval, TaskPriority::ProxyCommitBatcher));
@@ -1096,8 +831,8 @@
 					ASSERT(totalCosts > 0);
 					double prob = mul * cost / totalCosts;
 
-					if(deterministicRandom()->random01() < prob) {
-						for(const auto& ssInfo : pProxyCommitData->keyInfo[m.param1].src_info) {
+					if (deterministicRandom()->random01() < prob) {
+						for (const auto& ssInfo : pProxyCommitData->keyInfo[m.param1].src_info) {
 							auto id = ssInfo->interf.id();
 							// scale cost
 							cost = cost < CLIENT_KNOBS->COMMIT_SAMPLE_COST ? CLIENT_KNOBS->COMMIT_SAMPLE_COST : cost;
@@ -1136,10 +871,12 @@
 					self->toCommit.addTags(ranges.begin().value().tags);
 
 					// check whether clear is sampled
-					if(checkSample && !trCost->get().clearIdxCosts.empty() && trCost->get().clearIdxCosts[0].first == mutationNum) {
-						for(const auto& ssInfo : ranges.begin().value().src_info) {
+					if (checkSample && !trCost->get().clearIdxCosts.empty() &&
+					    trCost->get().clearIdxCosts[0].first == mutationNum) {
+						for (const auto& ssInfo : ranges.begin().value().src_info) {
 							auto id = ssInfo->interf.id();
-							pProxyCommitData->updateSSTagCost(id, trs[self->transactionNum].tagSet.get(), m, trCost->get().clearIdxCosts[0].second);
+							pProxyCommitData->updateSSTagCost(id, trs[self->transactionNum].tagSet.get(), m,
+							                                  trCost->get().clearIdxCosts[0].second);
 						}
 						trCost->get().clearIdxCosts.pop_front();
 					}
@@ -1152,10 +889,12 @@
 						allSources.insert(r.value().tags.begin(), r.value().tags.end());
 
 						// check whether clear is sampled
-						if(checkSample && !trCost->get().clearIdxCosts.empty() && trCost->get().clearIdxCosts[0].first == mutationNum) {
-							for(const auto& ssInfo : r.value().src_info) {
+						if (checkSample && !trCost->get().clearIdxCosts.empty() &&
+						    trCost->get().clearIdxCosts[0].first == mutationNum) {
+							for (const auto& ssInfo : r.value().src_info) {
 								auto id = ssInfo->interf.id();
-								pProxyCommitData->updateSSTagCost(id, trs[self->transactionNum].tagSet.get(), m, trCost->get().clearIdxCosts[0].second);
+								pProxyCommitData->updateSSTagCost(id, trs[self->transactionNum].tagSet.get(), m,
+								                                  trCost->get().clearIdxCosts[0].second);
 							}
 							trCost->get().clearIdxCosts.pop_front();
 						}
@@ -1208,7 +947,7 @@
 			}
 		}
 
-		if(checkSample) {
+		if (checkSample) {
 			self->pProxyCommitData->stats.txnExpensiveClearCostEstCount +=
 			    trs[self->transactionNum].commitCostEstimation.get().expensiveCostEstCount;
 		}
@@ -1541,278 +1280,6 @@
 	return Void();
 }
 
-<<<<<<< HEAD
-=======
-ACTOR Future<Void> updateLastCommit(ProxyCommitData* self, Optional<UID> debugID = Optional<UID>()) {
-	state double confirmStart = now();
-	self->lastStartCommit = confirmStart;
-	self->updateCommitRequests++;
-	wait(self->logSystem->confirmEpochLive(debugID));
-	self->updateCommitRequests--;
-	self->lastCommitLatency = now()-confirmStart;
-	self->lastCommitTime = std::max(self->lastCommitTime.get(), confirmStart);
-	return Void();
-}
-
-ACTOR Future<GetReadVersionReply> getLiveCommittedVersion(SpanID parentSpan, ProxyCommitData* commitData, uint32_t flags, Optional<UID> debugID,
-                                                          int transactionCount, int systemTransactionCount, int defaultPriTransactionCount, int batchPriTransactionCount)
-{
-	// Returns a version which (1) is committed, and (2) is >= the latest version reported committed (by a commit response) when this request was sent
-	// (1) The version returned is the committedVersion of some proxy at some point before the request returns, so it is committed.
-	// (2) No proxy on our list reported committed a higher version before this request was received, because then its committedVersion would have been higher,
-	//     and no other proxy could have already committed anything without first ending the epoch
-	state Span span("MP:getLiveCommittedVersion"_loc, parentSpan);
-	++commitData->stats.txnStartBatch;
-	state Future<GetReadVersionReply> replyFromMasterFuture = commitData->master.getLiveCommittedVersion.getReply(
-	    GetRawCommittedVersionRequest(span.context, debugID), TaskPriority::GetLiveCommittedVersionReply);
-
-	if (!SERVER_KNOBS->ALWAYS_CAUSAL_READ_RISKY && !(flags&GetReadVersionRequest::FLAG_CAUSAL_READ_RISKY)) {
-		wait(updateLastCommit(commitData, debugID));
-	} else if (SERVER_KNOBS->REQUIRED_MIN_RECOVERY_DURATION > 0 && now() - SERVER_KNOBS->REQUIRED_MIN_RECOVERY_DURATION > commitData->lastCommitTime.get()) {
-		wait(commitData->lastCommitTime.whenAtLeast(now() - SERVER_KNOBS->REQUIRED_MIN_RECOVERY_DURATION));
-	}
-
-	if (debugID.present()) {
-		g_traceBatch.addEvent("TransactionDebug", debugID.get().first(), "MasterProxyServer.getLiveCommittedVersion.confirmEpochLive");
-	}
-
-	state GetReadVersionReply rep;
-	rep.locked = commitData->locked;
-	rep.metadataVersion = commitData->metadataVersion;
-	rep.version = commitData->committedVersion.get();
-
-	GetReadVersionReply replyFromMaster = wait(replyFromMasterFuture);
-	if (replyFromMaster.version > rep.version) {
-		rep = replyFromMaster;
-	}
-	rep.recentRequests = commitData->stats.getRecentRequests();
-
-	if (debugID.present()) {
-		g_traceBatch.addEvent("TransactionDebug", debugID.get().first(), "MasterProxyServer.getLiveCommittedVersion.After");
-	}
-
-	commitData->stats.txnStartOut += transactionCount;
-	commitData->stats.txnSystemPriorityStartOut += systemTransactionCount;
-	commitData->stats.txnDefaultPriorityStartOut += defaultPriTransactionCount;
-	commitData->stats.txnBatchPriorityStartOut += batchPriTransactionCount;
-
-	return rep;
-}
-
-ACTOR Future<Void> sendGrvReplies(Future<GetReadVersionReply> replyFuture, std::vector<GetReadVersionRequest> requests,
-                                  ProxyStats* stats, Version minKnownCommittedVersion,
-                                  PrioritizedTransactionTagMap<ClientTagThrottleLimits> throttledTags, int64_t midShardSize = 0) {
-	GetReadVersionReply _reply = wait(replyFuture);
-	GetReadVersionReply reply = _reply;
-	Version replyVersion = reply.version;
-
-	double end = g_network->timer();
-	for(GetReadVersionRequest const& request : requests) {
-		double duration = end - request.requestTime();
-		if(request.priority == TransactionPriority::DEFAULT) {
-			stats->grvLatencySample.addMeasurement(duration);
-		}
-		if(request.priority >= TransactionPriority::DEFAULT) {
-			stats->grvLatencyBands.addMeasurement(duration);
-		}
-
-		if (request.flags & GetReadVersionRequest::FLAG_USE_MIN_KNOWN_COMMITTED_VERSION) {
-			// Only backup worker may infrequently use this flag.
-			reply.version = minKnownCommittedVersion;
-		}
-		else {
-			reply.version = replyVersion;
-		}
-		reply.midShardSize = midShardSize;
-		reply.tagThrottleInfo.clear();
-
-		if(!request.tags.empty()) {
-			auto& priorityThrottledTags = throttledTags[request.priority];
-			for(auto tag : request.tags) {
-				auto tagItr = priorityThrottledTags.find(tag.first);
-				if(tagItr != priorityThrottledTags.end()) {
-					if(tagItr->second.expiration > now()) {
-						if(tagItr->second.tpsRate == std::numeric_limits<double>::max()) {
-							TEST(true); // Auto TPS rate is unlimited
-						}
-						else {
-							TEST(true); // Proxy returning tag throttle
-							reply.tagThrottleInfo[tag.first] = tagItr->second;
-						}
-					}
-					else {
-						// This isn't required, but we might as well
-						TEST(true); // Proxy expiring tag throttle
-						priorityThrottledTags.erase(tagItr);
-					}
-				}
-			}
-		}
-
-		request.reply.send(reply);
-		++stats->txnRequestOut;
-	}
-
-	return Void();
-}
-
-ACTOR static Future<Void> transactionStarter(
-	MasterProxyInterface proxy,
-	Reference<AsyncVar<ServerDBInfo>> db,
-	PromiseStream<Future<Void>> addActor,
-	ProxyCommitData* commitData, GetHealthMetricsReply* healthMetricsReply,
-	GetHealthMetricsReply* detailedHealthMetricsReply)
-{
-	state double lastGRVTime = 0;
-	state PromiseStream<Void> GRVTimer;
-	state double GRVBatchTime = SERVER_KNOBS->START_TRANSACTION_BATCH_INTERVAL_MIN;
-
-	state int64_t transactionCount = 0;
-	state int64_t batchTransactionCount = 0;
-	state TransactionRateInfo normalRateInfo(10);
-	state TransactionRateInfo batchRateInfo(0);
-
-	state SpannedDeque<GetReadVersionRequest> systemQueue("MP:transactionStarterSystemQueue"_loc);
-	state SpannedDeque<GetReadVersionRequest> defaultQueue("MP:transactionStarterDefaultQueue"_loc);
-	state SpannedDeque<GetReadVersionRequest> batchQueue("MP:transactionStarterBatchQueue"_loc);
-
-	state TransactionTagMap<uint64_t> transactionTagCounter;
-	state PrioritizedTransactionTagMap<ClientTagThrottleLimits> throttledTags;
-
-	state PromiseStream<double> replyTimes;
-	state Span span;
-
-	state int64_t midShardSize = SERVER_KNOBS->MIN_SHARD_BYTES;
-	addActor.send(monitorDDMetricsChanges(&midShardSize, db));
-
-	addActor.send(getRate(proxy.id(), db, &transactionCount, &batchTransactionCount, &normalRateInfo, &batchRateInfo,
-	                      healthMetricsReply, detailedHealthMetricsReply, &transactionTagCounter, &throttledTags,
-	                      &(commitData->ssTrTagCommitCost)));
-	addActor.send(queueTransactionStartRequests(db, &systemQueue, &defaultQueue, &batchQueue, proxy.getConsistentReadVersion.getFuture(),
-	                                            GRVTimer, &lastGRVTime, &GRVBatchTime, replyTimes.getFuture(), &commitData->stats, &batchRateInfo,
-	                                            &transactionTagCounter));
-
-	// Get a list of the other proxies that go together with us
-	while (std::find(db->get().client.proxies.begin(), db->get().client.proxies.end(), proxy) == db->get().client.proxies.end())
-		wait(db->onChange());
-
-	ASSERT(db->get().recoveryState >= RecoveryState::ACCEPTING_COMMITS);  // else potentially we could return uncommitted read versions (since self->committedVersion is only a committed version if this recovery succeeds)
-
-	TraceEvent("ProxyReadyForTxnStarts", proxy.id());
-
-	loop{
-		waitNext(GRVTimer.getFuture());
-		// Select zero or more transactions to start
-		double t = now();
-		double elapsed = now() - lastGRVTime;
-		lastGRVTime = t;
-
-		if(elapsed == 0) elapsed = 1e-15; // resolve a possible indeterminant multiplication with infinite transaction rate
-
-		normalRateInfo.reset();
-		batchRateInfo.reset();
-
-		int transactionsStarted[2] = {0,0};
-		int systemTransactionsStarted[2] = {0,0};
-		int defaultPriTransactionsStarted[2] = { 0, 0 };
-		int batchPriTransactionsStarted[2] = { 0, 0 };
-
-		vector<vector<GetReadVersionRequest>> start(2);  // start[0] is transactions starting with !(flags&CAUSAL_READ_RISKY), start[1] is transactions starting with flags&CAUSAL_READ_RISKY
-		Optional<UID> debugID;
-
-		int requestsToStart = 0;
-
-		while (requestsToStart < SERVER_KNOBS->START_TRANSACTION_MAX_REQUESTS_TO_START) {
-			SpannedDeque<GetReadVersionRequest>* transactionQueue;
-			if(!systemQueue.empty()) {
-				transactionQueue = &systemQueue;
-			} else if(!defaultQueue.empty()) {
-				transactionQueue = &defaultQueue;
-			} else if(!batchQueue.empty()) {
-				transactionQueue = &batchQueue;
-			} else {
-				break;
-			}
-			transactionQueue->span.swap(span);
-
-			auto& req = transactionQueue->front();
-			int tc = req.transactionCount;
-
-			if(req.priority < TransactionPriority::DEFAULT && !batchRateInfo.canStart(transactionsStarted[0] + transactionsStarted[1], tc)) {
-				break;
-			}
-			else if(req.priority < TransactionPriority::IMMEDIATE && !normalRateInfo.canStart(transactionsStarted[0] + transactionsStarted[1], tc)) {
-				break;
-			}
-
-			if (req.debugID.present()) {
-				if (!debugID.present()) debugID = nondeterministicRandom()->randomUniqueID();
-				g_traceBatch.addAttach("TransactionAttachID", req.debugID.get().first(), debugID.get().first());
-			}
-
-			transactionsStarted[req.flags&1] += tc;
-			if (req.priority >= TransactionPriority::IMMEDIATE)
-				systemTransactionsStarted[req.flags & 1] += tc;
-			else if (req.priority >= TransactionPriority::DEFAULT)
-				defaultPriTransactionsStarted[req.flags & 1] += tc;
-			else
-				batchPriTransactionsStarted[req.flags & 1] += tc;
-
-			start[req.flags & 1].emplace_back(std::move(req));
-			static_assert(GetReadVersionRequest::FLAG_CAUSAL_READ_RISKY == 1, "Implementation dependent on flag value");
-			transactionQueue->pop_front();
-			requestsToStart++;
-		}
-
-		if (!systemQueue.empty() || !defaultQueue.empty() || !batchQueue.empty()) {
-			forwardPromise(GRVTimer, delayJittered(SERVER_KNOBS->START_TRANSACTION_BATCH_QUEUE_CHECK_INTERVAL, TaskPriority::ProxyGRVTimer));
-		}
-
-		/*TraceEvent("GRVBatch", proxy.id())
-		.detail("Elapsed", elapsed)
-		.detail("NTransactionToStart", nTransactionsToStart)
-		.detail("TransactionRate", transactionRate)
-		.detail("TransactionQueueSize", transactionQueue.size())
-		.detail("NumTransactionsStarted", transactionsStarted[0] + transactionsStarted[1])
-		.detail("NumSystemTransactionsStarted", systemTransactionsStarted[0] + systemTransactionsStarted[1])
-		.detail("NumNonSystemTransactionsStarted", transactionsStarted[0] + transactionsStarted[1] -
-		systemTransactionsStarted[0] - systemTransactionsStarted[1])
-		.detail("TransactionBudget", transactionBudget)
-		.detail("BatchTransactionBudget", batchTransactionBudget);*/
-
-		int systemTotalStarted = systemTransactionsStarted[0] + systemTransactionsStarted[1];
-		int normalTotalStarted = defaultPriTransactionsStarted[0] + defaultPriTransactionsStarted[1];
-		int batchTotalStarted = batchPriTransactionsStarted[0] + batchPriTransactionsStarted[1];
-
-		transactionCount += transactionsStarted[0] + transactionsStarted[1];
-		batchTransactionCount += batchTotalStarted;
-
-		normalRateInfo.updateBudget(systemTotalStarted + normalTotalStarted, systemQueue.empty() && defaultQueue.empty(), elapsed);
-		batchRateInfo.updateBudget(systemTotalStarted + normalTotalStarted + batchTotalStarted, systemQueue.empty() && defaultQueue.empty() && batchQueue.empty(), elapsed);
-
-		if (debugID.present()) {
-			g_traceBatch.addEvent("TransactionDebug", debugID.get().first(), "MasterProxyServer.masterProxyServerCore.Broadcast");
-		}
-
-		for (int i = 0; i < start.size(); i++) {
-			if (start[i].size()) {
-				Future<GetReadVersionReply> readVersionReply = getLiveCommittedVersion(
-				    span.context, commitData, i, debugID, transactionsStarted[i], systemTransactionsStarted[i],
-				    defaultPriTransactionsStarted[i], batchPriTransactionsStarted[i]);
-				addActor.send(sendGrvReplies(readVersionReply, start[i], &commitData->stats,
-				                             commitData->minKnownCommittedVersion, throttledTags, midShardSize));
-
-				// for now, base dynamic batching on the time for normal requests (not read_risky)
-				if (i == 0) {
-					addActor.send(timeReply(readVersionReply, replyTimes));
-				}
-			}
-		}
-		span = Span(span.location);
-	}
-}
-
->>>>>>> d36d61e0
 ACTOR static Future<Void> doKeyServerLocationRequest( GetKeyServerLocationsRequest req, ProxyCommitData* commitData ) {
 	// We can't respond to these requests until we have valid txnStateStore
 	wait(commitData->validState.getFuture());
@@ -1952,7 +1419,7 @@
 		choose {
 			when(state GetDDMetricsRequest req = waitNext(proxy.getDDMetrics.getFuture()))
 			{
-				if(!db->get().distributor.present()) {
+				if (!db->get().distributor.present()) {
 					req.reply.sendError(dd_not_found());
 					continue;
 				}
@@ -2132,6 +1599,38 @@
 	return Void();
 }
 
+ACTOR Future<Void> reportTxnTagCommitCost(UID myID, Reference<AsyncVar<ServerDBInfo>> db,
+                                          UIDTransactionTagMap<TransactionCommitCostEstimation>* ssTrTagCommitCost) {
+	state Future<Void> nextRequestTimer = Never();
+	state Future<Void> nextReply = Never();
+	if (db->get().ratekeeper.present()) nextRequestTimer = Void();
+	loop choose {
+		when(wait(db->onChange())) {
+			if (db->get().ratekeeper.present()) {
+				TraceEvent("ProxyRatekeeperChanged", myID).detail("RKID", db->get().ratekeeper.get().id());
+				nextRequestTimer = Void();
+			} else {
+				TraceEvent("ProxyRatekeeperDied", myID);
+				nextRequestTimer = Never();
+			}
+		}
+		when(wait(nextRequestTimer)) {
+			nextRequestTimer = Never();
+			if (db->get().ratekeeper.present()) {
+				nextReply = brokenPromiseToNever(db->get().ratekeeper.get().reportCommitCostEstimation.getReply(
+				    ReportCommitCostEstimationRequest(*ssTrTagCommitCost)));
+			} else {
+				nextReply = Never();
+			}
+		}
+		when(wait(nextReply)) {
+			nextReply = Never();
+			ssTrTagCommitCost->clear();
+			nextRequestTimer = delay(SERVER_KNOBS->REPORT_TRANSACTION_COST_ESTIMATION_DELAY);
+		}
+	}
+}
+
 ACTOR Future<Void> masterProxyServerCore(
 	MasterProxyInterface proxy,
 	MasterInterface master,
@@ -2193,6 +1692,7 @@
 	addActor.send(readRequestServer(proxy, addActor, &commitData));
 	addActor.send(rejoinServer(proxy, &commitData));
 	addActor.send(ddMetricsRequestServer(proxy, db));
+	addActor.send(reportTxnTagCommitCost(proxy.id(), db, &commitData.ssTrTagCommitCost));
 
 	// wait for txnStateStore recovery
 	wait(success(commitData.txnStateStore->readValue(StringRef())));
