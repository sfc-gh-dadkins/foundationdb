/*
 * masterserver.actor.cpp
 *
 * This source file is part of the FoundationDB open source project
 *
 * Copyright 2013-2018 Apple Inc. and the FoundationDB project authors
 *
 * Licensed under the Apache License, Version 2.0 (the "License");
 * you may not use this file except in compliance with the License.
 * You may obtain a copy of the License at
 *
 *     http://www.apache.org/licenses/LICENSE-2.0
 *
 * Unless required by applicable law or agreed to in writing, software
 * distributed under the License is distributed on an "AS IS" BASIS,
 * WITHOUT WARRANTIES OR CONDITIONS OF ANY KIND, either express or implied.
 * See the License for the specific language governing permissions and
 * limitations under the License.
 */

#include <iterator>

#include "fdbclient/NativeAPI.actor.h"
#include "fdbclient/Notified.h"
#include "fdbclient/SystemData.h"
#include "fdbrpc/FailureMonitor.h"
#include "fdbrpc/PerfMetric.h"
#include "fdbrpc/sim_validation.h"
#include "fdbrpc/simulator.h"
#include "fdbserver/ApplyMetadataMutation.h"
#include "fdbserver/BackupProgress.actor.h"
#include "fdbserver/ConflictSet.h"
#include "fdbserver/CoordinatedState.h"
#include "fdbserver/CoordinationInterface.h" // copy constructors for ServerCoordinators class
#include "fdbserver/DBCoreState.h"
#include "fdbserver/DataDistribution.actor.h"
#include "fdbserver/IKeyValueStore.h"
#include "fdbserver/Knobs.h"
#include "fdbserver/LogSystem.h"
#include "fdbserver/LogSystemDiskQueueAdapter.h"
#include "fdbserver/MasterInterface.h"
#include "fdbserver/ProxyCommitData.actor.h"
#include "fdbserver/RecoveryState.h"
#include "fdbserver/ServerDBInfo.h"
#include "fdbserver/WaitFailure.h"
#include "fdbserver/WorkerInterface.actor.h"
#include "flow/ActorCollection.h"
#include "flow/Trace.h"

#include "flow/actorcompiler.h" // This must be the last #include.

struct CommitProxyVersionReplies {
	std::map<uint64_t, GetCommitVersionReply> replies;
	NotifiedVersion latestRequestNum;

	CommitProxyVersionReplies(CommitProxyVersionReplies&& r) noexcept
	  : replies(std::move(r.replies)), latestRequestNum(std::move(r.latestRequestNum)) {}
	void operator=(CommitProxyVersionReplies&& r) noexcept {
		replies = std::move(r.replies);
		latestRequestNum = std::move(r.latestRequestNum);
	}

	CommitProxyVersionReplies() : latestRequestNum(0) {}
};

ACTOR Future<Void> masterTerminateOnConflict(UID dbgid,
                                             Promise<Void> fullyRecovered,
                                             Future<Void> onConflict,
                                             Future<Void> switchedState) {
	choose {
		when(wait(onConflict)) {
			if (!fullyRecovered.isSet()) {
				TraceEvent("MasterTerminated", dbgid).detail("Reason", "Conflict");
				TEST(true); // Coordinated state conflict, master dying
				throw worker_removed();
			}
			return Void();
		}
		when(wait(switchedState)) { return Void(); }
	}
}

class ReusableCoordinatedState : NonCopyable {
public:
	Promise<Void> fullyRecovered;
	DBCoreState prevDBState;
	DBCoreState myDBState;
	bool finalWriteStarted;
	Future<Void> previousWrite;

	ReusableCoordinatedState(ServerCoordinators const& coordinators,
	                         PromiseStream<Future<Void>> const& addActor,
	                         UID const& dbgid)
	  : finalWriteStarted(false), previousWrite(Void()), cstate(coordinators), coordinators(coordinators),
	    addActor(addActor), dbgid(dbgid) {}

	Future<Void> read() { return _read(this); }

	Future<Void> write(DBCoreState newState, bool finalWrite = false) {
		previousWrite = _write(this, newState, finalWrite);
		return previousWrite;
	}

	Future<Void> move(ClusterConnectionString const& nc) { return cstate.move(nc); }

private:
	MovableCoordinatedState cstate;
	ServerCoordinators coordinators;
	PromiseStream<Future<Void>> addActor;
	Promise<Void> switchedState;
	UID dbgid;

	ACTOR Future<Void> _read(ReusableCoordinatedState* self) {
		Value prevDBStateRaw = wait(self->cstate.read());
		Future<Void> onConflict = masterTerminateOnConflict(
		    self->dbgid, self->fullyRecovered, self->cstate.onConflict(), self->switchedState.getFuture());
		if (onConflict.isReady() && onConflict.isError()) {
			throw onConflict.getError();
		}
		self->addActor.send(onConflict);

		if (prevDBStateRaw.size()) {
			self->prevDBState = BinaryReader::fromStringRef<DBCoreState>(prevDBStateRaw, IncludeVersion());
			self->myDBState = self->prevDBState;
		}

		return Void();
	}

	ACTOR Future<Void> _write(ReusableCoordinatedState* self, DBCoreState newState, bool finalWrite) {
		if (self->finalWriteStarted) {
			wait(Future<Void>(Never()));
		}

		if (finalWrite) {
			self->finalWriteStarted = true;
		}

		try {
			wait(self->cstate.setExclusive(
			    BinaryWriter::toValue(newState, IncludeVersion(ProtocolVersion::withDBCoreState()))));
		} catch (Error& e) {
			TEST(true); // Master displaced during writeMasterState
			throw;
		}

		self->myDBState = newState;

		if (!finalWrite) {
			self->switchedState.send(Void());
			self->cstate = MovableCoordinatedState(self->coordinators);
			Value rereadDBStateRaw = wait(self->cstate.read());
			DBCoreState readState;
			if (rereadDBStateRaw.size())
				readState = BinaryReader::fromStringRef<DBCoreState>(rereadDBStateRaw, IncludeVersion());

			if (readState != newState) {
				TraceEvent("MasterTerminated", self->dbgid).detail("Reason", "CStateChanged");
				TEST(true); // Coordinated state changed between writing and reading, master dying
				throw worker_removed();
			}
			self->switchedState = Promise<Void>();
			self->addActor.send(masterTerminateOnConflict(
			    self->dbgid, self->fullyRecovered, self->cstate.onConflict(), self->switchedState.getFuture()));
		} else {
			self->fullyRecovered.send(Void());
		}

		return Void();
	}
};

struct MasterData : NonCopyable, ReferenceCounted<MasterData> {
	UID dbgid;

	AsyncTrigger registrationTrigger;
	Version lastEpochEnd, // The last version in the old epoch not (to be) rolled back in this recovery
	    recoveryTransactionVersion; // The first version in this epoch
	double lastCommitTime;

	Version liveCommittedVersion; // The largest live committed version reported by commit proxies.
	bool databaseLocked;
	Optional<Value> proxyMetadataVersion;
	Version minKnownCommittedVersion;

	DatabaseConfiguration originalConfiguration;
	DatabaseConfiguration configuration;
	std::vector<Optional<Key>> primaryDcId;
	std::vector<Optional<Key>> remoteDcIds;
	bool hasConfiguration;

	ServerCoordinators coordinators;

	Reference<ILogSystem> logSystem;
	Version version; // The last version assigned to a proxy by getVersion()
	double lastVersionTime;
	LogSystemDiskQueueAdapter* txnStateLogAdapter;
	IKeyValueStore* txnStateStore;
	int64_t memoryLimit;
	std::map<Optional<Value>, int8_t> dcId_locality;
	std::vector<Tag> allTags;

	int8_t getNextLocality() {
		int8_t maxLocality = -1;
		for (auto it : dcId_locality) {
			maxLocality = std::max(maxLocality, it.second);
		}
		return maxLocality + 1;
	}

	std::vector<CommitProxyInterface> commitProxies;
	std::vector<CommitProxyInterface> provisionalCommitProxies;
	std::vector<GrvProxyInterface> grvProxies;
	std::vector<GrvProxyInterface> provisionalGrvProxies;
	std::vector<ResolverInterface> resolvers;
	std::vector<VersionIndexerInterface> versionIndexers;

	std::map<UID, CommitProxyVersionReplies> lastCommitProxyVersionReplies;

	Standalone<StringRef> dbId;

	MasterInterface myInterface;
	const ClusterControllerFullInterface
	    clusterController; // If the cluster controller changes, this master will die, so this is immutable.

	ReusableCoordinatedState cstate;
	Promise<Void> cstateUpdated;
	Reference<AsyncVar<ServerDBInfo> const> dbInfo;
	int64_t registrationCount; // Number of different MasterRegistrationRequests sent to clusterController

	RecoveryState recoveryState;

	AsyncVar<Standalone<VectorRef<ResolverMoveRef>>> resolverChanges;
	Version resolverChangesVersion;
	std::set<UID> resolverNeedingChanges;

	PromiseStream<Future<Void>> addActor;
	Reference<AsyncVar<bool>> recruitmentStalled;
	bool forceRecovery;
	bool neverCreated;
	int8_t safeLocality;
	int8_t primaryLocality;

	std::vector<WorkerInterface> backupWorkers; // Recruited backup workers from cluster controller.

	CounterCollection cc;
	Counter changeCoordinatorsRequests;
	Counter getCommitVersionRequests;
	Counter backupWorkerDoneRequests;
	Counter getLiveCommittedVersionRequests;
	Counter reportLiveCommittedVersionRequests;

	Future<Void> logger;

	Reference<EventCacheHolder> masterRecoveryStateEventHolder;
	Reference<EventCacheHolder> masterRecoveryGenerationsEventHolder;
	Reference<EventCacheHolder> masterRecoveryDurationEventHolder;
	Reference<EventCacheHolder> masterRecoveryAvailableEventHolder;
	Reference<EventCacheHolder> recoveredConfigEventHolder;

	MasterData(Reference<AsyncVar<ServerDBInfo> const> const& dbInfo,
	           MasterInterface const& myInterface,
	           ServerCoordinators const& coordinators,
	           ClusterControllerFullInterface const& clusterController,
	           Standalone<StringRef> const& dbId,
	           PromiseStream<Future<Void>> const& addActor,
	           bool forceRecovery)

	  : dbgid(myInterface.id()), lastEpochEnd(invalidVersion), recoveryTransactionVersion(invalidVersion),
	    lastCommitTime(0), liveCommittedVersion(invalidVersion), databaseLocked(false),
	    minKnownCommittedVersion(invalidVersion), hasConfiguration(false), coordinators(coordinators),
	    version(invalidVersion), lastVersionTime(0), txnStateStore(nullptr), memoryLimit(2e9), dbId(dbId),
	    myInterface(myInterface), clusterController(clusterController), cstate(coordinators, addActor, dbgid),
	    dbInfo(dbInfo), registrationCount(0), addActor(addActor),
	    recruitmentStalled(makeReference<AsyncVar<bool>>(false)), forceRecovery(forceRecovery), neverCreated(false),
	    safeLocality(tagLocalityInvalid), primaryLocality(tagLocalityInvalid), cc("Master", dbgid.toString()),
	    changeCoordinatorsRequests("ChangeCoordinatorsRequests", cc),
	    getCommitVersionRequests("GetCommitVersionRequests", cc),
	    backupWorkerDoneRequests("BackupWorkerDoneRequests", cc),
	    getLiveCommittedVersionRequests("GetLiveCommittedVersionRequests", cc),
	    reportLiveCommittedVersionRequests("ReportLiveCommittedVersionRequests", cc),
	    masterRecoveryStateEventHolder(makeReference<EventCacheHolder>("MasterRecoveryState")),
	    masterRecoveryGenerationsEventHolder(makeReference<EventCacheHolder>("MasterRecoveryGenerations")),
	    masterRecoveryDurationEventHolder(makeReference<EventCacheHolder>("MasterRecoveryDuration")),
	    masterRecoveryAvailableEventHolder(makeReference<EventCacheHolder>("MasterRecoveryAvailable")),
	    recoveredConfigEventHolder(makeReference<EventCacheHolder>("RecoveredConfig")) {
		logger = traceCounters("MasterMetrics", dbgid, SERVER_KNOBS->WORKER_LOGGING_INTERVAL, &cc, "MasterMetrics");
		if (forceRecovery && !myInterface.locality.dcId().present()) {
			TraceEvent(SevError, "ForcedRecoveryRequiresDcID").log();
			forceRecovery = false;
		}
	}
	~MasterData() {
		if (txnStateStore)
			txnStateStore->close();
	}
};

ACTOR Future<Void> newCommitProxies(Reference<MasterData> self, RecruitFromConfigurationReply recr) {
	std::vector<Future<CommitProxyInterface>> initializationReplies;
	for (int i = 0; i < recr.commitProxies.size(); i++) {
		InitializeCommitProxyRequest req;
		req.master = self->myInterface;
		req.recoveryCount = self->cstate.myDBState.recoveryCount + 1;
		req.recoveryTransactionVersion = self->recoveryTransactionVersion;
		req.firstProxy = i == 0;
		TraceEvent("CommitProxyReplies", self->dbgid)
		    .detail("WorkerID", recr.commitProxies[i].id())
		    .detail("FirstProxy", req.firstProxy ? "True" : "False");
		initializationReplies.push_back(
		    transformErrors(throwErrorOr(recr.commitProxies[i].commitProxy.getReplyUnlessFailedFor(
		                        req, SERVER_KNOBS->TLOG_TIMEOUT, SERVER_KNOBS->MASTER_FAILURE_SLOPE_DURING_RECOVERY)),
		                    master_recovery_failed()));
	}

	std::vector<CommitProxyInterface> newRecruits = wait(getAll(initializationReplies));
	// It is required for the correctness of COMMIT_ON_FIRST_PROXY that self->commitProxies[0] is the firstCommitProxy.
	self->commitProxies = newRecruits;

	return Void();
}

ACTOR Future<Void> newGrvProxies(Reference<MasterData> self, RecruitFromConfigurationReply recr) {
	std::vector<Future<GrvProxyInterface>> initializationReplies;
	for (int i = 0; i < recr.grvProxies.size(); i++) {
		InitializeGrvProxyRequest req;
		req.master = self->myInterface;
		req.recoveryCount = self->cstate.myDBState.recoveryCount + 1;
		TraceEvent("GrvProxyReplies", self->dbgid).detail("WorkerID", recr.grvProxies[i].id());
		initializationReplies.push_back(
		    transformErrors(throwErrorOr(recr.grvProxies[i].grvProxy.getReplyUnlessFailedFor(
		                        req, SERVER_KNOBS->TLOG_TIMEOUT, SERVER_KNOBS->MASTER_FAILURE_SLOPE_DURING_RECOVERY)),
		                    master_recovery_failed()));
	}

	std::vector<GrvProxyInterface> newRecruits = wait(getAll(initializationReplies));
	self->grvProxies = newRecruits;
	return Void();
}

ACTOR Future<Void> newResolvers(Reference<MasterData> self, RecruitFromConfigurationReply recr) {
	std::vector<Future<ResolverInterface>> initializationReplies;
	for (int i = 0; i < recr.resolvers.size(); i++) {
		InitializeResolverRequest req;
		req.recoveryCount = self->cstate.myDBState.recoveryCount + 1;
		req.commitProxyCount = recr.commitProxies.size();
		req.resolverCount = recr.resolvers.size();
		TraceEvent("ResolverReplies", self->dbgid).detail("WorkerID", recr.resolvers[i].id());
		initializationReplies.push_back(
		    transformErrors(throwErrorOr(recr.resolvers[i].resolver.getReplyUnlessFailedFor(
		                        req, SERVER_KNOBS->TLOG_TIMEOUT, SERVER_KNOBS->MASTER_FAILURE_SLOPE_DURING_RECOVERY)),
		                    master_recovery_failed()));
	}

	std::vector<ResolverInterface> newRecruits = wait(getAll(initializationReplies));
	self->resolvers = newRecruits;
	return Void();
}

ACTOR Future<Void> newVersionIndexers(Reference<MasterData> self, RecruitFromConfigurationReply recr) {
	std::vector<Future<VersionIndexerInterface>> initializationReplies;
	for (int i = 0; i < recr.versionIndexers.size(); ++i) {
		InitializeVersionIndexerRequest req;
		req.recoveryCount = self->cstate.myDBState.recoveryCount + 1;
		TraceEvent("VersionIndexerReplies", self->dbgid).detail("WorkerID", recr.versionIndexers[i].id());
		initializationReplies.push_back(
		    transformErrors(throwErrorOr(recr.versionIndexers[i].versionIndexer.getReplyUnlessFailedFor(
		                        req, SERVER_KNOBS->TLOG_TIMEOUT, SERVER_KNOBS->MASTER_FAILURE_SLOPE_DURING_RECOVERY)),
		                    master_recovery_failed()));
	}
	std::vector<VersionIndexerInterface> newRecruits = wait(getAll(initializationReplies));
	self->versionIndexers = newRecruits;
	return Void();
}

ACTOR Future<Void> newTLogServers(Reference<MasterData> self,
                                  RecruitFromConfigurationReply recr,
                                  Reference<ILogSystem> oldLogSystem,
                                  std::vector<Standalone<CommitTransactionRef>>* initialConfChanges) {
	if (self->configuration.usableRegions > 1) {
		state Optional<Key> remoteDcId = self->remoteDcIds.size() ? self->remoteDcIds[0] : Optional<Key>();
		if (!self->dcId_locality.count(recr.dcId)) {
			int8_t loc = self->getNextLocality();
			Standalone<CommitTransactionRef> tr;
			tr.set(tr.arena(), tagLocalityListKeyFor(recr.dcId), tagLocalityListValue(loc));
			initialConfChanges->push_back(tr);
			self->dcId_locality[recr.dcId] = loc;
			TraceEvent(SevWarn, "UnknownPrimaryDCID", self->dbgid).detail("PrimaryId", recr.dcId).detail("Loc", loc);
		}

		if (!self->dcId_locality.count(remoteDcId)) {
			int8_t loc = self->getNextLocality();
			Standalone<CommitTransactionRef> tr;
			tr.set(tr.arena(), tagLocalityListKeyFor(remoteDcId), tagLocalityListValue(loc));
			initialConfChanges->push_back(tr);
			self->dcId_locality[remoteDcId] = loc;
			TraceEvent(SevWarn, "UnknownRemoteDCID", self->dbgid).detail("RemoteId", remoteDcId).detail("Loc", loc);
		}

		std::vector<UID> exclusionWorkerIds;
		std::transform(recr.tLogs.begin(),
		               recr.tLogs.end(),
		               std::back_inserter(exclusionWorkerIds),
		               [](const WorkerInterface& in) { return in.id(); });
		std::transform(recr.satelliteTLogs.begin(),
		               recr.satelliteTLogs.end(),
		               std::back_inserter(exclusionWorkerIds),
		               [](const WorkerInterface& in) { return in.id(); });
		Future<RecruitRemoteFromConfigurationReply> fRemoteWorkers = brokenPromiseToNever(
		    self->clusterController.recruitRemoteFromConfiguration.getReply(RecruitRemoteFromConfigurationRequest(
		        self->configuration,
		        remoteDcId,
		        recr.tLogs.size() *
		            std::max<int>(1, self->configuration.desiredLogRouterCount / std::max<int>(1, recr.tLogs.size())),
		        exclusionWorkerIds)));

		self->primaryLocality = self->dcId_locality[recr.dcId];
		self->logSystem = Reference<ILogSystem>(); // Cancels the actors in the previous log system.
		Reference<ILogSystem> newLogSystem = wait(oldLogSystem->newEpoch(recr,
		                                                                 fRemoteWorkers,
		                                                                 self->configuration,
		                                                                 self->cstate.myDBState.recoveryCount + 1,
		                                                                 self->primaryLocality,
		                                                                 self->dcId_locality[remoteDcId],
		                                                                 self->allTags,
		                                                                 self->recruitmentStalled));
		self->logSystem = newLogSystem;
	} else {
		self->primaryLocality = tagLocalitySpecial;
		self->logSystem = Reference<ILogSystem>(); // Cancels the actors in the previous log system.
		Reference<ILogSystem> newLogSystem = wait(oldLogSystem->newEpoch(recr,
		                                                                 Never(),
		                                                                 self->configuration,
		                                                                 self->cstate.myDBState.recoveryCount + 1,
		                                                                 self->primaryLocality,
		                                                                 tagLocalitySpecial,
		                                                                 self->allTags,
		                                                                 self->recruitmentStalled));
		self->logSystem = newLogSystem;
	}
	return Void();
}

ACTOR Future<Void> newSeedServers(Reference<MasterData> self,
                                  RecruitFromConfigurationReply recruits,
                                  std::vector<StorageServerInterface>* servers) {
	// This is only necessary if the database is at version 0
	servers->clear();
	if (self->lastEpochEnd)
		return Void();

	state int idx = 0;
	state std::map<Optional<Value>, Tag> dcId_tags;
	state int8_t nextLocality = 0;
	while (idx < recruits.storageServers.size()) {
		TraceEvent("MasterRecruitingInitialStorageServer", self->dbgid)
		    .detail("CandidateWorker", recruits.storageServers[idx].locality.toString());

		InitializeStorageRequest isr;
		isr.seedTag = dcId_tags.count(recruits.storageServers[idx].locality.dcId())
		                  ? dcId_tags[recruits.storageServers[idx].locality.dcId()]
		                  : Tag(nextLocality, 0);
		isr.storeType = self->configuration.storageServerStoreType;
		isr.reqId = deterministicRandom()->randomUniqueID();
		isr.interfaceId = deterministicRandom()->randomUniqueID();

		ErrorOr<InitializeStorageReply> newServer = wait(recruits.storageServers[idx].storage.tryGetReply(isr));

		if (newServer.isError()) {
			if (!newServer.isError(error_code_recruitment_failed) &&
			    !newServer.isError(error_code_request_maybe_delivered))
				throw newServer.getError();

			TEST(true); // masterserver initial storage recuitment loop failed to get new server
			wait(delay(SERVER_KNOBS->STORAGE_RECRUITMENT_DELAY));
		} else {
			if (!dcId_tags.count(recruits.storageServers[idx].locality.dcId())) {
				dcId_tags[recruits.storageServers[idx].locality.dcId()] = Tag(nextLocality, 0);
				nextLocality++;
			}

			Tag& tag = dcId_tags[recruits.storageServers[idx].locality.dcId()];
			tag.id++;
			idx++;

			servers->push_back(newServer.get().interf);
		}
	}

	self->dcId_locality.clear();
	for (auto& it : dcId_tags) {
		self->dcId_locality[it.first] = it.second.locality;
	}

	TraceEvent("MasterRecruitedInitialStorageServers", self->dbgid)
	    .detail("TargetCount", self->configuration.storageTeamSize)
	    .detail("Servers", describe(*servers));

	return Void();
}

Future<Void> waitCommitProxyFailure(std::vector<CommitProxyInterface> const& commitProxies) {
	std::vector<Future<Void>> failed;
	failed.reserve(commitProxies.size());
	for (auto commitProxy : commitProxies) {
		failed.push_back(waitFailureClient(commitProxy.waitFailure,
		                                   SERVER_KNOBS->TLOG_TIMEOUT,
		                                   -SERVER_KNOBS->TLOG_TIMEOUT / SERVER_KNOBS->SECONDS_BEFORE_NO_FAILURE_DELAY,
		                                   /*trace=*/true));
	}
	ASSERT(failed.size() >= 1);
	return tagError<Void>(quorum(failed, 1), commit_proxy_failed());
}

Future<Void> waitGrvProxyFailure(std::vector<GrvProxyInterface> const& grvProxies) {
	std::vector<Future<Void>> failed;
	failed.reserve(grvProxies.size());
	for (int i = 0; i < grvProxies.size(); i++)
		failed.push_back(waitFailureClient(grvProxies[i].waitFailure,
		                                   SERVER_KNOBS->TLOG_TIMEOUT,
		                                   -SERVER_KNOBS->TLOG_TIMEOUT / SERVER_KNOBS->SECONDS_BEFORE_NO_FAILURE_DELAY,
		                                   /*trace=*/true));
	ASSERT(failed.size() >= 1);
	return tagError<Void>(quorum(failed, 1), grv_proxy_failed());
}

Future<Void> waitResolverFailure(std::vector<ResolverInterface> const& resolvers) {
	std::vector<Future<Void>> failed;
	failed.reserve(resolvers.size());
	for (auto resolver : resolvers) {
		failed.push_back(waitFailureClient(resolver.waitFailure,
		                                   SERVER_KNOBS->TLOG_TIMEOUT,
		                                   -SERVER_KNOBS->TLOG_TIMEOUT / SERVER_KNOBS->SECONDS_BEFORE_NO_FAILURE_DELAY,
		                                   /*trace=*/true));
	}
	ASSERT(failed.size() >= 1);
	return tagError<Void>(quorum(failed, 1), master_resolver_failed());
}

Future<Void> waitVersionIndexerFailure(std::vector<VersionIndexerInterface> const& versionIndexers) {
	std::vector<Future<Void>> failed;
	failed.reserve(versionIndexers.size());
	for (auto const& versionIndexer : versionIndexers) {
		failed.push_back(waitFailureClient(versionIndexer.waitFailure));
	}
	ASSERT(failed.size() >= 1);
	return tagError<Void>(quorum(failed, 1), master_version_indexer_failed());
}

ACTOR Future<Void> updateLogsValue(Reference<MasterData> self, Database cx) {
	state Transaction tr(cx);
	loop {
		try {
			Optional<Standalone<StringRef>> value = wait(tr.get(logsKey));
			ASSERT(value.present());
			auto logs = decodeLogsValue(value.get());

			std::set<UID> logIds;
			for (auto& log : logs.first) {
				logIds.insert(log.first);
			}

			bool found = false;
			for (auto& logSet : self->logSystem->getLogSystemConfig().tLogs) {
				for (auto& log : logSet.tLogs) {
					if (logIds.count(log.id())) {
						found = true;
						break;
					}
				}
				if (found) {
					break;
				}
			}

			if (!found) {
				TEST(true); // old master attempted to change logsKey
				return Void();
			}

			tr.set(logsKey, self->logSystem->getLogsValue());
			wait(tr.commit());
			return Void();
		} catch (Error& e) {
			wait(tr.onError(e));
		}
	}
}

Future<Void> sendMasterRegistration(MasterData* self,
                                    LogSystemConfig const& logSystemConfig,
<<<<<<< HEAD
                                    vector<CommitProxyInterface> commitProxies,
                                    vector<GrvProxyInterface> grvProxies,
                                    vector<ResolverInterface> resolvers,
                                    vector<VersionIndexerInterface> versionIndexers,
=======
                                    std::vector<CommitProxyInterface> commitProxies,
                                    std::vector<GrvProxyInterface> grvProxies,
                                    std::vector<ResolverInterface> resolvers,
>>>>>>> 9730f670
                                    DBRecoveryCount recoveryCount,
                                    std::vector<UID> priorCommittedLogServers) {
	RegisterMasterRequest masterReq;
	masterReq.id = self->myInterface.id();
	masterReq.mi = self->myInterface.locality;
	masterReq.logSystemConfig = logSystemConfig;
	masterReq.commitProxies = commitProxies;
	masterReq.grvProxies = grvProxies;
	masterReq.resolvers = resolvers;
	masterReq.versionIndexers = versionIndexers;
	masterReq.recoveryCount = recoveryCount;
	if (self->hasConfiguration)
		masterReq.configuration = self->configuration;
	masterReq.registrationCount = ++self->registrationCount;
	masterReq.priorCommittedLogServers = priorCommittedLogServers;
	masterReq.recoveryState = self->recoveryState;
	masterReq.recoveryStalled = self->recruitmentStalled->get();
	return brokenPromiseToNever(self->clusterController.registerMaster.getReply(masterReq));
}

ACTOR Future<Void> updateRegistration(Reference<MasterData> self, Reference<ILogSystem> logSystem) {
	state Database cx = openDBOnServer(self->dbInfo, TaskPriority::DefaultEndpoint, LockAware::True);
	state Future<Void> trigger = self->registrationTrigger.onTrigger();
	state Future<Void> updateLogsKey;

	loop {
		wait(trigger);
		wait(delay(.001)); // Coalesce multiple changes

		trigger = self->registrationTrigger.onTrigger();

		auto logSystemConfig = logSystem->getLogSystemConfig();
		TraceEvent("MasterUpdateRegistration", self->dbgid)
		    .detail("RecoveryCount", self->cstate.myDBState.recoveryCount)
		    .detail("OldestBackupEpoch", logSystemConfig.oldestBackupEpoch)
		    .detail("Logs", describe(logSystemConfig.tLogs));

		if (!self->cstateUpdated.isSet()) {
			wait(sendMasterRegistration(self.getPtr(),
			                            logSystemConfig,
			                            self->provisionalCommitProxies,
			                            self->provisionalGrvProxies,
			                            self->resolvers,
			                            self->versionIndexers,
			                            self->cstate.myDBState.recoveryCount,
			                            self->cstate.prevDBState.getPriorCommittedLogServers()));
		} else {
			updateLogsKey = updateLogsValue(self, cx);
			wait(sendMasterRegistration(self.getPtr(),
			                            logSystemConfig,
			                            self->commitProxies,
			                            self->grvProxies,
			                            self->resolvers,
			                            self->versionIndexers,
			                            self->cstate.myDBState.recoveryCount,
			                            std::vector<UID>()));
		}
	}
}

ACTOR Future<Standalone<CommitTransactionRef>> provisionalMaster(Reference<MasterData> parent, Future<Void> activate) {
	wait(activate);

	// Register a fake commit proxy (to be provided right here) to make ourselves available to clients
	parent->provisionalCommitProxies = std::vector<CommitProxyInterface>(1);
	parent->provisionalCommitProxies[0].provisional = true;
	parent->provisionalCommitProxies[0].initEndpoints();
	parent->provisionalGrvProxies = std::vector<GrvProxyInterface>(1);
	parent->provisionalGrvProxies[0].provisional = true;
	parent->provisionalGrvProxies[0].initEndpoints();
	state Future<Void> waitCommitProxyFailure =
	    waitFailureServer(parent->provisionalCommitProxies[0].waitFailure.getFuture());
	state Future<Void> waitGrvProxyFailure =
	    waitFailureServer(parent->provisionalGrvProxies[0].waitFailure.getFuture());
	parent->registrationTrigger.trigger();

	auto lockedKey = parent->txnStateStore->readValue(databaseLockedKey).get();
	state bool locked = lockedKey.present() && lockedKey.get().size();

	state Optional<Value> metadataVersion = parent->txnStateStore->readValue(metadataVersionKey).get();

	// We respond to a minimal subset of the commit proxy protocol.  Our sole purpose is to receive a single write-only
	// transaction which might repair our configuration, and return it.
	loop choose {
		when(GetReadVersionRequest req =
		         waitNext(parent->provisionalGrvProxies[0].getConsistentReadVersion.getFuture())) {
			if ((req.flags & GetReadVersionRequest::FLAG_CAUSAL_READ_RISKY) &&
			    (req.flags & GetReadVersionRequest::FLAG_USE_PROVISIONAL_PROXIES) && parent->lastEpochEnd) {
				GetReadVersionReply rep;
				rep.version = parent->lastEpochEnd;
				rep.locked = locked;
				rep.metadataVersion = metadataVersion;
				req.reply.send(rep);
			} else
				req.reply.send(Never()); // We can't perform causally consistent reads without recovering
		}
		when(CommitTransactionRequest req = waitNext(parent->provisionalCommitProxies[0].commit.getFuture())) {
			req.reply.send(Never()); // don't reply (clients always get commit_unknown_result)
			auto t = &req.transaction;
			if (t->read_snapshot == parent->lastEpochEnd && //< So no transactions can fall between the read snapshot
			                                                // and the recovery transaction this (might) be merged with
			                                                // vvv and also the changes we will make in the recovery
			                                                // transaction (most notably to lastEpochEndKey) BEFORE we
			                                                // merge initialConfChanges won't conflict
			    !std::any_of(t->read_conflict_ranges.begin(), t->read_conflict_ranges.end(), [](KeyRangeRef const& r) {
				    return r.contains(lastEpochEndKey);
			    })) {
				for (auto m = t->mutations.begin(); m != t->mutations.end(); ++m) {
					TraceEvent("PM_CTM", parent->dbgid)
					    .detail("MType", m->type)
					    .detail("Param1", m->param1)
					    .detail("Param2", m->param2);
					if (isMetadataMutation(*m)) {
						// We keep the mutations and write conflict ranges from this transaction, but not its read
						// conflict ranges
						Standalone<CommitTransactionRef> out;
						out.read_snapshot = invalidVersion;
						out.mutations.append_deep(out.arena(), t->mutations.begin(), t->mutations.size());
						out.write_conflict_ranges.append_deep(
						    out.arena(), t->write_conflict_ranges.begin(), t->write_conflict_ranges.size());
						return out;
					}
				}
			}
		}
		when(GetKeyServerLocationsRequest req =
		         waitNext(parent->provisionalCommitProxies[0].getKeyServersLocations.getFuture())) {
			req.reply.send(Never());
		}
		when(wait(waitCommitProxyFailure)) { throw worker_removed(); }
		when(wait(waitGrvProxyFailure)) { throw worker_removed(); }
	}
}

ACTOR Future<std::vector<Standalone<CommitTransactionRef>>> recruitEverything(
    Reference<MasterData> self,
    std::vector<StorageServerInterface>* seedServers,
    Reference<ILogSystem> oldLogSystem) {
	if (!self->configuration.isValid()) {
		RecoveryStatus::RecoveryStatus status;
		if (self->configuration.initialized) {
			TraceEvent(SevWarn, "MasterRecoveryInvalidConfiguration", self->dbgid)
			    .setMaxEventLength(11000)
			    .setMaxFieldLength(10000)
			    .detail("Conf", self->configuration.toString());
			status = RecoveryStatus::configuration_invalid;
		} else if (!self->cstate.prevDBState.tLogs.size()) {
			status = RecoveryStatus::configuration_never_created;
			self->neverCreated = true;
		} else {
			status = RecoveryStatus::configuration_missing;
		}
		TraceEvent("MasterRecoveryState", self->dbgid)
		    .detail("StatusCode", status)
		    .detail("Status", RecoveryStatus::names[status])
		    .trackLatest(self->masterRecoveryStateEventHolder->trackingKey);
		return Never();
	} else
		TraceEvent("MasterRecoveryState", self->dbgid)
		    .detail("StatusCode", RecoveryStatus::recruiting_transaction_servers)
		    .detail("Status", RecoveryStatus::names[RecoveryStatus::recruiting_transaction_servers])
		    .detail("Conf", self->configuration.toString())
		    .detail("RequiredCommitProxies", 1)
		    .detail("RequiredGrvProxies", 1)
		    .detail("RequiredResolvers", 1)
<<<<<<< HEAD
		    .detail("RequiredVersionIndexers", 1)
		    .trackLatest("MasterRecoveryState");
=======
		    .trackLatest(self->masterRecoveryStateEventHolder->trackingKey);
>>>>>>> 9730f670

	// FIXME: we only need log routers for the same locality as the master
	int maxLogRouters = self->cstate.prevDBState.logRouterTags;
	for (auto& old : self->cstate.prevDBState.oldTLogData) {
		maxLogRouters = std::max(maxLogRouters, old.logRouterTags);
	}

	state RecruitFromConfigurationReply recruits =
	    wait(brokenPromiseToNever(self->clusterController.recruitFromConfiguration.getReply(
	        RecruitFromConfigurationRequest(self->configuration, self->lastEpochEnd == 0, maxLogRouters))));

	std::string primaryDcIds, remoteDcIds;

	self->primaryDcId.clear();
	self->remoteDcIds.clear();
	if (recruits.dcId.present()) {
		self->primaryDcId.push_back(recruits.dcId);
		if (!primaryDcIds.empty()) {
			primaryDcIds += ',';
		}
		primaryDcIds += printable(recruits.dcId);
		if (self->configuration.regions.size() > 1) {
			Key remoteDcId = recruits.dcId.get() == self->configuration.regions[0].dcId
			                     ? self->configuration.regions[1].dcId
			                     : self->configuration.regions[0].dcId;
			self->remoteDcIds.push_back(remoteDcId);
			if (!remoteDcIds.empty()) {
				remoteDcIds += ',';
			}
			remoteDcIds += printable(remoteDcId);
		}
	}
	self->backupWorkers.swap(recruits.backupWorkers);

	TraceEvent("MasterRecoveryState", self->dbgid)
	    .detail("StatusCode", RecoveryStatus::initializing_transaction_servers)
	    .detail("Status", RecoveryStatus::names[RecoveryStatus::initializing_transaction_servers])
	    .detail("CommitProxies", recruits.commitProxies.size())
	    .detail("GrvProxies", recruits.grvProxies.size())
	    .detail("TLogs", recruits.tLogs.size())
	    .detail("Resolvers", recruits.resolvers.size())
	    .detail("VersionIndexers", recruits.versionIndexers.size())
	    .detail("SatelliteTLogs", recruits.satelliteTLogs.size())
	    .detail("OldLogRouters", recruits.oldLogRouters.size())
	    .detail("StorageServers", recruits.storageServers.size())
	    .detail("BackupWorkers", self->backupWorkers.size())
	    .detail("PrimaryDcIds", primaryDcIds)
	    .detail("RemoteDcIds", remoteDcIds)
	    .trackLatest(self->masterRecoveryStateEventHolder->trackingKey);

	// Actually, newSeedServers does both the recruiting and initialization of the seed servers; so if this is a brand
	// new database we are sort of lying that we are past the recruitment phase.  In a perfect world we would split that
	// up so that the recruitment part happens above (in parallel with recruiting the transaction servers?).
	wait(newSeedServers(self, recruits, seedServers));
	state std::vector<Standalone<CommitTransactionRef>> confChanges;
	wait(newCommitProxies(self, recruits) && newGrvProxies(self, recruits) && newResolvers(self, recruits) &&
	     newVersionIndexers(self, recruits) && newTLogServers(self, recruits, oldLogSystem, &confChanges));
	return confChanges;
}

ACTOR Future<Void> updateLocalityForDcId(Optional<Key> dcId,
                                         Reference<ILogSystem> oldLogSystem,
                                         Reference<AsyncVar<PeekTxsInfo>> locality) {
	loop {
		std::pair<int8_t, int8_t> loc = oldLogSystem->getLogSystemConfig().getLocalityForDcId(dcId);
		Version ver = locality->get().knownCommittedVersion;
		if (ver == invalidVersion) {
			ver = oldLogSystem->getKnownCommittedVersion();
		}
		locality->set(PeekTxsInfo(loc.first, loc.second, ver));
		TraceEvent("UpdatedLocalityForDcId")
		    .detail("DcId", dcId)
		    .detail("Locality0", loc.first)
		    .detail("Locality1", loc.second)
		    .detail("Version", ver);
		wait(oldLogSystem->onLogSystemConfigChange() || oldLogSystem->onKnownCommittedVersionChange());
	}
}

ACTOR Future<Void> readTransactionSystemState(Reference<MasterData> self,
                                              Reference<ILogSystem> oldLogSystem,
                                              Version txsPoppedVersion) {
	state Reference<AsyncVar<PeekTxsInfo>> myLocality = Reference<AsyncVar<PeekTxsInfo>>(
	    new AsyncVar<PeekTxsInfo>(PeekTxsInfo(tagLocalityInvalid, tagLocalityInvalid, invalidVersion)));
	state Future<Void> localityUpdater =
	    updateLocalityForDcId(self->myInterface.locality.dcId(), oldLogSystem, myLocality);
	// Peek the txnStateTag in oldLogSystem and recover self->txnStateStore

	// For now, we also obtain the recovery metadata that the log system obtained during the end_epoch process for
	// comparison

	// Sets self->lastEpochEnd and self->recoveryTransactionVersion
	// Sets self->configuration to the configuration (FF/conf/ keys) at self->lastEpochEnd

	// Recover transaction state store
	if (self->txnStateStore)
		self->txnStateStore->close();
	self->txnStateLogAdapter = openDiskQueueAdapter(oldLogSystem, myLocality, txsPoppedVersion);
	self->txnStateStore =
	    keyValueStoreLogSystem(self->txnStateLogAdapter, self->dbgid, self->memoryLimit, false, false, true);

	// Versionstamped operations (particularly those applied from DR) define a minimum commit version
	// that we may recover to, as they embed the version in user-readable data and require that no
	// transactions will be committed at a lower version.
	Optional<Standalone<StringRef>> requiredCommitVersion =
	    wait(self->txnStateStore->readValue(minRequiredCommitVersionKey));
	Version minRequiredCommitVersion = -1;
	if (requiredCommitVersion.present()) {
		minRequiredCommitVersion = BinaryReader::fromStringRef<Version>(requiredCommitVersion.get(), Unversioned());
	}

	// Recover version info
	self->lastEpochEnd = oldLogSystem->getEnd() - 1;
	if (self->lastEpochEnd == 0) {
		self->recoveryTransactionVersion = 1;
	} else {
		if (self->forceRecovery) {
			self->recoveryTransactionVersion = self->lastEpochEnd + SERVER_KNOBS->MAX_VERSIONS_IN_FLIGHT_FORCED;
		} else {
			self->recoveryTransactionVersion = self->lastEpochEnd + SERVER_KNOBS->MAX_VERSIONS_IN_FLIGHT;
		}

		if (BUGGIFY) {
			self->recoveryTransactionVersion +=
			    deterministicRandom()->randomInt64(0, SERVER_KNOBS->MAX_VERSIONS_IN_FLIGHT);
		}
		if (self->recoveryTransactionVersion < minRequiredCommitVersion)
			self->recoveryTransactionVersion = minRequiredCommitVersion;
	}

	TraceEvent("MasterRecovering", self->dbgid)
	    .detail("LastEpochEnd", self->lastEpochEnd)
	    .detail("RecoveryTransactionVersion", self->recoveryTransactionVersion);

	RangeResult rawConf = wait(self->txnStateStore->readRange(configKeys));
	self->configuration.fromKeyValues(rawConf.castTo<VectorRef<KeyValueRef>>());
	self->originalConfiguration = self->configuration;
	self->hasConfiguration = true;

	TraceEvent("MasterRecoveredConfig", self->dbgid)
	    .setMaxEventLength(11000)
	    .setMaxFieldLength(10000)
	    .detail("Conf", self->configuration.toString())
	    .trackLatest(self->recoveredConfigEventHolder->trackingKey);

	RangeResult rawLocalities = wait(self->txnStateStore->readRange(tagLocalityListKeys));
	self->dcId_locality.clear();
	for (auto& kv : rawLocalities) {
		self->dcId_locality[decodeTagLocalityListKey(kv.key)] = decodeTagLocalityListValue(kv.value);
	}

	RangeResult rawTags = wait(self->txnStateStore->readRange(serverTagKeys));
	self->allTags.clear();
	if (self->lastEpochEnd > 0) {
		self->allTags.push_back(cacheTag);
	}

	if (self->forceRecovery) {
		self->safeLocality = oldLogSystem->getLogSystemConfig().tLogs[0].locality;
		for (auto& kv : rawTags) {
			Tag tag = decodeServerTagValue(kv.value);
			if (tag.locality == self->safeLocality) {
				self->allTags.push_back(tag);
			}
		}
	} else {
		for (auto& kv : rawTags) {
			self->allTags.push_back(decodeServerTagValue(kv.value));
		}
	}

	RangeResult rawHistoryTags = wait(self->txnStateStore->readRange(serverTagHistoryKeys));
	for (auto& kv : rawHistoryTags) {
		self->allTags.push_back(decodeServerTagValue(kv.value));
	}

	uniquify(self->allTags);

	// auto kvs = self->txnStateStore->readRange( systemKeys );
	// for( auto & kv : kvs.get() )
	//	TraceEvent("MasterRecoveredTXS", self->dbgid).detail("K", kv.key).detail("V", kv.value);

	self->txnStateLogAdapter->setNextVersion(
	    oldLogSystem->getEnd()); //< FIXME: (1) the log adapter should do this automatically after recovery; (2) if we
	                             // make KeyValueStoreMemory guarantee immediate reads, we should be able to get rid of
	                             // the discardCommit() below and not need a writable log adapter

	TraceEvent("RTSSComplete", self->dbgid).log();

	return Void();
}

ACTOR Future<Void> sendInitialCommitToResolvers(Reference<MasterData> self) {
	state KeyRange txnKeys = allKeys;
	state Sequence txnSequence = 0;
	ASSERT(self->recoveryTransactionVersion);

	state RangeResult data =
	    self->txnStateStore
	        ->readRange(txnKeys, BUGGIFY ? 3 : SERVER_KNOBS->DESIRED_TOTAL_BYTES, SERVER_KNOBS->DESIRED_TOTAL_BYTES)
	        .get();
	state std::vector<Future<Void>> txnReplies;
	state int64_t dataOutstanding = 0;

	state std::vector<Endpoint> endpoints;
	for (auto& it : self->commitProxies) {
		endpoints.push_back(it.txnState.getEndpoint());
	}

	loop {
		if (!data.size())
			break;
		((KeyRangeRef&)txnKeys) = KeyRangeRef(keyAfter(data.back().key, txnKeys.arena()), txnKeys.end);
		RangeResult nextData =
		    self->txnStateStore
		        ->readRange(txnKeys, BUGGIFY ? 3 : SERVER_KNOBS->DESIRED_TOTAL_BYTES, SERVER_KNOBS->DESIRED_TOTAL_BYTES)
		        .get();

		TxnStateRequest req;
		req.arena = data.arena();
		req.data = data;
		req.sequence = txnSequence;
		req.last = !nextData.size();
		req.broadcastInfo = endpoints;
		txnReplies.push_back(broadcastTxnRequest(req, SERVER_KNOBS->TXN_STATE_SEND_AMOUNT, false));
		dataOutstanding += SERVER_KNOBS->TXN_STATE_SEND_AMOUNT * data.arena().getSize();
		data = nextData;
		txnSequence++;

		if (dataOutstanding > SERVER_KNOBS->MAX_TXS_SEND_MEMORY) {
			wait(waitForAll(txnReplies));
			txnReplies = std::vector<Future<Void>>();
			dataOutstanding = 0;
		}

		wait(yield());
	}
	wait(waitForAll(txnReplies));
	TraceEvent("RecoveryInternal", self->dbgid)
	    .detail("StatusCode", RecoveryStatus::recovery_transaction)
	    .detail("Status", RecoveryStatus::names[RecoveryStatus::recovery_transaction])
	    .detail("Step", "SentTxnStateStoreToCommitProxies");

	std::vector<Future<ResolveTransactionBatchReply>> replies;
	for (auto& r : self->resolvers) {
		ResolveTransactionBatchRequest req;
		req.prevVersion = -1;
		req.version = self->lastEpochEnd;
		req.lastReceivedVersion = -1;

		replies.push_back(brokenPromiseToNever(r.resolve.getReply(req)));
	}

	wait(waitForAll(replies));
	TraceEvent("RecoveryInternal", self->dbgid)
	    .detail("StatusCode", RecoveryStatus::recovery_transaction)
	    .detail("Status", RecoveryStatus::names[RecoveryStatus::recovery_transaction])
	    .detail("Step", "InitializedAllResolvers");
	return Void();
}

ACTOR Future<Void> triggerUpdates(Reference<MasterData> self, Reference<ILogSystem> oldLogSystem) {
	loop {
		wait(oldLogSystem->onLogSystemConfigChange() || self->cstate.fullyRecovered.getFuture() ||
		     self->recruitmentStalled->onChange());
		if (self->cstate.fullyRecovered.isSet())
			return Void();

		self->registrationTrigger.trigger();
	}
}

ACTOR Future<Void> discardCommit(IKeyValueStore* store, LogSystemDiskQueueAdapter* adapter) {
	state Future<LogSystemDiskQueueAdapter::CommitMessage> fcm = adapter->getCommitMessage();
	state Future<Void> committed = store->commit();
	LogSystemDiskQueueAdapter::CommitMessage cm = wait(fcm);
	ASSERT(!committed.isReady());
	cm.acknowledge.send(Void());
	ASSERT(committed.isReady());
	return Void();
}

void updateConfigForForcedRecovery(Reference<MasterData> self,
                                   std::vector<Standalone<CommitTransactionRef>>* initialConfChanges) {
	bool regionsChanged = false;
	for (auto& it : self->configuration.regions) {
		if (it.dcId == self->myInterface.locality.dcId().get() && it.priority < 0) {
			it.priority = 1;
			regionsChanged = true;
		} else if (it.dcId != self->myInterface.locality.dcId().get() && it.priority >= 0) {
			it.priority = -1;
			regionsChanged = true;
		}
	}
	Standalone<CommitTransactionRef> regionCommit;
	regionCommit.mutations.push_back_deep(
	    regionCommit.arena(),
	    MutationRef(MutationRef::SetValue, configKeysPrefix.toString() + "usable_regions", LiteralStringRef("1")));
	self->configuration.applyMutation(regionCommit.mutations.back());
	if (regionsChanged) {
		std::sort(
		    self->configuration.regions.begin(), self->configuration.regions.end(), RegionInfo::sort_by_priority());
		StatusObject regionJSON;
		regionJSON["regions"] = self->configuration.getRegionJSON();
		regionCommit.mutations.push_back_deep(
		    regionCommit.arena(),
		    MutationRef(MutationRef::SetValue,
		                configKeysPrefix.toString() + "regions",
		                BinaryWriter::toValue(regionJSON, IncludeVersion(ProtocolVersion::withRegionConfiguration()))
		                    .toString()));
		self->configuration.applyMutation(
		    regionCommit.mutations.back()); // modifying the configuration directly does not change the configuration
		                                    // when it is re-serialized unless we call applyMutation
		TraceEvent("ForcedRecoveryConfigChange", self->dbgid)
		    .setMaxEventLength(11000)
		    .setMaxFieldLength(10000)
		    .detail("Conf", self->configuration.toString());
	}
	initialConfChanges->push_back(regionCommit);
}

ACTOR Future<Void> recoverFrom(Reference<MasterData> self,
                               Reference<ILogSystem> oldLogSystem,
                               std::vector<StorageServerInterface>* seedServers,
                               std::vector<Standalone<CommitTransactionRef>>* initialConfChanges,
                               Future<Version> poppedTxsVersion) {
	TraceEvent("MasterRecoveryState", self->dbgid)
	    .detail("StatusCode", RecoveryStatus::reading_transaction_system_state)
	    .detail("Status", RecoveryStatus::names[RecoveryStatus::reading_transaction_system_state])
	    .trackLatest(self->masterRecoveryStateEventHolder->trackingKey);
	self->hasConfiguration = false;

	if (BUGGIFY)
		wait(delay(10.0));

	Version txsPoppedVersion = wait(poppedTxsVersion);
	wait(readTransactionSystemState(self, oldLogSystem, txsPoppedVersion));
	for (auto& itr : *initialConfChanges) {
		for (auto& m : itr.mutations) {
			self->configuration.applyMutation(m);
		}
	}

	if (self->forceRecovery) {
		updateConfigForForcedRecovery(self, initialConfChanges);
	}

	debug_checkMaxRestoredVersion(UID(), self->lastEpochEnd, "DBRecovery");

	// Ordinarily we pass through this loop once and recover.  We go around the loop if recovery stalls for more than a
	// second, a provisional master is initialized, and an "emergency transaction" is submitted that might change the
	// configuration so that we can finish recovery.

	state std::map<Optional<Value>, int8_t> originalLocalityMap = self->dcId_locality;
	state Future<std::vector<Standalone<CommitTransactionRef>>> recruitments =
	    recruitEverything(self, seedServers, oldLogSystem);
	state double provisionalDelay = SERVER_KNOBS->PROVISIONAL_START_DELAY;
	loop {
		state Future<Standalone<CommitTransactionRef>> provisional = provisionalMaster(self, delay(provisionalDelay));
		provisionalDelay =
		    std::min(SERVER_KNOBS->PROVISIONAL_MAX_DELAY, provisionalDelay * SERVER_KNOBS->PROVISIONAL_DELAY_GROWTH);
		choose {
			when(std::vector<Standalone<CommitTransactionRef>> confChanges = wait(recruitments)) {
				initialConfChanges->insert(initialConfChanges->end(), confChanges.begin(), confChanges.end());
				provisional.cancel();
				break;
			}
			when(Standalone<CommitTransactionRef> _req = wait(provisional)) {
				state Standalone<CommitTransactionRef> req = _req; // mutable
				TEST(true); // Emergency transaction processing during recovery
				TraceEvent("EmergencyTransaction", self->dbgid).log();
				for (auto m = req.mutations.begin(); m != req.mutations.end(); ++m)
					TraceEvent("EmergencyTransactionMutation", self->dbgid)
					    .detail("MType", m->type)
					    .detail("P1", m->param1)
					    .detail("P2", m->param2);

				DatabaseConfiguration oldConf = self->configuration;
				self->configuration = self->originalConfiguration;
				for (auto& m : req.mutations)
					self->configuration.applyMutation(m);

				initialConfChanges->clear();
				if (self->originalConfiguration.isValid() &&
				    self->configuration.usableRegions != self->originalConfiguration.usableRegions) {
					TraceEvent(SevWarnAlways, "CannotChangeUsableRegions", self->dbgid).log();
					self->configuration = self->originalConfiguration;
				} else {
					initialConfChanges->push_back(req);
				}
				if (self->forceRecovery) {
					updateConfigForForcedRecovery(self, initialConfChanges);
				}

				if (self->configuration != oldConf) { // confChange does not trigger when including servers
					self->dcId_locality = originalLocalityMap;
					recruitments = recruitEverything(self, seedServers, oldLogSystem);
				}
			}
		}

		provisional.cancel();
	}

	return Void();
}

ACTOR Future<Void> getVersion(Reference<MasterData> self, GetCommitVersionRequest req) {
	state Span span("M:getVersion"_loc, { req.spanContext });
	state std::map<UID, CommitProxyVersionReplies>::iterator proxyItr =
	    self->lastCommitProxyVersionReplies.find(req.requestingProxy); // lastCommitProxyVersionReplies never changes

	++self->getCommitVersionRequests;

	if (proxyItr == self->lastCommitProxyVersionReplies.end()) {
		// Request from invalid proxy (e.g. from duplicate recruitment request)
		req.reply.send(Never());
		return Void();
	}

	TEST(proxyItr->second.latestRequestNum.get() < req.requestNum - 1); // Commit version request queued up
	wait(proxyItr->second.latestRequestNum.whenAtLeast(req.requestNum - 1));

	auto itr = proxyItr->second.replies.find(req.requestNum);
	if (itr != proxyItr->second.replies.end()) {
		TEST(true); // Duplicate request for sequence
		req.reply.send(itr->second);
	} else if (req.requestNum <= proxyItr->second.latestRequestNum.get()) {
		TEST(true); // Old request for previously acknowledged sequence - may be impossible with current FlowTransport
		ASSERT(req.requestNum <
		       proxyItr->second.latestRequestNum.get()); // The latest request can never be acknowledged
		req.reply.send(Never());
	} else {
		GetCommitVersionReply rep;

		if (self->version == invalidVersion) {
			self->lastVersionTime = now();
			self->version = self->recoveryTransactionVersion;
			rep.prevVersion = self->lastEpochEnd;
		} else {
			double t1 = now();
			if (BUGGIFY) {
				t1 = self->lastVersionTime;
			}
			rep.prevVersion = self->version;
			self->version +=
			    std::max<Version>(1,
			                      std::min<Version>(SERVER_KNOBS->MAX_READ_TRANSACTION_LIFE_VERSIONS,
			                                        SERVER_KNOBS->VERSIONS_PER_SECOND * (t1 - self->lastVersionTime)));

			TEST(self->version - rep.prevVersion == 1); // Minimum possible version gap

			bool maxVersionGap = self->version - rep.prevVersion == SERVER_KNOBS->MAX_READ_TRANSACTION_LIFE_VERSIONS;
			TEST(maxVersionGap); // Maximum possible version gap
			self->lastVersionTime = t1;

			if (self->resolverNeedingChanges.count(req.requestingProxy)) {
				rep.resolverChanges = self->resolverChanges.get();
				rep.resolverChangesVersion = self->resolverChangesVersion;
				self->resolverNeedingChanges.erase(req.requestingProxy);

				if (self->resolverNeedingChanges.empty())
					self->resolverChanges.set(Standalone<VectorRef<ResolverMoveRef>>());
			}
		}

		rep.version = self->version;
		rep.requestNum = req.requestNum;

		proxyItr->second.replies.erase(proxyItr->second.replies.begin(),
		                               proxyItr->second.replies.upper_bound(req.mostRecentProcessedRequestNum));
		proxyItr->second.replies[req.requestNum] = rep;
		ASSERT(rep.prevVersion >= 0);
		req.reply.send(rep);

		ASSERT(proxyItr->second.latestRequestNum.get() == req.requestNum - 1);
		proxyItr->second.latestRequestNum.set(req.requestNum);
	}

	return Void();
}

ACTOR Future<Void> provideVersions(Reference<MasterData> self) {
	state ActorCollection versionActors(false);

	for (auto& p : self->commitProxies)
		self->lastCommitProxyVersionReplies[p.id()] = CommitProxyVersionReplies();

	loop {
		choose {
			when(GetCommitVersionRequest req = waitNext(self->myInterface.getCommitVersion.getFuture())) {
				versionActors.add(getVersion(self, req));
			}
			when(wait(versionActors.getResult())) {}
		}
	}
}

ACTOR Future<Void> serveLiveCommittedVersion(Reference<MasterData> self) {
	loop {
		choose {
			when(GetRawCommittedVersionRequest req = waitNext(self->myInterface.getLiveCommittedVersion.getFuture())) {
				if (req.debugID.present())
					g_traceBatch.addEvent("TransactionDebug",
					                      req.debugID.get().first(),
					                      "MasterServer.serveLiveCommittedVersion.GetRawCommittedVersion");

				if (self->liveCommittedVersion == invalidVersion) {
					self->liveCommittedVersion = self->recoveryTransactionVersion;
				}
				++self->getLiveCommittedVersionRequests;
				GetRawCommittedVersionReply reply;
				reply.version = self->liveCommittedVersion;
				reply.locked = self->databaseLocked;
				reply.metadataVersion = self->proxyMetadataVersion;
				reply.minKnownCommittedVersion = self->minKnownCommittedVersion;
				req.reply.send(reply);
			}
			when(ReportRawCommittedVersionRequest req =
			         waitNext(self->myInterface.reportLiveCommittedVersion.getFuture())) {
				self->minKnownCommittedVersion = std::max(self->minKnownCommittedVersion, req.minKnownCommittedVersion);
				if (req.version > self->liveCommittedVersion) {
					self->liveCommittedVersion = req.version;
					self->databaseLocked = req.locked;
					self->proxyMetadataVersion = req.metadataVersion;
				}
				++self->reportLiveCommittedVersionRequests;
				req.reply.send(Void());
			}
		}
	}
}

std::pair<KeyRangeRef, bool> findRange(CoalescedKeyRangeMap<int>& key_resolver,
                                       Standalone<VectorRef<ResolverMoveRef>>& movedRanges,
                                       int src,
                                       int dest) {
	auto ranges = key_resolver.ranges();
	auto prev = ranges.begin();
	auto it = ranges.begin();
	++it;
	if (it == ranges.end()) {
		if (ranges.begin().value() != src ||
		    std::find(movedRanges.begin(), movedRanges.end(), ResolverMoveRef(ranges.begin()->range(), dest)) !=
		        movedRanges.end())
			throw operation_failed();
		return std::make_pair(ranges.begin().range(), true);
	}

	std::set<int> borders;
	// If possible expand an existing boundary between the two resolvers
	for (; it != ranges.end(); ++it) {
		if (it->value() == src && prev->value() == dest &&
		    std::find(movedRanges.begin(), movedRanges.end(), ResolverMoveRef(it->range(), dest)) ==
		        movedRanges.end()) {
			return std::make_pair(it->range(), true);
		}
		if (it->value() == dest && prev->value() == src &&
		    std::find(movedRanges.begin(), movedRanges.end(), ResolverMoveRef(prev->range(), dest)) ==
		        movedRanges.end()) {
			return std::make_pair(prev->range(), false);
		}
		if (it->value() == dest)
			borders.insert(prev->value());
		if (prev->value() == dest)
			borders.insert(it->value());
		++prev;
	}

	prev = ranges.begin();
	it = ranges.begin();
	++it;
	// If possible create a new boundry which doesn't exist yet
	for (; it != ranges.end(); ++it) {
		if (it->value() == src && !borders.count(prev->value()) &&
		    std::find(movedRanges.begin(), movedRanges.end(), ResolverMoveRef(it->range(), dest)) ==
		        movedRanges.end()) {
			return std::make_pair(it->range(), true);
		}
		if (prev->value() == src && !borders.count(it->value()) &&
		    std::find(movedRanges.begin(), movedRanges.end(), ResolverMoveRef(prev->range(), dest)) ==
		        movedRanges.end()) {
			return std::make_pair(prev->range(), false);
		}
		++prev;
	}

	it = ranges.begin();
	for (; it != ranges.end(); ++it) {
		if (it->value() == src &&
		    std::find(movedRanges.begin(), movedRanges.end(), ResolverMoveRef(it->range(), dest)) ==
		        movedRanges.end()) {
			return std::make_pair(it->range(), true);
		}
	}
	throw operation_failed(); // we are already attempting to move all of the data one resolver is assigned, so do not
	                          // move anything
}

ACTOR Future<Void> resolutionBalancing(Reference<MasterData> self) {
	state CoalescedKeyRangeMap<int> key_resolver;
	key_resolver.insert(allKeys, 0);
	loop {
		wait(delay(SERVER_KNOBS->MIN_BALANCE_TIME, TaskPriority::ResolutionMetrics));
		while (self->resolverChanges.get().size())
			wait(self->resolverChanges.onChange());
		state std::vector<Future<ResolutionMetricsReply>> futures;
		for (auto& p : self->resolvers)
			futures.push_back(
			    brokenPromiseToNever(p.metrics.getReply(ResolutionMetricsRequest(), TaskPriority::ResolutionMetrics)));
		wait(waitForAll(futures));
		state IndexedSet<std::pair<int64_t, int>, NoMetric> metrics;

		int64_t total = 0;
		for (int i = 0; i < futures.size(); i++) {
			total += futures[i].get().value;
			metrics.insert(std::make_pair(futures[i].get().value, i), NoMetric());
			//TraceEvent("ResolverMetric").detail("I", i).detail("Metric", futures[i].get());
		}
		if (metrics.lastItem()->first - metrics.begin()->first > SERVER_KNOBS->MIN_BALANCE_DIFFERENCE) {
			try {
				state int src = metrics.lastItem()->second;
				state int dest = metrics.begin()->second;
				state int64_t amount = std::min(metrics.lastItem()->first - total / self->resolvers.size(),
				                                total / self->resolvers.size() - metrics.begin()->first) /
				                       2;
				state Standalone<VectorRef<ResolverMoveRef>> movedRanges;

				loop {
					state std::pair<KeyRangeRef, bool> range = findRange(key_resolver, movedRanges, src, dest);

					ResolutionSplitRequest req;
					req.front = range.second;
					req.offset = amount;
					req.range = range.first;

					ResolutionSplitReply split =
					    wait(brokenPromiseToNever(self->resolvers[metrics.lastItem()->second].split.getReply(
					        req, TaskPriority::ResolutionMetrics)));
					KeyRangeRef moveRange = range.second ? KeyRangeRef(range.first.begin, split.key)
					                                     : KeyRangeRef(split.key, range.first.end);
					movedRanges.push_back_deep(movedRanges.arena(), ResolverMoveRef(moveRange, dest));
					TraceEvent("MovingResolutionRange")
					    .detail("Src", src)
					    .detail("Dest", dest)
					    .detail("Amount", amount)
					    .detail("StartRange", range.first)
					    .detail("MoveRange", moveRange)
					    .detail("Used", split.used)
					    .detail("KeyResolverRanges", key_resolver.size());
					amount -= split.used;
					if (moveRange != range.first || amount <= 0)
						break;
				}
				for (auto& it : movedRanges)
					key_resolver.insert(it.range, it.dest);
				// for(auto& it : key_resolver.ranges())
				//	TraceEvent("KeyResolver").detail("Range", it.range()).detail("Value", it.value());

				self->resolverChangesVersion = self->version + 1;
				for (auto& p : self->commitProxies)
					self->resolverNeedingChanges.insert(p.id());
				self->resolverChanges.set(movedRanges);
			} catch (Error& e) {
				if (e.code() != error_code_operation_failed)
					throw;
			}
		}
	}
}

static std::set<int> const& normalMasterErrors() {
	static std::set<int> s;
	if (s.empty()) {
		s.insert(error_code_tlog_stopped);
		s.insert(error_code_master_tlog_failed);
		s.insert(error_code_commit_proxy_failed);
		s.insert(error_code_grv_proxy_failed);
		s.insert(error_code_master_resolver_failed);
		s.insert(error_code_master_version_indexer_failed);
		s.insert(error_code_master_backup_worker_failed);
		s.insert(error_code_recruitment_failed);
		s.insert(error_code_no_more_servers);
		s.insert(error_code_master_recovery_failed);
		s.insert(error_code_coordinated_state_conflict);
		s.insert(error_code_master_max_versions_in_flight);
		s.insert(error_code_worker_removed);
		s.insert(error_code_new_coordinators_timed_out);
		s.insert(error_code_broken_promise);
	}
	return s;
}

ACTOR Future<Void> changeCoordinators(Reference<MasterData> self) {
	loop {
		ChangeCoordinatorsRequest req = waitNext(self->myInterface.changeCoordinators.getFuture());
		++self->changeCoordinatorsRequests;
		state ChangeCoordinatorsRequest changeCoordinatorsRequest = req;

		while (!self->cstate.previousWrite.isReady()) {
			wait(self->cstate.previousWrite);
			wait(delay(
			    0)); // if a new core state is ready to be written, have that take priority over our finalizing write;
		}

		if (!self->cstate.fullyRecovered.isSet()) {
			wait(self->cstate.write(self->cstate.myDBState, true));
		}

		try {
			wait(self->cstate.move(ClusterConnectionString(changeCoordinatorsRequest.newConnectionString.toString())));
		} catch (Error& e) {
			if (e.code() != error_code_actor_cancelled)
				changeCoordinatorsRequest.reply.sendError(e);

			throw;
		}

		throw internal_error();
	}
}

ACTOR Future<Void> rejoinRequestHandler(Reference<MasterData> self) {
	loop {
		TLogRejoinRequest req = waitNext(self->myInterface.tlogRejoin.getFuture());
		req.reply.send(true);
	}
}

// Keeps the coordinated state (cstate) updated as the set of recruited tlogs change through recovery.
ACTOR Future<Void> trackTlogRecovery(Reference<MasterData> self,
                                     Reference<AsyncVar<Reference<ILogSystem>>> oldLogSystems,
                                     Future<Void> minRecoveryDuration) {
	state Future<Void> rejoinRequests = Never();
	state DBRecoveryCount recoverCount = self->cstate.myDBState.recoveryCount + 1;
	state DatabaseConfiguration configuration =
	    self->configuration; // self-configuration can be changed by configurationMonitor so we need a copy
	loop {
		state DBCoreState newState;
		self->logSystem->toCoreState(newState);
		newState.recoveryCount = recoverCount;
		state Future<Void> changed = self->logSystem->onCoreStateChanged();

		ASSERT(newState.tLogs[0].tLogWriteAntiQuorum == configuration.tLogWriteAntiQuorum &&
		       newState.tLogs[0].tLogReplicationFactor == configuration.tLogReplicationFactor);

		state bool allLogs =
		    newState.tLogs.size() ==
		    configuration.expectedLogSets(self->primaryDcId.size() ? self->primaryDcId[0] : Optional<Key>());
		state bool finalUpdate = !newState.oldTLogData.size() && allLogs;
		wait(self->cstate.write(newState, finalUpdate));
		wait(minRecoveryDuration);
		self->logSystem->coreStateWritten(newState);
		if (self->cstateUpdated.canBeSet()) {
			self->cstateUpdated.send(Void());
		}

		if (finalUpdate) {
			self->recoveryState = RecoveryState::FULLY_RECOVERED;
			TraceEvent("MasterRecoveryState", self->dbgid)
			    .detail("StatusCode", RecoveryStatus::fully_recovered)
			    .detail("Status", RecoveryStatus::names[RecoveryStatus::fully_recovered])
			    .detail("FullyRecoveredAtVersion", self->version)
			    .trackLatest(self->masterRecoveryStateEventHolder->trackingKey);

			TraceEvent("MasterRecoveryGenerations", self->dbgid)
			    .detail("ActiveGenerations", 1)
			    .trackLatest("MasterRecoveryGenerations");
		} else if (!newState.oldTLogData.size() && self->recoveryState < RecoveryState::STORAGE_RECOVERED) {
			self->recoveryState = RecoveryState::STORAGE_RECOVERED;
			TraceEvent("MasterRecoveryState", self->dbgid)
			    .detail("StatusCode", RecoveryStatus::storage_recovered)
			    .detail("Status", RecoveryStatus::names[RecoveryStatus::storage_recovered])
			    .trackLatest(self->masterRecoveryStateEventHolder->trackingKey);
		} else if (allLogs && self->recoveryState < RecoveryState::ALL_LOGS_RECRUITED) {
			self->recoveryState = RecoveryState::ALL_LOGS_RECRUITED;
			TraceEvent("MasterRecoveryState", self->dbgid)
			    .detail("StatusCode", RecoveryStatus::all_logs_recruited)
			    .detail("Status", RecoveryStatus::names[RecoveryStatus::all_logs_recruited])
			    .trackLatest(self->masterRecoveryStateEventHolder->trackingKey);
		}

		if (newState.oldTLogData.size() && configuration.repopulateRegionAntiQuorum > 0 &&
		    self->logSystem->remoteStorageRecovered()) {
			TraceEvent(SevWarnAlways, "RecruitmentStalled_RemoteStorageRecovered", self->dbgid).log();
			self->recruitmentStalled->set(true);
		}
		self->registrationTrigger.trigger();

		if (finalUpdate) {
			oldLogSystems->get()->stopRejoins();
			rejoinRequests = rejoinRequestHandler(self);
			return Void();
		}

		wait(changed);
	}
}

ACTOR Future<Void> configurationMonitor(Reference<MasterData> self, Database cx) {
	loop {
		state ReadYourWritesTransaction tr(cx);

		loop {
			try {
				tr.setOption(FDBTransactionOptions::ACCESS_SYSTEM_KEYS);
				RangeResult results = wait(tr.getRange(configKeys, CLIENT_KNOBS->TOO_MANY));
				ASSERT(!results.more && results.size() < CLIENT_KNOBS->TOO_MANY);

				DatabaseConfiguration conf;
				conf.fromKeyValues((VectorRef<KeyValueRef>)results);
				if (conf != self->configuration) {
					if (self->recoveryState != RecoveryState::ALL_LOGS_RECRUITED &&
					    self->recoveryState != RecoveryState::FULLY_RECOVERED) {
						throw master_recovery_failed();
					}

					self->configuration = conf;
					self->registrationTrigger.trigger();
				}

				state Future<Void> watchFuture =
				    tr.watch(moveKeysLockOwnerKey) || tr.watch(excludedServersVersionKey) ||
				    tr.watch(failedServersVersionKey) || tr.watch(excludedLocalityVersionKey) ||
				    tr.watch(failedLocalityVersionKey);
				wait(tr.commit());
				wait(watchFuture);
				break;
			} catch (Error& e) {
				wait(tr.onError(e));
			}
		}
	}
}

ACTOR static Future<Optional<Version>> getMinBackupVersion(Reference<MasterData> self, Database cx) {
	loop {
		state ReadYourWritesTransaction tr(cx);

		try {
			tr.setOption(FDBTransactionOptions::ACCESS_SYSTEM_KEYS);
			tr.setOption(FDBTransactionOptions::LOCK_AWARE);
			Optional<Value> value = wait(tr.get(backupStartedKey));
			Optional<Version> minVersion;
			if (value.present()) {
				auto uidVersions = decodeBackupStartedValue(value.get());
				TraceEvent e("GotBackupStartKey", self->dbgid);
				int i = 1;
				for (auto [uid, version] : uidVersions) {
					e.detail(format("BackupID%d", i), uid).detail(format("Version%d", i), version);
					i++;
					minVersion = minVersion.present() ? std::min(version, minVersion.get()) : version;
				}
			} else {
				TraceEvent("EmptyBackupStartKey", self->dbgid).log();
			}
			return minVersion;

		} catch (Error& e) {
			wait(tr.onError(e));
		}
	}
}

ACTOR static Future<Void> recruitBackupWorkers(Reference<MasterData> self, Database cx) {
	ASSERT(self->backupWorkers.size() > 0);

	// Avoid race between a backup worker's save progress and the reads below.
	wait(delay(SERVER_KNOBS->SECONDS_BEFORE_RECRUIT_BACKUP_WORKER));

	state LogEpoch epoch = self->cstate.myDBState.recoveryCount;
	state Reference<BackupProgress> backupProgress(
	    new BackupProgress(self->dbgid, self->logSystem->getOldEpochTagsVersionsInfo()));
	state Future<Void> gotProgress = getBackupProgress(cx, self->dbgid, backupProgress, /*logging=*/true);
	state std::vector<Future<InitializeBackupReply>> initializationReplies;

	state std::vector<std::pair<UID, Tag>> idsTags; // worker IDs and tags for current epoch
	state int logRouterTags = self->logSystem->getLogRouterTags();
	idsTags.reserve(logRouterTags);
	for (int i = 0; i < logRouterTags; i++) {
		idsTags.emplace_back(deterministicRandom()->randomUniqueID(), Tag(tagLocalityLogRouter, i));
	}

	const Version startVersion = self->logSystem->getBackupStartVersion();
	state int i = 0;
	for (; i < logRouterTags; i++) {
		const auto& worker = self->backupWorkers[i % self->backupWorkers.size()];
		InitializeBackupRequest req(idsTags[i].first);
		req.recruitedEpoch = epoch;
		req.backupEpoch = epoch;
		req.routerTag = idsTags[i].second;
		req.totalTags = logRouterTags;
		req.startVersion = startVersion;
		TraceEvent("BackupRecruitment", self->dbgid)
		    .detail("RequestID", req.reqId)
		    .detail("Tag", req.routerTag.toString())
		    .detail("Epoch", epoch)
		    .detail("BackupEpoch", epoch)
		    .detail("StartVersion", req.startVersion);
		initializationReplies.push_back(
		    transformErrors(throwErrorOr(worker.backup.getReplyUnlessFailedFor(
		                        req, SERVER_KNOBS->BACKUP_TIMEOUT, SERVER_KNOBS->MASTER_FAILURE_SLOPE_DURING_RECOVERY)),
		                    master_backup_worker_failed()));
	}

	state Future<Optional<Version>> fMinVersion = getMinBackupVersion(self, cx);
	wait(gotProgress && success(fMinVersion));
	TraceEvent("MinBackupVersion", self->dbgid).detail("Version", fMinVersion.get().present() ? fMinVersion.get() : -1);

	std::map<std::tuple<LogEpoch, Version, int>, std::map<Tag, Version>> toRecruit =
	    backupProgress->getUnfinishedBackup();
	for (const auto& [epochVersionTags, tagVersions] : toRecruit) {
		const Version oldEpochEnd = std::get<1>(epochVersionTags);
		if (!fMinVersion.get().present() || fMinVersion.get().get() + 1 >= oldEpochEnd) {
			TraceEvent("SkipBackupRecruitment", self->dbgid)
			    .detail("MinVersion", fMinVersion.get().present() ? fMinVersion.get() : -1)
			    .detail("Epoch", epoch)
			    .detail("OldEpoch", std::get<0>(epochVersionTags))
			    .detail("OldEpochEnd", oldEpochEnd);
			continue;
		}
		for (const auto& [tag, version] : tagVersions) {
			const auto& worker = self->backupWorkers[i % self->backupWorkers.size()];
			i++;
			InitializeBackupRequest req(deterministicRandom()->randomUniqueID());
			req.recruitedEpoch = epoch;
			req.backupEpoch = std::get<0>(epochVersionTags);
			req.routerTag = tag;
			req.totalTags = std::get<2>(epochVersionTags);
			req.startVersion = version; // savedVersion + 1
			req.endVersion = std::get<1>(epochVersionTags) - 1;
			TraceEvent("BackupRecruitment", self->dbgid)
			    .detail("RequestID", req.reqId)
			    .detail("Tag", req.routerTag.toString())
			    .detail("Epoch", epoch)
			    .detail("BackupEpoch", req.backupEpoch)
			    .detail("StartVersion", req.startVersion)
			    .detail("EndVersion", req.endVersion.get());
			initializationReplies.push_back(transformErrors(
			    throwErrorOr(worker.backup.getReplyUnlessFailedFor(
			        req, SERVER_KNOBS->BACKUP_TIMEOUT, SERVER_KNOBS->MASTER_FAILURE_SLOPE_DURING_RECOVERY)),
			    master_backup_worker_failed()));
		}
	}

	std::vector<InitializeBackupReply> newRecruits = wait(getAll(initializationReplies));
	self->logSystem->setBackupWorkers(newRecruits);
	TraceEvent("BackupRecruitmentDone", self->dbgid).log();
	self->registrationTrigger.trigger();
	return Void();
}

ACTOR Future<Void> masterCore(Reference<MasterData> self) {
	state TraceInterval recoveryInterval("MasterRecovery");
	state double recoverStartTime = now();

	self->addActor.send(waitFailureServer(self->myInterface.waitFailure.getFuture()));

	TraceEvent(recoveryInterval.begin(), self->dbgid);

	self->recoveryState = RecoveryState::READING_CSTATE;
	TraceEvent("MasterRecoveryState", self->dbgid)
	    .detail("StatusCode", RecoveryStatus::reading_coordinated_state)
	    .detail("Status", RecoveryStatus::names[RecoveryStatus::reading_coordinated_state])
	    .trackLatest(self->masterRecoveryStateEventHolder->trackingKey);

	wait(self->cstate.read());

	self->recoveryState = RecoveryState::LOCKING_CSTATE;
	TraceEvent("MasterRecoveryState", self->dbgid)
	    .detail("StatusCode", RecoveryStatus::locking_coordinated_state)
	    .detail("Status", RecoveryStatus::names[RecoveryStatus::locking_coordinated_state])
	    .detail("TLogs", self->cstate.prevDBState.tLogs.size())
	    .detail("ActiveGenerations", self->cstate.myDBState.oldTLogData.size() + 1)
	    .detail("MyRecoveryCount", self->cstate.prevDBState.recoveryCount + 2)
	    .detail("ForceRecovery", self->forceRecovery)
	    .trackLatest(self->masterRecoveryStateEventHolder->trackingKey);
	// for (const auto& old : self->cstate.prevDBState.oldTLogData) {
	//	TraceEvent("BWReadCoreState", self->dbgid).detail("Epoch", old.epoch).detail("Version", old.epochEnd);
	//}

	TraceEvent("MasterRecoveryGenerations", self->dbgid)
	    .detail("ActiveGenerations", self->cstate.myDBState.oldTLogData.size() + 1)
	    .trackLatest(self->masterRecoveryGenerationsEventHolder->trackingKey);

	if (self->cstate.myDBState.oldTLogData.size() > CLIENT_KNOBS->MAX_GENERATIONS_OVERRIDE) {
		if (self->cstate.myDBState.oldTLogData.size() >= CLIENT_KNOBS->MAX_GENERATIONS) {
			TraceEvent(SevError, "RecoveryStoppedTooManyOldGenerations")
			    .detail("OldGenerations", self->cstate.myDBState.oldTLogData.size())
			    .detail("Reason",
			            "Recovery stopped because too many recoveries have happened since the last time the cluster "
			            "was fully_recovered. Set --knob_max_generations_override on your server processes to a value "
			            "larger than OldGenerations to resume recovery once the underlying problem has been fixed.");
			wait(Future<Void>(Never()));
		} else if (self->cstate.myDBState.oldTLogData.size() > CLIENT_KNOBS->RECOVERY_DELAY_START_GENERATION) {
			TraceEvent(SevError, "RecoveryDelayedTooManyOldGenerations")
			    .detail("OldGenerations", self->cstate.myDBState.oldTLogData.size())
			    .detail("Reason",
			            "Recovery is delayed because too many recoveries have happened since the last time the cluster "
			            "was fully_recovered. Set --knob_max_generations_override on your server processes to a value "
			            "larger than OldGenerations to resume recovery once the underlying problem has been fixed.");
			wait(delay(CLIENT_KNOBS->RECOVERY_DELAY_SECONDS_PER_GENERATION *
			           (self->cstate.myDBState.oldTLogData.size() - CLIENT_KNOBS->RECOVERY_DELAY_START_GENERATION)));
		}
		if (g_network->isSimulated() && self->cstate.myDBState.oldTLogData.size() > CLIENT_KNOBS->MAX_GENERATIONS_SIM) {
			g_simulator.connectionFailuresDisableDuration = 1e6;
			g_simulator.speedUpSimulation = true;
			TraceEvent(SevWarnAlways, "DisableConnectionFailures_TooManyGenerations").log();
		}
	}

	state Reference<AsyncVar<Reference<ILogSystem>>> oldLogSystems(new AsyncVar<Reference<ILogSystem>>);
	state Future<Void> recoverAndEndEpoch = ILogSystem::recoverAndEndEpoch(oldLogSystems,
	                                                                       self->dbgid,
	                                                                       self->cstate.prevDBState,
	                                                                       self->myInterface.tlogRejoin.getFuture(),
	                                                                       self->myInterface.locality,
	                                                                       &self->forceRecovery);

	DBCoreState newState = self->cstate.myDBState;
	newState.recoveryCount++;
	wait(self->cstate.write(newState) || recoverAndEndEpoch);

	self->recoveryState = RecoveryState::RECRUITING;

	state std::vector<StorageServerInterface> seedServers;
	state std::vector<Standalone<CommitTransactionRef>> initialConfChanges;
	state Future<Void> logChanges;
	state Future<Void> minRecoveryDuration;
	state Future<Version> poppedTxsVersion;

	loop {
		Reference<ILogSystem> oldLogSystem = oldLogSystems->get();
		if (oldLogSystem) {
			logChanges = triggerUpdates(self, oldLogSystem);
			if (!minRecoveryDuration.isValid()) {
				minRecoveryDuration = delay(SERVER_KNOBS->ENFORCED_MIN_RECOVERY_DURATION);
				poppedTxsVersion = oldLogSystem->getTxsPoppedVersion();
			}
		}

		state Future<Void> reg = oldLogSystem ? updateRegistration(self, oldLogSystem) : Never();
		self->registrationTrigger.trigger();

		choose {
			when(wait(oldLogSystem
			              ? recoverFrom(self, oldLogSystem, &seedServers, &initialConfChanges, poppedTxsVersion)
			              : Never())) {
				reg.cancel();
				break;
			}
			when(wait(oldLogSystems->onChange())) {}
			when(wait(reg)) { throw internal_error(); }
			when(wait(recoverAndEndEpoch)) { throw internal_error(); }
		}
	}

	if (self->neverCreated) {
		recoverStartTime = now();
	}

	recoverAndEndEpoch.cancel();

	ASSERT(self->commitProxies.size() <= self->configuration.getDesiredCommitProxies());
	ASSERT(self->commitProxies.size() >= 1);
	ASSERT(self->grvProxies.size() <= self->configuration.getDesiredGrvProxies());
	ASSERT(self->grvProxies.size() >= 1);
	ASSERT(self->resolvers.size() <= self->configuration.getDesiredResolvers());
	ASSERT(self->resolvers.size() >= 1);
	ASSERT(self->versionIndexers.size() <= self->configuration.getDesiredVersionIndexers());
	ASSERT(self->versionIndexers.size() >= 1);

	self->recoveryState = RecoveryState::RECOVERY_TRANSACTION;
	TraceEvent("MasterRecoveryState", self->dbgid)
	    .detail("StatusCode", RecoveryStatus::recovery_transaction)
	    .detail("Status", RecoveryStatus::names[RecoveryStatus::recovery_transaction])
	    .detail("PrimaryLocality", self->primaryLocality)
	    .detail("DcId", self->myInterface.locality.dcId())
	    .trackLatest(self->masterRecoveryStateEventHolder->trackingKey);

	// Recovery transaction
	state bool debugResult = debug_checkMinRestoredVersion(UID(), self->lastEpochEnd, "DBRecovery", SevWarn);

	CommitTransactionRequest recoveryCommitRequest;
	recoveryCommitRequest.flags = recoveryCommitRequest.flags | CommitTransactionRequest::FLAG_IS_LOCK_AWARE;
	CommitTransactionRef& tr = recoveryCommitRequest.transaction;
	int mmApplied = 0; // The number of mutations in tr.mutations that have been applied to the txnStateStore so far
	if (self->lastEpochEnd != 0) {
		Optional<Value> snapRecoveryFlag = self->txnStateStore->readValue(writeRecoveryKey).get();
		TraceEvent("MasterRecoverySnapshotCheck")
		    .detail("SnapRecoveryFlag", snapRecoveryFlag.present() ? snapRecoveryFlag.get().toString() : "N/A")
		    .detail("LastEpochEnd", self->lastEpochEnd);
		if (snapRecoveryFlag.present()) {
			TEST(true); // Recovering from snapshot, writing to snapShotEndVersionKey
			BinaryWriter bw(Unversioned());
			tr.set(recoveryCommitRequest.arena, snapshotEndVersionKey, (bw << self->lastEpochEnd).toValue());
			// Pause the backups that got restored in this snapshot to avoid data corruption
			// Requires further operational work to abort the backup
			TraceEvent("MasterRecoveryPauseBackupAgents").log();
			Key backupPauseKey = FileBackupAgent::getPauseKey();
			tr.set(recoveryCommitRequest.arena, backupPauseKey, StringRef());
			// Clear the key so multiple recoveries will not overwrite the first version recorded
			tr.clear(recoveryCommitRequest.arena, singleKeyRange(writeRecoveryKey));
		}
		if (self->forceRecovery) {
			BinaryWriter bw(Unversioned());
			tr.set(recoveryCommitRequest.arena, killStorageKey, (bw << self->safeLocality).toValue());
		}

		// This transaction sets \xff/lastEpochEnd, which the shard servers can use to roll back speculatively
		//   processed semi-committed transactions from the previous epoch.
		// It also guarantees the shard servers and tlog servers eventually get versions in the new epoch, which
		//   clients might rely on.
		// This transaction is by itself in a batch (has its own version number), which simplifies storage servers
		// slightly (they assume there are no modifications to serverKeys in the same batch) The proxy also expects the
		// lastEpochEndKey mutation to be first in the transaction
		BinaryWriter bw(Unversioned());
		tr.set(recoveryCommitRequest.arena, lastEpochEndKey, (bw << self->lastEpochEnd).toValue());

		if (self->forceRecovery) {
			tr.set(recoveryCommitRequest.arena, rebootWhenDurableKey, StringRef());
			tr.set(recoveryCommitRequest.arena,
			       moveKeysLockOwnerKey,
			       BinaryWriter::toValue(deterministicRandom()->randomUniqueID(), Unversioned()));
		}
	} else {
		// Recruit and seed initial shard servers
		// This transaction must be the very first one in the database (version 1)
		seedShardServers(recoveryCommitRequest.arena, tr, seedServers);
	}
	// initialConfChanges have not been conflict checked against any earlier writes in the recovery transaction, so do
	// this as early as possible in the recovery transaction but see above comments as to why it can't be absolutely
	// first.  Theoretically emergency transactions should conflict check against the lastEpochEndKey.
	for (auto& itr : initialConfChanges) {
		tr.mutations.append_deep(recoveryCommitRequest.arena, itr.mutations.begin(), itr.mutations.size());
		tr.write_conflict_ranges.append_deep(
		    recoveryCommitRequest.arena, itr.write_conflict_ranges.begin(), itr.write_conflict_ranges.size());
	}

	tr.set(
	    recoveryCommitRequest.arena, primaryLocalityKey, BinaryWriter::toValue(self->primaryLocality, Unversioned()));
	tr.set(recoveryCommitRequest.arena, backupVersionKey, backupVersionValue);
	tr.set(recoveryCommitRequest.arena, coordinatorsKey, self->coordinators.ccf->getConnectionString().toString());
	tr.set(recoveryCommitRequest.arena, logsKey, self->logSystem->getLogsValue());
	tr.set(recoveryCommitRequest.arena,
	       primaryDatacenterKey,
	       self->myInterface.locality.dcId().present() ? self->myInterface.locality.dcId().get() : StringRef());

	tr.clear(recoveryCommitRequest.arena, tLogDatacentersKeys);
	for (auto& dc : self->primaryDcId) {
		tr.set(recoveryCommitRequest.arena, tLogDatacentersKeyFor(dc), StringRef());
	}
	if (self->configuration.usableRegions > 1) {
		for (auto& dc : self->remoteDcIds) {
			tr.set(recoveryCommitRequest.arena, tLogDatacentersKeyFor(dc), StringRef());
		}
	}

	applyMetadataMutations(SpanID(),
	                       self->dbgid,
	                       recoveryCommitRequest.arena,
	                       tr.mutations.slice(mmApplied, tr.mutations.size()),
	                       self->txnStateStore);
	mmApplied = tr.mutations.size();

	tr.read_snapshot = self->recoveryTransactionVersion; // lastEpochEnd would make more sense, but isn't in the initial
	                                                     // window of the resolver(s)

	TraceEvent("MasterRecoveryCommit", self->dbgid).log();
	state Future<ErrorOr<CommitID>> recoveryCommit = self->commitProxies[0].commit.tryGetReply(recoveryCommitRequest);
	self->addActor.send(self->logSystem->onError());
	self->addActor.send(waitResolverFailure(self->resolvers));
	self->addActor.send(waitVersionIndexerFailure(self->versionIndexers));
	self->addActor.send(waitCommitProxyFailure(self->commitProxies));
	self->addActor.send(waitGrvProxyFailure(self->grvProxies));
	self->addActor.send(provideVersions(self));
	self->addActor.send(serveLiveCommittedVersion(self));
	self->addActor.send(reportErrors(updateRegistration(self, self->logSystem), "UpdateRegistration", self->dbgid));
	self->registrationTrigger.trigger();

	wait(discardCommit(self->txnStateStore, self->txnStateLogAdapter));

	// Wait for the recovery transaction to complete.
	// SOMEDAY: For faster recovery, do this and setDBState asynchronously and don't wait for them
	// unless we want to change TLogs
	wait((success(recoveryCommit) && sendInitialCommitToResolvers(self)));
	if (recoveryCommit.isReady() && recoveryCommit.get().isError()) {
		TEST(true); // Master recovery failed because of the initial commit failed
		throw master_recovery_failed();
	}

	ASSERT(self->recoveryTransactionVersion != 0);

	self->recoveryState = RecoveryState::WRITING_CSTATE;
	TraceEvent("MasterRecoveryState", self->dbgid)
	    .detail("StatusCode", RecoveryStatus::writing_coordinated_state)
	    .detail("Status", RecoveryStatus::names[RecoveryStatus::writing_coordinated_state])
	    .detail("TLogList", self->logSystem->describe())
	    .trackLatest(self->masterRecoveryStateEventHolder->trackingKey);

	// Multiple masters prevent conflicts between themselves via CoordinatedState (self->cstate)
	//  1. If SetMaster succeeds, then by CS's contract, these "new" Tlogs are the immediate
	//     successors of the "old" ones we are replacing
	//  2. logSystem->recoverAndEndEpoch ensured that a co-quorum of the "old" tLogs were stopped at
	//     versions <= self->lastEpochEnd, so no versions > self->lastEpochEnd could be (fully) committed to them.
	//  3. No other master will attempt to commit anything to our "new" Tlogs
	//     because it didn't recruit them
	//  4. Therefore, no full commit can come between self->lastEpochEnd and the first commit
	//     we made to the new Tlogs (self->recoveryTransactionVersion), and only our own semi-commits can come between
	//     our first commit and the next new TLogs

	self->addActor.send(trackTlogRecovery(self, oldLogSystems, minRecoveryDuration));
	debug_advanceMaxCommittedVersion(UID(), self->recoveryTransactionVersion);
	wait(self->cstateUpdated.getFuture());
	debug_advanceMinCommittedVersion(UID(), self->recoveryTransactionVersion);

	if (debugResult) {
		TraceEvent(self->forceRecovery ? SevWarn : SevError, "DBRecoveryDurabilityError").log();
	}

	TraceEvent("MasterCommittedTLogs", self->dbgid)
	    .detail("TLogs", self->logSystem->describe())
	    .detail("RecoveryCount", self->cstate.myDBState.recoveryCount)
	    .detail("RecoveryTransactionVersion", self->recoveryTransactionVersion);

	TraceEvent(recoveryInterval.end(), self->dbgid)
	    .detail("RecoveryTransactionVersion", self->recoveryTransactionVersion);

	self->recoveryState = RecoveryState::ACCEPTING_COMMITS;
	double recoveryDuration = now() - recoverStartTime;

	TraceEvent((recoveryDuration > 4 && !g_network->isSimulated()) ? SevWarnAlways : SevInfo,
	           "MasterRecoveryDuration",
	           self->dbgid)
	    .detail("RecoveryDuration", recoveryDuration)
	    .trackLatest(self->masterRecoveryDurationEventHolder->trackingKey);

	TraceEvent("MasterRecoveryState", self->dbgid)
	    .detail("StatusCode", RecoveryStatus::accepting_commits)
	    .detail("Status", RecoveryStatus::names[RecoveryStatus::accepting_commits])
	    .detail("StoreType", self->configuration.storageServerStoreType)
	    .detail("RecoveryDuration", recoveryDuration)
	    .trackLatest(self->masterRecoveryStateEventHolder->trackingKey);

	TraceEvent("MasterRecoveryAvailable", self->dbgid)
	    .detail("AvailableAtVersion", self->version)
	    .trackLatest(self->masterRecoveryAvailableEventHolder->trackingKey);

	if (self->resolvers.size() > 1)
		self->addActor.send(resolutionBalancing(self));

	self->addActor.send(changeCoordinators(self));
	Database cx = openDBOnServer(self->dbInfo, TaskPriority::DefaultEndpoint, LockAware::True);
	self->addActor.send(configurationMonitor(self, cx));
	if (self->configuration.backupWorkerEnabled) {
		self->addActor.send(recruitBackupWorkers(self, cx));
	} else {
		self->logSystem->setOldestBackupEpoch(self->cstate.myDBState.recoveryCount);
	}

	wait(Future<Void>(Never()));
	throw internal_error();
}

ACTOR Future<Void> masterServer(MasterInterface mi,
                                Reference<AsyncVar<ServerDBInfo> const> db,
                                Reference<AsyncVar<Optional<ClusterControllerFullInterface>> const> ccInterface,
                                ServerCoordinators coordinators,
                                LifetimeToken lifetime,
                                bool forceRecovery) {
	state Future<Void> ccTimeout = delay(SERVER_KNOBS->CC_INTERFACE_TIMEOUT);
	while (!ccInterface->get().present() || db->get().clusterInterface != ccInterface->get().get()) {
		wait(ccInterface->onChange() || db->onChange() || ccTimeout);
		if (ccTimeout.isReady()) {
			TraceEvent("MasterTerminated", mi.id())
			    .detail("Reason", "Timeout")
			    .detail("CCInterface", ccInterface->get().present() ? ccInterface->get().get().id() : UID())
			    .detail("DBInfoInterface", db->get().clusterInterface.id());
			return Void();
		}
	}

	state Future<Void> onDBChange = Void();
	state PromiseStream<Future<Void>> addActor;
	state Reference<MasterData> self(new MasterData(
	    db, mi, coordinators, db->get().clusterInterface, LiteralStringRef(""), addActor, forceRecovery));
	state Future<Void> collection = actorCollection(self->addActor.getFuture());
	self->addActor.send(traceRole(Role::MASTER, mi.id()));

	TEST(!lifetime.isStillValid(db->get().masterLifetime, mi.id() == db->get().master.id())); // Master born doomed
	TraceEvent("MasterLifetime", self->dbgid).detail("LifetimeToken", lifetime.toString());

	try {
		state Future<Void> core = masterCore(self);
		loop choose {
			when(wait(core)) { break; }
			when(wait(onDBChange)) {
				onDBChange = db->onChange();
				if (!lifetime.isStillValid(db->get().masterLifetime, mi.id() == db->get().master.id())) {
					TraceEvent("MasterTerminated", mi.id())
					    .detail("Reason", "LifetimeToken")
					    .detail("MyToken", lifetime.toString())
					    .detail("CurrentToken", db->get().masterLifetime.toString());
					TEST(true); // Master replaced, dying
					if (BUGGIFY)
						wait(delay(5));
					throw worker_removed();
				}
			}
			when(BackupWorkerDoneRequest req = waitNext(mi.notifyBackupWorkerDone.getFuture())) {
				if (self->logSystem.isValid() && self->logSystem->removeBackupWorker(req)) {
					self->registrationTrigger.trigger();
				}
				++self->backupWorkerDoneRequests;
				req.reply.send(Void());
			}
			when(wait(collection)) {
				ASSERT(false);
				throw internal_error();
			}
		}
	} catch (Error& e) {
		state Error err = e;
		if (e.code() != error_code_actor_cancelled) {
			wait(delay(0.0));
		}

		while (!self->addActor.isEmpty()) {
			self->addActor.getFuture().pop();
		}

		// clang-format off
		TEST(err.code() == error_code_master_tlog_failed); // Master: terminated due to tLog failure
		TEST(err.code() == error_code_commit_proxy_failed); // Master: terminated due to commit proxy failure
		TEST(err.code() == error_code_grv_proxy_failed); // Master: terminated due to GRV proxy failure
		TEST(err.code() == error_code_master_resolver_failed); // Master: terminated due to resolver failure
		TEST(err.code() == error_code_master_backup_worker_failed); // Master: terminated due to backup worker failure
		TEST(err.code() == error_code_master_version_indexer_failed); // Master: terminated due to version indexer failure
		// clang-format on

		if (normalMasterErrors().count(err.code())) {
			TraceEvent("MasterTerminated", mi.id()).error(err);
			return Void();
		}
		throw err;
	}
	return Void();
}<|MERGE_RESOLUTION|>--- conflicted
+++ resolved
@@ -589,16 +589,10 @@
 
 Future<Void> sendMasterRegistration(MasterData* self,
                                     LogSystemConfig const& logSystemConfig,
-<<<<<<< HEAD
-                                    vector<CommitProxyInterface> commitProxies,
-                                    vector<GrvProxyInterface> grvProxies,
-                                    vector<ResolverInterface> resolvers,
-                                    vector<VersionIndexerInterface> versionIndexers,
-=======
                                     std::vector<CommitProxyInterface> commitProxies,
                                     std::vector<GrvProxyInterface> grvProxies,
                                     std::vector<ResolverInterface> resolvers,
->>>>>>> 9730f670
+                                    std::vector<VersionIndexerInterface> versionIndexers,
                                     DBRecoveryCount recoveryCount,
                                     std::vector<UID> priorCommittedLogServers) {
 	RegisterMasterRequest masterReq;
@@ -764,12 +758,8 @@
 		    .detail("RequiredCommitProxies", 1)
 		    .detail("RequiredGrvProxies", 1)
 		    .detail("RequiredResolvers", 1)
-<<<<<<< HEAD
 		    .detail("RequiredVersionIndexers", 1)
-		    .trackLatest("MasterRecoveryState");
-=======
 		    .trackLatest(self->masterRecoveryStateEventHolder->trackingKey);
->>>>>>> 9730f670
 
 	// FIXME: we only need log routers for the same locality as the master
 	int maxLogRouters = self->cstate.prevDBState.logRouterTags;
