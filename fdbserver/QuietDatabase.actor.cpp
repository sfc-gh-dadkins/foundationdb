/*
 * QuietDatabase.actor.cpp
 *
 * This source file is part of the FoundationDB open source project
 *
 * Copyright 2013-2018 Apple Inc. and the FoundationDB project authors
 *
 * Licensed under the Apache License, Version 2.0 (the "License");
 * you may not use this file except in compliance with the License.
 * You may obtain a copy of the License at
 *
 *     http://www.apache.org/licenses/LICENSE-2.0
 *
 * Unless required by applicable law or agreed to in writing, software
 * distributed under the License is distributed on an "AS IS" BASIS,
 * WITHOUT WARRANTIES OR CONDITIONS OF ANY KIND, either express or implied.
 * See the License for the specific language governing permissions and
 * limitations under the License.
 */

#include <cinttypes>
#include "fdbclient/SystemData.h"
#include "flow/ActorCollection.h"
#include "fdbrpc/simulator.h"
#include "flow/Trace.h"
#include "fdbclient/DatabaseContext.h"
#include "fdbclient/NativeAPI.actor.h"
#include "fdbclient/ReadYourWrites.h"
#include "fdbclient/RunTransaction.actor.h"
#include "fdbserver/Knobs.h"
#include "fdbserver/TesterInterface.actor.h"
#include "fdbserver/WorkerInterface.actor.h"
#include "fdbserver/ServerDBInfo.h"
#include "fdbserver/Status.h"
#include "fdbclient/ManagementAPI.actor.h"
#include <boost/lexical_cast.hpp>
#include "flow/actorcompiler.h" // This must be the last #include.

ACTOR Future<std::vector<WorkerDetails>> getWorkers(Reference<AsyncVar<ServerDBInfo> const> dbInfo, int flags = 0) {
	loop {
		choose {
			when(std::vector<WorkerDetails> w = wait(brokenPromiseToNever(
			         dbInfo->get().clusterInterface.getWorkers.getReply(GetWorkersRequest(flags))))) {
				return w;
			}
			when(wait(dbInfo->onChange())) {}
		}
	}
}

// Gets the WorkerInterface representing the Master server.
ACTOR Future<WorkerInterface> getMasterWorker(Database cx, Reference<AsyncVar<ServerDBInfo> const> dbInfo) {
	TraceEvent("GetMasterWorker").detail("Stage", "GettingWorkers");

	loop {
		state std::vector<WorkerDetails> workers = wait(getWorkers(dbInfo));

		for (int i = 0; i < workers.size(); i++) {
			if (workers[i].interf.address() == dbInfo->get().master.address()) {
				TraceEvent("GetMasterWorker")
				    .detail("Stage", "GotWorkers")
				    .detail("MasterId", dbInfo->get().master.id())
				    .detail("WorkerId", workers[i].interf.id());
				return workers[i].interf;
			}
		}

		TraceEvent(SevWarn, "GetMasterWorkerError")
		    .detail("Error", "MasterWorkerNotFound")
		    .detail("Master", dbInfo->get().master.id())
		    .detail("MasterAddress", dbInfo->get().master.address())
		    .detail("WorkerCount", workers.size());

		wait(delay(1.0));
	}
}

// Gets the WorkerInterface representing the data distributor.
ACTOR Future<WorkerInterface> getDataDistributorWorker(Database cx, Reference<AsyncVar<ServerDBInfo> const> dbInfo) {
	TraceEvent("GetDataDistributorWorker").detail("Stage", "GettingWorkers");

	loop {
		state std::vector<WorkerDetails> workers = wait(getWorkers(dbInfo));
		if (!dbInfo->get().distributor.present())
			continue;

		for (int i = 0; i < workers.size(); i++) {
			if (workers[i].interf.address() == dbInfo->get().distributor.get().address()) {
				TraceEvent("GetDataDistributorWorker")
				    .detail("Stage", "GotWorkers")
				    .detail("DataDistributorId", dbInfo->get().distributor.get().id())
				    .detail("WorkerId", workers[i].interf.id());
				return workers[i].interf;
			}
		}

		TraceEvent(SevWarn, "GetDataDistributorWorker")
		    .detail("Error", "DataDistributorWorkerNotFound")
		    .detail("DataDistributorId", dbInfo->get().distributor.get().id())
		    .detail("DataDistributorAddress", dbInfo->get().distributor.get().address())
		    .detail("WorkerCount", workers.size());
	}
}

// Gets the number of bytes in flight from the data distributor.
ACTOR Future<int64_t> getDataInFlight(Database cx, WorkerInterface distributorWorker) {
	try {
		TraceEvent("DataInFlight").detail("Stage", "ContactingDataDistributor");
		TraceEventFields md = wait(timeoutError(
		    distributorWorker.eventLogRequest.getReply(EventLogRequest(LiteralStringRef("TotalDataInFlight"))), 1.0));
		int64_t dataInFlight = boost::lexical_cast<int64_t>(md.getValue("TotalBytes"));
		return dataInFlight;
	} catch (Error& e) {
		TraceEvent("QuietDatabaseFailure", distributorWorker.id())
		    .error(e)
		    .detail("Reason", "Failed to extract DataInFlight");
		throw;
	}
}

// Gets the number of bytes in flight from the data distributor.
ACTOR Future<int64_t> getDataInFlight(Database cx, Reference<AsyncVar<ServerDBInfo> const> dbInfo) {
	WorkerInterface distributorInterf = wait(getDataDistributorWorker(cx, dbInfo));
	int64_t dataInFlight = wait(getDataInFlight(cx, distributorInterf));
	return dataInFlight;
}

// Computes the queue size for storage servers and tlogs using the bytesInput and bytesDurable attributes
int64_t getQueueSize(const TraceEventFields& md) {
	double inputRate, durableRate;
	double inputRoughness, durableRoughness;
	int64_t inputBytes, durableBytes;

	sscanf(md.getValue("BytesInput").c_str(), "%lf %lf %" SCNd64, &inputRate, &inputRoughness, &inputBytes);
	sscanf(md.getValue("BytesDurable").c_str(), "%lf %lf %" SCNd64, &durableRate, &durableRoughness, &durableBytes);

	return inputBytes - durableBytes;
}

// Computes the popped version lag for tlogs
int64_t getPoppedVersionLag(const TraceEventFields& md) {
	int64_t persistentDataDurableVersion = boost::lexical_cast<int64_t>(md.getValue("PersistentDataDurableVersion"));
	int64_t queuePoppedVersion = boost::lexical_cast<int64_t>(md.getValue("QueuePoppedVersion"));

	return persistentDataDurableVersion - queuePoppedVersion;
}

ACTOR Future<std::vector<WorkerInterface>> getCoordWorkers(Database cx,
                                                           Reference<AsyncVar<ServerDBInfo> const> dbInfo) {
	state std::vector<WorkerDetails> workers = wait(getWorkers(dbInfo));

	Optional<Value> coordinators =
	    wait(runRYWTransaction(cx, [=](Reference<ReadYourWritesTransaction> tr) -> Future<Optional<Value>> {
		    tr->setOption(FDBTransactionOptions::ACCESS_SYSTEM_KEYS);
		    tr->setOption(FDBTransactionOptions::LOCK_AWARE);
		    return tr->get(coordinatorsKey);
	    }));
	if (!coordinators.present()) {
		throw operation_failed();
	}
	std::vector<NetworkAddress> coordinatorsAddr =
	    ClusterConnectionString(coordinators.get().toString()).coordinators();
	std::set<NetworkAddress> coordinatorsAddrSet;
	for (const auto& addr : coordinatorsAddr) {
		TraceEvent(SevDebug, "CoordinatorAddress").detail("Addr", addr);
		coordinatorsAddrSet.insert(addr);
	}

	std::vector<WorkerInterface> result;
	for (const auto& worker : workers) {
		NetworkAddress primary = worker.interf.address();
		Optional<NetworkAddress> secondary = worker.interf.tLog.getEndpoint().addresses.secondaryAddress;
		if (coordinatorsAddrSet.find(primary) != coordinatorsAddrSet.end() ||
		    (secondary.present() && (coordinatorsAddrSet.find(secondary.get()) != coordinatorsAddrSet.end()))) {
			result.push_back(worker.interf);
		}
	}
	return result;
}

// This is not robust in the face of a TLog failure
ACTOR Future<std::pair<int64_t, int64_t>> getTLogQueueInfo(Database cx,
                                                           Reference<AsyncVar<ServerDBInfo> const> dbInfo) {
	TraceEvent("MaxTLogQueueSize").detail("Stage", "ContactingLogs");

	state std::vector<WorkerDetails> workers = wait(getWorkers(dbInfo));
	std::map<NetworkAddress, WorkerInterface> workersMap;
	for (auto worker : workers) {
		workersMap[worker.interf.address()] = worker.interf;
	}

	state std::vector<Future<TraceEventFields>> messages;
	state std::vector<TLogInterface> tlogs = dbInfo->get().logSystemConfig.allPresentLogs();
	for (int i = 0; i < tlogs.size(); i++) {
		auto itr = workersMap.find(tlogs[i].address());
		if (itr == workersMap.end()) {
			TraceEvent("QuietDatabaseFailure")
			    .detail("Reason", "Could not find worker for log server")
			    .detail("Tlog", tlogs[i].id());
			throw attribute_not_found();
		}
		messages.push_back(timeoutError(
		    itr->second.eventLogRequest.getReply(EventLogRequest(StringRef(tlogs[i].id().toString() + "/TLogMetrics"))),
		    1.0));
	}
	wait(waitForAll(messages));

	TraceEvent("MaxTLogQueueSize").detail("Stage", "ComputingMax").detail("MessageCount", messages.size());

	state int64_t maxQueueSize = 0;
	state int64_t maxPoppedVersionLag = 0;
	state int i = 0;
	for (; i < messages.size(); i++) {
		try {
			maxQueueSize = std::max(maxQueueSize, getQueueSize(messages[i].get()));
			maxPoppedVersionLag = std::max(maxPoppedVersionLag, getPoppedVersionLag(messages[i].get()));
		} catch (Error& e) {
			TraceEvent("QuietDatabaseFailure")
			    .detail("Reason", "Failed to extract MaxTLogQueue")
			    .detail("Tlog", tlogs[i].id());
			throw;
		}
	}

	return std::make_pair(maxQueueSize, maxPoppedVersionLag);
}

<<<<<<< HEAD
// Returns a vector of blob worker interfaces which have been persisted under the system key space
ACTOR Future<vector<BlobWorkerInterface>> getBlobWorkers(Database cx, bool use_system_priority = false) {
	state Transaction tr(cx);
	loop {
		if (use_system_priority) {
			tr.setOption(FDBTransactionOptions::PRIORITY_SYSTEM_IMMEDIATE);
		}
		tr.setOption(FDBTransactionOptions::LOCK_AWARE);
		try {
			RangeResult blobWorkersList = wait(tr.getRange(blobWorkerListKeys, CLIENT_KNOBS->TOO_MANY));
			ASSERT(!blobWorkersList.more && blobWorkersList.size() < CLIENT_KNOBS->TOO_MANY);

			vector<BlobWorkerInterface> blobWorkers;
			blobWorkers.reserve(blobWorkersList.size());
			for (int i = 0; i < blobWorkersList.size(); i++) {
				blobWorkers.push_back(decodeBlobWorkerListValue(blobWorkersList[i].value));
			}
			return blobWorkers;
		} catch (Error& e) {
			wait(tr.onError(e));
		}
	}
}

ACTOR Future<vector<StorageServerInterface>> getStorageServers(Database cx, bool use_system_priority = false) {
=======
ACTOR Future<std::vector<StorageServerInterface>> getStorageServers(Database cx, bool use_system_priority = false) {
>>>>>>> 282f84c8
	state Transaction tr(cx);
	loop {
		if (use_system_priority) {
			tr.setOption(FDBTransactionOptions::PRIORITY_SYSTEM_IMMEDIATE);
		}
		tr.setOption(FDBTransactionOptions::LOCK_AWARE);
		try {
			RangeResult serverList = wait(tr.getRange(serverListKeys, CLIENT_KNOBS->TOO_MANY));
			ASSERT(!serverList.more && serverList.size() < CLIENT_KNOBS->TOO_MANY);

			std::vector<StorageServerInterface> servers;
			servers.reserve(serverList.size());
			for (int i = 0; i < serverList.size(); i++)
				servers.push_back(decodeServerListValue(serverList[i].value));
			return servers;
		} catch (Error& e) {
			wait(tr.onError(e));
		}
	}
}

ACTOR Future<std::vector<WorkerInterface>> getStorageWorkers(Database cx,
                                                             Reference<AsyncVar<ServerDBInfo> const> dbInfo,
                                                             bool localOnly) {
	state std::vector<StorageServerInterface> servers = wait(getStorageServers(cx));
	state std::map<NetworkAddress, WorkerInterface> workersMap;
	std::vector<WorkerDetails> workers = wait(getWorkers(dbInfo));

	for (const auto& worker : workers) {
		workersMap[worker.interf.address()] = worker.interf;
	}
	Optional<Value> regionsValue =
	    wait(runRYWTransaction(cx, [=](Reference<ReadYourWritesTransaction> tr) -> Future<Optional<Value>> {
		    tr->setOption(FDBTransactionOptions::ACCESS_SYSTEM_KEYS);
		    tr->setOption(FDBTransactionOptions::LOCK_AWARE);
		    return tr->get(LiteralStringRef("usable_regions").withPrefix(configKeysPrefix));
	    }));
	int usableRegions = 1;
	if (regionsValue.present()) {
		usableRegions = atoi(regionsValue.get().toString().c_str());
	}
	auto masterDcId = dbInfo->get().master.locality.dcId();

	std::vector<WorkerInterface> result;
	for (const auto& server : servers) {
		TraceEvent(SevDebug, "DcIdInfo")
		    .detail("ServerLocalityID", server.locality.dcId())
		    .detail("MasterDcID", masterDcId);
		if (!localOnly || (usableRegions == 1 || server.locality.dcId() == masterDcId)) {
			auto itr = workersMap.find(server.address());
			if (itr == workersMap.end()) {
				TraceEvent(SevWarn, "GetStorageWorkers")
				    .detail("Reason", "Could not find worker for storage server")
				    .detail("SS", server.id());
				throw operation_failed();
			}
			result.push_back(itr->second);
		}
	}
	return result;
}

// Helper function to extract he maximum SQ size of all provided messages. All futures in the
// messages vector have to be ready.
int64_t extractMaxQueueSize(const std::vector<Future<TraceEventFields>>& messages,
                            const std::vector<StorageServerInterface>& servers) {

	int64_t maxQueueSize = 0;
	UID maxQueueServer;

	for (int i = 0; i < messages.size(); i++) {
		try {
			auto queueSize = getQueueSize(messages[i].get());
			if (queueSize > maxQueueSize) {
				maxQueueSize = queueSize;
				maxQueueServer = servers[i].id();
			}
		} catch (Error& e) {
			TraceEvent("QuietDatabaseFailure")
			    .detail("Reason", "Failed to extract MaxStorageServerQueue")
			    .detail("SS", servers[i].id());
			for (auto& m : messages) {
				TraceEvent("Messages").detail("Info", m.get().toString());
			}
			throw;
		}
	}

	TraceEvent("QuietDatabaseGotMaxStorageServerQueueSize")
	    .detail("Stage", "MaxComputed")
	    .detail("Max", maxQueueSize)
	    .detail("MaxQueueServer", format("%016" PRIx64, maxQueueServer.first()));
	return maxQueueSize;
}

// Timeout wrapper when getting the storage metrics. This will do some additional tracing
ACTOR Future<TraceEventFields> getStorageMetricsTimeout(UID storage, WorkerInterface wi) {
	state Future<TraceEventFields> result =
	    wi.eventLogRequest.getReply(EventLogRequest(StringRef(storage.toString() + "/StorageMetrics")));
	state Future<Void> timeout = delay(1.0);
	choose {
		when(TraceEventFields res = wait(result)) { return res; }
		when(wait(timeout)) {
			TraceEvent("QuietDatabaseFailure")
			    .detail("Reason", "Could not fetch StorageMetrics")
			    .detail("Storage", format("%016" PRIx64, storage.first()));
			throw timed_out();
		}
	}
};

// Gets the maximum size of all the storage server queues
ACTOR Future<int64_t> getMaxStorageServerQueueSize(Database cx, Reference<AsyncVar<ServerDBInfo> const> dbInfo) {
	TraceEvent("MaxStorageServerQueueSize").detail("Stage", "ContactingStorageServers");

	Future<std::vector<StorageServerInterface>> serversFuture = getStorageServers(cx);
	state Future<std::vector<WorkerDetails>> workersFuture = getWorkers(dbInfo);

	state std::vector<StorageServerInterface> servers = wait(serversFuture);
	state std::vector<WorkerDetails> workers = wait(workersFuture);

	std::map<NetworkAddress, WorkerInterface> workersMap;
	for (auto worker : workers) {
		workersMap[worker.interf.address()] = worker.interf;
	}

	state std::vector<Future<TraceEventFields>> messages;
	for (int i = 0; i < servers.size(); i++) {
		auto itr = workersMap.find(servers[i].address());
		if (itr == workersMap.end()) {
			TraceEvent("QuietDatabaseFailure")
			    .detail("Reason", "Could not find worker for storage server")
			    .detail("SS", servers[i].id());
			throw attribute_not_found();
		}
		messages.push_back(getStorageMetricsTimeout(servers[i].id(), itr->second));
	}

	wait(waitForAll(messages));

	TraceEvent("MaxStorageServerQueueSize").detail("Stage", "ComputingMax").detail("MessageCount", messages.size());

	return extractMaxQueueSize(messages, servers);
}

// Gets the size of the data distribution queue.  If reportInFlight is true, then data in flight is considered part of
// the queue
ACTOR Future<int64_t> getDataDistributionQueueSize(Database cx,
                                                   WorkerInterface distributorWorker,
                                                   bool reportInFlight) {
	try {
		TraceEvent("DataDistributionQueueSize").detail("Stage", "ContactingDataDistributor");

		TraceEventFields movingDataMessage = wait(timeoutError(
		    distributorWorker.eventLogRequest.getReply(EventLogRequest(LiteralStringRef("MovingData"))), 1.0));

		TraceEvent("DataDistributionQueueSize").detail("Stage", "GotString");

		int64_t inQueue = boost::lexical_cast<int64_t>(movingDataMessage.getValue("InQueue"));

		if (reportInFlight) {
			int64_t inFlight = boost::lexical_cast<int64_t>(movingDataMessage.getValue("InFlight"));
			inQueue += inFlight;
		}

		return inQueue;
	} catch (Error& e) {
		TraceEvent("QuietDatabaseFailure", distributorWorker.id())
		    .detail("Reason", "Failed to extract DataDistributionQueueSize");
		throw;
	}
}

// Gets the size of the data distribution queue.  If reportInFlight is true, then data in flight is considered part of
// the queue Convenience method that first finds the master worker from a zookeeper interface
ACTOR Future<int64_t> getDataDistributionQueueSize(Database cx,
                                                   Reference<AsyncVar<ServerDBInfo> const> dbInfo,
                                                   bool reportInFlight) {
	WorkerInterface distributorInterf = wait(getDataDistributorWorker(cx, dbInfo));
	int64_t inQueue = wait(getDataDistributionQueueSize(cx, distributorInterf, reportInFlight));
	return inQueue;
}

// Gets if the number of process and machine teams does not exceed the maximum allowed number of teams
ACTOR Future<bool> getTeamCollectionValid(Database cx, WorkerInterface dataDistributorWorker) {
	state int attempts = 0;
	state bool ret = false;
	loop {
		try {
			if (!g_network->isSimulated()) {
				return true;
			}

			TraceEvent("GetTeamCollectionValid").detail("Stage", "ContactingMaster");

			TraceEventFields teamCollectionInfoMessage = wait(timeoutError(
			    dataDistributorWorker.eventLogRequest.getReply(EventLogRequest(LiteralStringRef("TeamCollectionInfo"))),
			    1.0));

			TraceEvent("GetTeamCollectionValid").detail("Stage", "GotString");

			state int64_t currentTeams =
			    boost::lexical_cast<int64_t>(teamCollectionInfoMessage.getValue("CurrentServerTeams"));
			state int64_t desiredTeams =
			    boost::lexical_cast<int64_t>(teamCollectionInfoMessage.getValue("DesiredTeams"));
			state int64_t maxTeams = boost::lexical_cast<int64_t>(teamCollectionInfoMessage.getValue("MaxTeams"));
			state int64_t currentMachineTeams =
			    boost::lexical_cast<int64_t>(teamCollectionInfoMessage.getValue("CurrentMachineTeams"));
			state int64_t healthyMachineTeams =
			    boost::lexical_cast<int64_t>(teamCollectionInfoMessage.getValue("CurrentHealthyMachineTeams"));
			state int64_t desiredMachineTeams =
			    boost::lexical_cast<int64_t>(teamCollectionInfoMessage.getValue("DesiredMachineTeams"));
			state int64_t maxMachineTeams =
			    boost::lexical_cast<int64_t>(teamCollectionInfoMessage.getValue("MaxMachineTeams"));

			state int64_t minServerTeamsOnServer =
			    boost::lexical_cast<int64_t>(teamCollectionInfoMessage.getValue("MinTeamsOnServer"));
			state int64_t maxServerTeamsOnServer =
			    boost::lexical_cast<int64_t>(teamCollectionInfoMessage.getValue("MaxTeamsOnServer"));
			state int64_t minMachineTeamsOnMachine =
			    boost::lexical_cast<int64_t>(teamCollectionInfoMessage.getValue("MinMachineTeamsOnMachine"));
			state int64_t maxMachineTeamsOnMachine =
			    boost::lexical_cast<int64_t>(teamCollectionInfoMessage.getValue("MaxMachineTeamsOnMachine"));

			// The if condition should be consistent with the condition in serverTeamRemover() and
			// machineTeamRemover() that decides if redundant teams exist.
			// Team number is always valid when we disable teamRemover, which avoids false positive in simulation test.
			// The minimun team number per server (and per machine) should be no less than 0 so that newly added machine
			// can host data on it.
			//
			// If the machineTeamRemover does not remove the machine team with the most machine teams,
			// we may oscillate between building more server teams by teamBuilder() and removing those teams by
			// teamRemover To avoid false positive in simulation, we skip the consistency check in this case.
			// This is a corner case. This is a work-around if case the team number requirements cannot be satisfied.
			//
			// The checking for too many teams is disabled because teamRemover may not remove a team if it leads to 0
			// team on a server
			//(!SERVER_KNOBS->TR_FLAG_DISABLE_MACHINE_TEAM_REMOVER &&
			//  healthyMachineTeams > desiredMachineTeams) ||
			// (!SERVER_KNOBS->TR_FLAG_DISABLE_SERVER_TEAM_REMOVER && currentTeams > desiredTeams) ||
			if ((minMachineTeamsOnMachine <= 0 || minServerTeamsOnServer <= 0) &&
			    SERVER_KNOBS->TR_FLAG_REMOVE_MT_WITH_MOST_TEAMS) {
				ret = false;

				if (attempts++ < 10) {
					wait(delay(60));
					continue; // We may not receive the most recent TeamCollectionInfo
				}

				// When DESIRED_TEAMS_PER_SERVER == 1, we see minMachineTeamOnMachine can be 0 in one out of 30k test
				// cases. Only check DESIRED_TEAMS_PER_SERVER == 3 for now since it is mostly used configuration.
				// TODO: Remove the constraint SERVER_KNOBS->DESIRED_TEAMS_PER_SERVER == 3 to ensure that
				// the minimun team number per server (and per machine) is always > 0 for any number of replicas
				TraceEvent("GetTeamCollectionValid")
				    .detail("CurrentServerTeams", currentTeams)
				    .detail("DesiredTeams", desiredTeams)
				    .detail("MaxTeams", maxTeams)
				    .detail("CurrentHealthyMachineTeams", healthyMachineTeams)
				    .detail("DesiredMachineTeams", desiredMachineTeams)
				    .detail("CurrentMachineTeams", currentMachineTeams)
				    .detail("MaxMachineTeams", maxMachineTeams)
				    .detail("MinTeamsOnServer", minServerTeamsOnServer)
				    .detail("MaxTeamsOnServer", maxServerTeamsOnServer)
				    .detail("MinMachineTeamsOnMachine", minMachineTeamsOnMachine)
				    .detail("MaxMachineTeamsOnMachine", maxMachineTeamsOnMachine)
				    .detail("DesiredTeamsPerServer", SERVER_KNOBS->DESIRED_TEAMS_PER_SERVER)
				    .detail("MaxTeamsPerServer", SERVER_KNOBS->MAX_TEAMS_PER_SERVER)
				    .detail("RemoveMTWithMostTeams", SERVER_KNOBS->TR_FLAG_REMOVE_MT_WITH_MOST_TEAMS);
				return ret;
			} else {
				return true;
			}

		} catch (Error& e) {
			if (e.code() == error_code_actor_cancelled) {
				throw;
			}
			TraceEvent("QuietDatabaseFailure", dataDistributorWorker.id())
			    .detail("Reason", "Failed to extract GetTeamCollectionValid information");
			attempts++;
			if (attempts > 10) {
				TraceEvent("QuietDatabaseNoTeamCollectionInfo", dataDistributorWorker.id())
				    .detail("Reason", "Had never called build team to build any team");
				return true;
			}
			// throw;
			wait(delay(10.0));
		}
	};
}

// Gets if the number of process and machine teams does not exceed the maximum allowed number of teams
// Convenience method that first finds the master worker from a zookeeper interface
ACTOR Future<bool> getTeamCollectionValid(Database cx, Reference<AsyncVar<ServerDBInfo> const> dbInfo) {
	WorkerInterface dataDistributorWorker = wait(getDataDistributorWorker(cx, dbInfo));
	bool valid = wait(getTeamCollectionValid(cx, dataDistributorWorker));
	return valid;
}

// Checks that data distribution is active
ACTOR Future<bool> getDataDistributionActive(Database cx, WorkerInterface distributorWorker) {
	try {
		TraceEvent("DataDistributionActive").detail("Stage", "ContactingDataDistributor");

		TraceEventFields activeMessage = wait(timeoutError(
		    distributorWorker.eventLogRequest.getReply(EventLogRequest(LiteralStringRef("DDTrackerStarting"))), 1.0));

		return activeMessage.getValue("State") == "Active";
	} catch (Error& e) {
		TraceEvent("QuietDatabaseFailure", distributorWorker.id())
		    .detail("Reason", "Failed to extract DataDistributionActive");
		throw;
	}
}

// Checks to see if any storage servers are being recruited
ACTOR Future<bool> getStorageServersRecruiting(Database cx, WorkerInterface distributorWorker, UID distributorUID) {
	try {
		TraceEvent("StorageServersRecruiting").detail("Stage", "ContactingDataDistributor");
		TraceEventFields recruitingMessage =
		    wait(timeoutError(distributorWorker.eventLogRequest.getReply(
		                          EventLogRequest(StringRef("StorageServerRecruitment_" + distributorUID.toString()))),
		                      1.0));

		TraceEvent("StorageServersRecruiting").detail("Message", recruitingMessage.toString());

		if (recruitingMessage.getValue("State") == "Recruiting") {
			std::string tssValue;
			// if we're tss recruiting, that's fine because that can block indefinitely if only 1 free storage process
			if (!recruitingMessage.tryGetValue("IsTSS", tssValue) || tssValue == "False") {
				return true;
			}
		}
		return false;
	} catch (Error& e) {
		TraceEvent("QuietDatabaseFailure", distributorWorker.id())
		    .detail("Reason", "Failed to extract StorageServersRecruiting")
		    .detail("DataDistributorID", distributorUID);
		throw;
	}
}

ACTOR Future<Void> repairDeadDatacenter(Database cx,
                                        Reference<AsyncVar<ServerDBInfo> const> dbInfo,
                                        std::string context) {
	if (g_network->isSimulated() && g_simulator.usableRegions > 1) {
		bool primaryDead = g_simulator.datacenterDead(g_simulator.primaryDcId);
		bool remoteDead = g_simulator.datacenterDead(g_simulator.remoteDcId);

		// FIXME: the primary and remote can both be considered dead because excludes are not handled properly by the
		// datacenterDead function
		if (primaryDead && remoteDead) {
			TraceEvent(SevWarnAlways, "CannotDisableFearlessConfiguration").log();
			return Void();
		}
		if (primaryDead || remoteDead) {
			TraceEvent(SevWarnAlways, "DisablingFearlessConfiguration")
			    .detail("Location", context)
			    .detail("Stage", "Repopulate")
			    .detail("RemoteDead", remoteDead)
			    .detail("PrimaryDead", primaryDead);
			g_simulator.usableRegions = 1;
			wait(success(ManagementAPI::changeConfig(
			    cx.getReference(),
			    (primaryDead ? g_simulator.disablePrimary : g_simulator.disableRemote) + " repopulate_anti_quorum=1",
			    true)));
			while (dbInfo->get().recoveryState < RecoveryState::STORAGE_RECOVERED) {
				wait(dbInfo->onChange());
			}
			TraceEvent(SevWarnAlways, "DisablingFearlessConfiguration")
			    .detail("Location", context)
			    .detail("Stage", "Usable_Regions");
			wait(success(ManagementAPI::changeConfig(cx.getReference(), "usable_regions=1", true)));
		}
	}
	return Void();
}

ACTOR Future<Void> reconfigureAfter(Database cx,
                                    double time,
                                    Reference<AsyncVar<ServerDBInfo> const> dbInfo,
                                    std::string context) {
	wait(delay(time));
	wait(repairDeadDatacenter(cx, dbInfo, context));
	return Void();
}

// Waits until a database quiets down (no data in flight, small tlog queue, low SQ, no active data distribution). This
// requires the database to be available and healthy in order to succeed.
ACTOR Future<Void> waitForQuietDatabase(Database cx,
                                        Reference<AsyncVar<ServerDBInfo> const> dbInfo,
                                        std::string phase,
                                        int64_t dataInFlightGate = 2e6,
                                        int64_t maxTLogQueueGate = 5e6,
                                        int64_t maxStorageServerQueueGate = 5e6,
                                        int64_t maxDataDistributionQueueSize = 0,
                                        int64_t maxPoppedVersionLag = 30e6) {
	state Future<Void> reconfig =
	    reconfigureAfter(cx, 100 + (deterministicRandom()->random01() * 100), dbInfo, "QuietDatabase");
	state Future<int64_t> dataInFlight;
	state Future<std::pair<int64_t, int64_t>> tLogQueueInfo;
	state Future<int64_t> dataDistributionQueueSize;
	state Future<bool> teamCollectionValid;
	state Future<int64_t> storageQueueSize;
	state Future<bool> dataDistributionActive;
	state Future<bool> storageServersRecruiting;
	auto traceMessage = "QuietDatabase" + phase + "Begin";
	TraceEvent(traceMessage.c_str()).log();

	// In a simulated environment, wait 5 seconds so that workers can move to their optimal locations
	if (g_network->isSimulated())
		wait(delay(5.0));

	// The quiet database check (which runs at the end of every test) will always time out due to active data movement.
	// To get around this, quiet Database will disable the perpetual wiggle in the setup phase.

	printf("Set perpetual_storage_wiggle=0 ...\n");
	wait(setPerpetualStorageWiggle(cx, false, LockAware::True));
	printf("Set perpetual_storage_wiggle=0 Done.\n");

	// Require 3 consecutive successful quiet database checks spaced 2 second apart
	state int numSuccesses = 0;
	loop {
		try {
			TraceEvent("QuietDatabaseWaitingOnDataDistributor").log();
			WorkerInterface distributorWorker = wait(getDataDistributorWorker(cx, dbInfo));
			UID distributorUID = dbInfo->get().distributor.get().id();
			TraceEvent("QuietDatabaseGotDataDistributor", distributorUID)
			    .detail("Locality", distributorWorker.locality.toString());

			dataInFlight = getDataInFlight(cx, distributorWorker);
			tLogQueueInfo = getTLogQueueInfo(cx, dbInfo);
			dataDistributionQueueSize = getDataDistributionQueueSize(cx, distributorWorker, dataInFlightGate == 0);
			teamCollectionValid = getTeamCollectionValid(cx, distributorWorker);
			storageQueueSize = getMaxStorageServerQueueSize(cx, dbInfo);
			dataDistributionActive = getDataDistributionActive(cx, distributorWorker);
			storageServersRecruiting = getStorageServersRecruiting(cx, distributorWorker, distributorUID);

			wait(success(dataInFlight) && success(tLogQueueInfo) && success(dataDistributionQueueSize) &&
			     success(teamCollectionValid) && success(storageQueueSize) && success(dataDistributionActive) &&
			     success(storageServersRecruiting));

			TraceEvent(("QuietDatabase" + phase).c_str())
			    .detail("DataInFlight", dataInFlight.get())
			    .detail("DataInFlightGate", dataInFlightGate)
			    .detail("MaxTLogQueueSize", tLogQueueInfo.get().first)
			    .detail("MaxTLogQueueGate", maxTLogQueueGate)
			    .detail("MaxTLogPoppedVersionLag", tLogQueueInfo.get().second)
			    .detail("MaxTLogPoppedVersionLagGate", maxPoppedVersionLag)
			    .detail("DataDistributionQueueSize", dataDistributionQueueSize.get())
			    .detail("DataDistributionQueueSizeGate", maxDataDistributionQueueSize)
			    .detail("TeamCollectionValid", teamCollectionValid.get())
			    .detail("MaxStorageQueueSize", storageQueueSize.get())
			    .detail("MaxStorageServerQueueGate", maxStorageServerQueueGate)
			    .detail("DataDistributionActive", dataDistributionActive.get())
			    .detail("StorageServersRecruiting", storageServersRecruiting.get())
			    .detail("NumSuccesses", numSuccesses);

			if (dataInFlight.get() > dataInFlightGate || tLogQueueInfo.get().first > maxTLogQueueGate ||
			    tLogQueueInfo.get().second > maxPoppedVersionLag ||
			    dataDistributionQueueSize.get() > maxDataDistributionQueueSize ||
			    storageQueueSize.get() > maxStorageServerQueueGate || !dataDistributionActive.get() ||
			    storageServersRecruiting.get() || !teamCollectionValid.get()) {

				wait(delay(1.0));
				numSuccesses = 0;
			} else {
				if (++numSuccesses == 3) {
					auto msg = "QuietDatabase" + phase + "Done";
					TraceEvent(msg.c_str()).log();
					break;
				} else {
					wait(delay(g_network->isSimulated() ? 2.0 : 30.0));
				}
			}
		} catch (Error& e) {
			TraceEvent(("QuietDatabase" + phase + "Error").c_str()).error(e, true);
			if (e.code() != error_code_actor_cancelled && e.code() != error_code_attribute_not_found &&
			    e.code() != error_code_timed_out)
				TraceEvent(("QuietDatabase" + phase + "Error").c_str()).error(e);

			// Client invalid operation occurs if we don't get back a message from one of the servers, often corrected
			// by retrying
			if (e.code() != error_code_attribute_not_found && e.code() != error_code_timed_out)
				throw;

			auto evtType = "QuietDatabase" + phase + "Retry";
			TraceEvent evt(evtType.c_str());
			evt.error(e);
			int notReadyCount = 0;
			if (dataInFlight.isReady() && dataInFlight.isError()) {
				auto key = "NotReady" + std::to_string(notReadyCount++);
				evt.detail(key.c_str(), "dataInFlight");
			}
			if (tLogQueueInfo.isReady() && tLogQueueInfo.isError()) {
				auto key = "NotReady" + std::to_string(notReadyCount++);
				evt.detail(key.c_str(), "tLogQueueInfo");
			}
			if (dataDistributionQueueSize.isReady() && dataDistributionQueueSize.isError()) {
				auto key = "NotReady" + std::to_string(notReadyCount++);
				evt.detail(key.c_str(), "dataDistributionQueueSize");
			}
			if (teamCollectionValid.isReady() && teamCollectionValid.isError()) {
				auto key = "NotReady" + std::to_string(notReadyCount++);
				evt.detail(key.c_str(), "teamCollectionValid");
			}
			if (storageQueueSize.isReady() && storageQueueSize.isError()) {
				auto key = "NotReady" + std::to_string(notReadyCount++);
				evt.detail(key.c_str(), "storageQueueSize");
			}
			if (dataDistributionActive.isReady() && dataDistributionActive.isError()) {
				auto key = "NotReady" + std::to_string(notReadyCount++);
				evt.detail(key.c_str(), "dataDistributionActive");
			}
			if (storageServersRecruiting.isReady() && storageServersRecruiting.isError()) {
				auto key = "NotReady" + std::to_string(notReadyCount++);
				evt.detail(key.c_str(), "storageServersRecruiting");
			}
			wait(delay(1.0));
			numSuccesses = 0;
		}
	}

	return Void();
}

Future<Void> quietDatabase(Database const& cx,
                           Reference<AsyncVar<ServerDBInfo> const> const& dbInfo,
                           std::string phase,
                           int64_t dataInFlightGate,
                           int64_t maxTLogQueueGate,
                           int64_t maxStorageServerQueueGate,
                           int64_t maxDataDistributionQueueSize,
                           int64_t maxPoppedVersionLag) {
	return waitForQuietDatabase(cx,
	                            dbInfo,
	                            phase,
	                            dataInFlightGate,
	                            maxTLogQueueGate,
	                            maxStorageServerQueueGate,
	                            maxDataDistributionQueueSize,
	                            maxPoppedVersionLag);
}<|MERGE_RESOLUTION|>--- conflicted
+++ resolved
@@ -225,9 +225,8 @@
 	return std::make_pair(maxQueueSize, maxPoppedVersionLag);
 }
 
-<<<<<<< HEAD
 // Returns a vector of blob worker interfaces which have been persisted under the system key space
-ACTOR Future<vector<BlobWorkerInterface>> getBlobWorkers(Database cx, bool use_system_priority = false) {
+ACTOR Future<std::vector<BlobWorkerInterface>> getBlobWorkers(Database cx, bool use_system_priority = false) {
 	state Transaction tr(cx);
 	loop {
 		if (use_system_priority) {
@@ -238,7 +237,7 @@
 			RangeResult blobWorkersList = wait(tr.getRange(blobWorkerListKeys, CLIENT_KNOBS->TOO_MANY));
 			ASSERT(!blobWorkersList.more && blobWorkersList.size() < CLIENT_KNOBS->TOO_MANY);
 
-			vector<BlobWorkerInterface> blobWorkers;
+			std::vector<BlobWorkerInterface> blobWorkers;
 			blobWorkers.reserve(blobWorkersList.size());
 			for (int i = 0; i < blobWorkersList.size(); i++) {
 				blobWorkers.push_back(decodeBlobWorkerListValue(blobWorkersList[i].value));
@@ -250,10 +249,7 @@
 	}
 }
 
-ACTOR Future<vector<StorageServerInterface>> getStorageServers(Database cx, bool use_system_priority = false) {
-=======
 ACTOR Future<std::vector<StorageServerInterface>> getStorageServers(Database cx, bool use_system_priority = false) {
->>>>>>> 282f84c8
 	state Transaction tr(cx);
 	loop {
 		if (use_system_priority) {
